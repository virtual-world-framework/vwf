--- conflicted
+++ resolved
@@ -1,225 +1,218 @@
-require "rack/socket-io/application"
-require "json"
-
-class VWF::Application::Reflector < Rack::SocketIO::Application
-
-  def call env
-    if env["PATH_INFO"] =~ %r{^/(socket|websocket)(/|$)}  # TODO: configuration parameter for paths accepted; "websocket/session" is for socket.io
-      super
-    else
-      [ 404, {}, [] ]
-    end
-  end
-
-  def onconnect
-
-    super
-
-    # Start the timer on the first connection to this session.
-
-    schedule_tick
-
-    # Register as a not-yet-synchronized client.
-
-    session[:pending_clients] ||= {}
-    session[:pending_clients][self] = true
-
-    # Initialize to the application starting state.
-
-    fields = {
-      "time" => session[:transport].time,
-      "node" => nil,
-      "action" => "createNode",
-      "parameters" => [ env["vwf.application"] ]
-    }
-
-    send JSON.generate fields
-
-    # Request the current state from a synchronized client.
-
-    fields = {
-      "time" => session[:transport].time,
-      "node" => 0,
-      "action" => "getNode",
-      "parameters" => []
-    }
-
-    if clients.length > session[:pending_clients].size
-      clients.first.send JSON.generate fields
-    else
-      session[:pending_clients].delete self
-    end
-
-<<<<<<< HEAD
-    send JSON.generate :time => 0, :node => 0, :action => "createNode", :parameters => [ env["vwf.application"], nil ]  # TODO: get current time; session[:transport] and session[:transport].time don't exist yet
-
-    schedule_tick
-
-=======
->>>>>>> ab6bf7a0
-  end
-  
-  def onmessage message
-
-    super
-
-    fields = JSON.parse message
-
-    # For a normal message, stamp it with the curent time and send it to each client.
-
-    unless fields["result"]
-
-      fields["time"] = session[:transport].time
-      broadcast JSON.generate fields
-
-    # Handle messages where the client returned a result to the server.
-
-    else
-
-      # When the request for the current state is received, update all unsynchronized clients to the
-      # current state. Refresh the synchronized clients as well since the get/set operation may be
-      # lossy, and this ensures that every client resumes from the same state.
-
-      if fields["action"] == "getNode"
-
-        fields["action"] = "setNode"
-        fields["parameters"] = [ fields["result"] ]
-        fields.delete "result"
-
-        clients.each do |client| # session[:pending_clients].each do |client, dummy|
-          client.send JSON.generate fields
-        end
-
-        session[:pending_clients].clear
-
-      end
-
-    end
-
-  end
-  
-  def ondisconnect
-
-    # Unregister from the not-yet-synchronized list if we're still there.
-
-    session[:pending_clients].delete self
-    # TODO: resend getNode if this was the reference client and a getNode was pending
-
-    # Stop the timer and clear the state on the last disconnection from this session.
-
-    cancel_tick
-
-    super
-
-  end
-
-private
-
-  def schedule_tick
-
-    if clients.length == 1
-      transport = session[:transport] = Transport.new
-      session[:timer] = EventMachine::PeriodicTimer.new( 0.1 ) do  # TODO: configuration parameter for update rate
-        transport.playing and broadcast JSON.generate :time => transport.time
-      end
-      transport.play  # TODO: wait until first client has completed loading  # TODO: wait until all clients are ready for an instructor session
-    end
-
-  end
-  
-  def cancel_tick
-
-    if clients.length == 1
-      session[:timer].cancel
-      session.delete :timer
-      session[:transport].stop
-      session.delete :transport
-    end
-    
-  end
-
-public
-  
-  class Transport
-
-    def initialize
-      @start_time = nil
-      @pause_time = nil
-      @rate = 1
-    end
-
-    def time= time
-      # TODO: ?
-    end
-
-    def rate= rate
-      if playing
-        @start_time = Time.now - ( Time.now - @start_time ) * @rate / rate
-      elsif paused
-        @start_time = @pause_time - ( @pause_time - @start_time ) * @rate / rate
-      end
-      @rate = rate
-    end
-
-    def play
-      if stopped
-        @start_time = Time.now
-        @pause_time = nil
-      elsif paused
-        @start_time += Time.now - @pause_time
-        @pause_time = nil
-      end
-    end
-
-    def pause
-      if playing && ! paused
-        @pause_time = Time.now
-      end
-    end
-
-    def stop
-      if playing || paused
-        @start_time = nil
-        @pause_time = nil
-      end
-    end
-
-    def time
-      if playing
-        ( Time.now - @start_time ) * rate
-      elsif paused
-        ( @pause_time - @start_time ) * rate
-      elsif stopped
-        0
-      end
-    end
-
-    def rate
-      @rate
-    end
-
-    def playing
-      !! @start_time && ! @pause_time
-    end
-    
-    def paused
-      !! @start_time && !! @pause_time
-    end
-    
-    def stopped
-      ! @start_time
-    end
-    
-    def state
-      {
-        :time => time,
-        :rate => rate,
-        :playing => playing,
-        :paused => paused,
-        :stopped => stopped
-      }
-    end
-
-  end
-
-end
+require "rack/socket-io/application"
+require "json"
+
+class VWF::Application::Reflector < Rack::SocketIO::Application
+
+  def call env
+    if env["PATH_INFO"] =~ %r{^/(socket|websocket)(/|$)}  # TODO: configuration parameter for paths accepted; "websocket/session" is for socket.io
+      super
+    else
+      [ 404, {}, [] ]
+    end
+  end
+
+  def onconnect
+
+    super
+
+    # Start the timer on the first connection to this session.
+
+    schedule_tick
+
+    # Register as a not-yet-synchronized client.
+
+    session[:pending_clients] ||= {}
+    session[:pending_clients][self] = true
+
+    # Initialize to the application starting state.
+
+    fields = {
+      "time" => session[:transport].time,
+      "node" => 0,
+      "action" => "createNode",
+      "parameters" => [ env["vwf.application"], nil ]
+    }
+
+    send JSON.generate fields
+
+    # Request the current state from a synchronized client.
+
+    fields = {
+      "time" => session[:transport].time,
+      "node" => 0,
+      "action" => "getNode",
+      "parameters" => []
+    }
+
+    if clients.length > session[:pending_clients].size
+      clients.first.send JSON.generate fields
+    else
+      session[:pending_clients].delete self
+    end
+
+  end
+  
+  def onmessage message
+
+    super
+
+    fields = JSON.parse message
+
+    # For a normal message, stamp it with the curent time and send it to each client.
+
+    unless fields["result"]
+
+      fields["time"] = session[:transport].time
+      broadcast JSON.generate fields
+
+    # Handle messages where the client returned a result to the server.
+
+    else
+
+      # When the request for the current state is received, update all unsynchronized clients to the
+      # current state. Refresh the synchronized clients as well since the get/set operation may be
+      # lossy, and this ensures that every client resumes from the same state.
+
+      if fields["action"] == "getNode"
+
+        fields["action"] = "setNode"
+        fields["parameters"] = [ fields["result"] ]
+        fields.delete "result"
+
+        clients.each do |client| # session[:pending_clients].each do |client, dummy|
+          client.send JSON.generate fields
+        end
+
+        session[:pending_clients].clear
+
+      end
+
+    end
+
+  end
+  
+  def ondisconnect
+
+    # Unregister from the not-yet-synchronized list if we're still there.
+
+    session[:pending_clients].delete self
+    # TODO: resend getNode if this was the reference client and a getNode was pending
+
+    # Stop the timer and clear the state on the last disconnection from this session.
+
+    cancel_tick
+
+    super
+
+  end
+
+private
+
+  def schedule_tick
+
+    if clients.length == 1
+      transport = session[:transport] = Transport.new
+      session[:timer] = EventMachine::PeriodicTimer.new( 0.1 ) do  # TODO: configuration parameter for update rate
+        transport.playing and broadcast JSON.generate :time => transport.time
+      end
+      transport.play  # TODO: wait until first client has completed loading  # TODO: wait until all clients are ready for an instructor session
+    end
+
+  end
+  
+  def cancel_tick
+
+    if clients.length == 1
+      session[:timer].cancel
+      session.delete :timer
+      session[:transport].stop
+      session.delete :transport
+    end
+    
+  end
+
+public
+  
+  class Transport
+
+    def initialize
+      @start_time = nil
+      @pause_time = nil
+      @rate = 1
+    end
+
+    def time= time
+      # TODO: ?
+    end
+
+    def rate= rate
+      if playing
+        @start_time = Time.now - ( Time.now - @start_time ) * @rate / rate
+      elsif paused
+        @start_time = @pause_time - ( @pause_time - @start_time ) * @rate / rate
+      end
+      @rate = rate
+    end
+
+    def play
+      if stopped
+        @start_time = Time.now
+        @pause_time = nil
+      elsif paused
+        @start_time += Time.now - @pause_time
+        @pause_time = nil
+      end
+    end
+
+    def pause
+      if playing && ! paused
+        @pause_time = Time.now
+      end
+    end
+
+    def stop
+      if playing || paused
+        @start_time = nil
+        @pause_time = nil
+      end
+    end
+
+    def time
+      if playing
+        ( Time.now - @start_time ) * rate
+      elsif paused
+        ( @pause_time - @start_time ) * rate
+      elsif stopped
+        0
+      end
+    end
+
+    def rate
+      @rate
+    end
+
+    def playing
+      !! @start_time && ! @pause_time
+    end
+    
+    def paused
+      !! @start_time && !! @pause_time
+    end
+    
+    def stopped
+      ! @start_time
+    end
+    
+    def state
+      {
+        :time => time,
+        :rate => rate,
+        :playing => playing,
+        :paused => paused,
+        :stopped => stopped
+      }
+    end
+
+  end
+
+end