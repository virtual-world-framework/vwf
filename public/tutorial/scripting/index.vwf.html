<<<<<<< HEAD
<!DOCTYPE html>

<!-- Copyright 2012 United States Government, as represented by the Secretary of Defense, Under  -->
<!-- Secretary of Defense (Personnel & Readiness).                                               -->
<!--                                                                                             -->
<!-- Licensed under the Apache License, Version 2.0 (the "License"); you may not use this file   -->
<!-- except in compliance with the License. You may obtain a copy of the License at              -->
<!--                                                                                             -->
<!--   http://www.apache.org/licenses/LICENSE-2.0                                                -->
<!--                                                                                             -->
<!-- Unless required by applicable law or agreed to in writing, software distributed under the   -->
<!-- License is distributed on an "AS IS" BASIS, WITHOUT WARRANTIES OR CONDITIONS OF ANY KIND,   -->
<!-- either express or implied. See the License for the specific language governing permissions  -->
<!-- and limitations under the License.                                                          -->

<html>
  <head>
    <script type="text/javascript">

      function changeDirection( newDirection )
      {
        vwf_view.kernel.setProperty("index-vwf", "driveDirection", newDirection);
      }

    </script>
  </head>
  <body>
    <div id='wrapper' style='width:99%;position:absolute;bottom:30px;pointer-events:none'>
      <div style='font:bold 10pt Arial;text-align:center;text-transform:uppercase;margin:auto;pointer-events:all'>
        <p>
          <input type="button" id="forward" value="Forward" onclick="changeDirection('forward')"/>
          <input type="button" id="reverse" value="Reverse" onclick="changeDirection('reverse')"/>
          <input type="button" id="left" value="Left" onclick="changeDirection('left')"/>
          <input type="button" id="right" value="Right" onclick="changeDirection('right')"/>
          <input type="button" id="stop" value="Stop" onclick="changeDirection('none')"/>
        </p>
      </div>
    </div>
    <script type="text/javascript">
      $('#wrapper').appendTo('#vwf-root');
    </script>
  </body>
</html>
=======
<!DOCTYPE html>

<!-- Copyright 2012 United States Government, as represented by the Secretary of Defense, Under  -->
<!-- Secretary of Defense (Personnel & Readiness).                                               -->
<!--                                                                                             -->
<!-- Licensed under the Apache License, Version 2.0 (the "License"); you may not use this file   -->
<!-- except in compliance with the License. You may obtain a copy of the License at              -->
<!--                                                                                             -->
<!--   http://www.apache.org/licenses/LICENSE-2.0                                                -->
<!--                                                                                             -->
<!-- Unless required by applicable law or agreed to in writing, software distributed under the   -->
<!-- License is distributed on an "AS IS" BASIS, WITHOUT WARRANTIES OR CONDITIONS OF ANY KIND,   -->
<!-- either express or implied. See the License for the specific language governing permissions  -->
<!-- and limitations under the License.                                                          -->

<html>
  <head>
    <script type="text/javascript">

      function changeDirection( newDirection )
      {
        vwf_view.kernel.setProperty(vwf_view.kernel.find("", "/")[0], "driveDirection", newDirection);
      }

    </script>
  </head>
  <body>
    <div id='wrapper' style='width:99%;position:absolute;bottom:30px;pointer-events:none'>
      <div style='font:bold 10pt Arial;text-align:center;text-transform:uppercase;margin:auto;pointer-events:all'>
        <p>
          <input type="button" id="forward" value="Forward" onclick="changeDirection('forward')"/>
          <input type="button" id="reverse" value="Reverse" onclick="changeDirection('reverse')"/>
          <input type="button" id="left" value="Left" onclick="changeDirection('left')"/>
          <input type="button" id="right" value="Right" onclick="changeDirection('right')"/>
          <input type="button" id="stop" value="Stop" onclick="changeDirection('none')"/>
        </p>
      </div>
    </div>
    <script type="text/javascript">
      $('#wrapper').appendTo('#vwf-root');
    </script>
  </body>
</html>
>>>>>>> 9c819f36
<|MERGE_RESOLUTION|>--- conflicted
+++ resolved
@@ -1,48 +1,3 @@
-<<<<<<< HEAD
-<!DOCTYPE html>
-
-<!-- Copyright 2012 United States Government, as represented by the Secretary of Defense, Under  -->
-<!-- Secretary of Defense (Personnel & Readiness).                                               -->
-<!--                                                                                             -->
-<!-- Licensed under the Apache License, Version 2.0 (the "License"); you may not use this file   -->
-<!-- except in compliance with the License. You may obtain a copy of the License at              -->
-<!--                                                                                             -->
-<!--   http://www.apache.org/licenses/LICENSE-2.0                                                -->
-<!--                                                                                             -->
-<!-- Unless required by applicable law or agreed to in writing, software distributed under the   -->
-<!-- License is distributed on an "AS IS" BASIS, WITHOUT WARRANTIES OR CONDITIONS OF ANY KIND,   -->
-<!-- either express or implied. See the License for the specific language governing permissions  -->
-<!-- and limitations under the License.                                                          -->
-
-<html>
-  <head>
-    <script type="text/javascript">
-
-      function changeDirection( newDirection )
-      {
-        vwf_view.kernel.setProperty("index-vwf", "driveDirection", newDirection);
-      }
-
-    </script>
-  </head>
-  <body>
-    <div id='wrapper' style='width:99%;position:absolute;bottom:30px;pointer-events:none'>
-      <div style='font:bold 10pt Arial;text-align:center;text-transform:uppercase;margin:auto;pointer-events:all'>
-        <p>
-          <input type="button" id="forward" value="Forward" onclick="changeDirection('forward')"/>
-          <input type="button" id="reverse" value="Reverse" onclick="changeDirection('reverse')"/>
-          <input type="button" id="left" value="Left" onclick="changeDirection('left')"/>
-          <input type="button" id="right" value="Right" onclick="changeDirection('right')"/>
-          <input type="button" id="stop" value="Stop" onclick="changeDirection('none')"/>
-        </p>
-      </div>
-    </div>
-    <script type="text/javascript">
-      $('#wrapper').appendTo('#vwf-root');
-    </script>
-  </body>
-</html>
-=======
 <!DOCTYPE html>
 
 <!-- Copyright 2012 United States Government, as represented by the Secretary of Defense, Under  -->
@@ -85,5 +40,4 @@
       $('#wrapper').appendTo('#vwf-root');
     </script>
   </body>
-</html>
->>>>>>> 9c819f36
+</html>