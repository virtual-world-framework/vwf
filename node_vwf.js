var path = require( 'path' ),
    http = require( 'http' ),
    fs = require( 'fs' ),
    url = require( 'url' ),
    sio = require( 'socket.io' ),
    reflector = require( './lib/nodejs/reflector' ),
    vwf = require( './lib/nodejs/vwf' );

// Basic error handler.
global.error = function () {
    var red, brown, reset;
		red   = '\u001b[31m';
		brown = '\u001b[33m';
		reset = '\u001b[0m';

    var args = Array.prototype.slice.call( arguments );
    args[ 0 ] = red + args[ 0 ] + reset;
    var level = args.splice( args.length - 1 )[ 0 ];
	
    if ( !isNaN( parseInt( level ) ) ) {
        level = parseInt( level );
    } else {
        args.push( level )
        level = 1;
    };

    if ( level <= global.logLevel ) {
        console.log.apply( this, args );
    }
};

// Basic logging function.
global.log = function () {
    var args = Array.prototype.slice.call( arguments );
    var level = args.splice( args.length - 1 )[ 0 ];

    if ( !isNaN( parseInt( level ) ) ) {
        level = parseInt( level );
    } else {
        args.push( level )
        level = 1;
    };

    if ( level <= global.logLevel ) {
        console.log.apply( this, args );
    }
};

function consoleNotice( string ) {
    var brown = '\u001b[33m';
    var reset = '\u001b[0m';
    global.log( brown + string + reset );
}
<<<<<<< HEAD

function consoleError( string ) {
    var red   = '\u001b[31m';
    var reset = '\u001b[0m';
    global.log( red + string + reset );
}

// Set the root directory where applications will be served from. Default
// to the current directory if none is specified.
// Use --applicationPath or -a to specify an alternative path.
function parseApplicationPath () {
    var argv = require('optimist').argv;

    if ( argv.applicationPath || argv.a ) {

        var applicationPath = argv.applicationPath || argv.a;

=======

function consoleError( string ) {
    var red   = '\u001b[31m';
    var reset = '\u001b[0m';
    global.log( red + string + reset );
}

// Set the root directory where applications will be served from. Default
// to the current directory if none is specified.
// Use --applicationPath or -a to specify an alternative path.
function parseApplicationPath () {
    var argv = require('optimist').argv;

    if ( argv.applicationPath || argv.a ) {

        var applicationPath = argv.applicationPath || argv.a;

>>>>>>> 11b3d300
        if ( fs.existsSync( applicationPath ) && fs.statSync( applicationPath ).isDirectory() ) {
            consoleNotice( "Serving VWF applications from " + applicationPath );
            return applicationPath;
        } else {
            consoleError ( applicationPath + " is NOT a directory! Serving VWF applications from " + process.cwd() );
            return process.cwd();
        }

    } else {
        consoleNotice( "Serving VWF applications from " + process.cwd() );
        return process.cwd();
    }
}
<<<<<<< HEAD
=======

// Set the VWF directory where VWF files will be served from. Default to
// "$HOME/.vwf". If not found at $HOME/.vwf, try the current working
// directory.
function parseVWFPath () {
    var home = ( process.env.HOME || process.env.USERPROFILE );
    var vwfHome = path.join( home, ".vwf" );

    if ( fs.existsSync( path.join( vwfHome, "support/client/lib" ) ) ) {
        return vwfHome;
    } else if ( fs.existsSync( path.join( process.cwd(), "support/client/lib" ) ) ) {
        return process.cwd();
    } else {
        consoleError( "Could not find VWF support files." );
        return false;
    }
}
>>>>>>> 11b3d300

//Start the VWF server
function startVWF() {
    global.activeinstances = [];
<<<<<<< HEAD
    global.vwfRoot = process.env.HOME + "/.vwf/";
=======
    global.vwfRoot = parseVWFPath();

    if ( !global.vwfRoot ) {
        // Need to exit out because of an error
    }
>>>>>>> 11b3d300

    function OnRequest( request, response ) {
        try {
            vwf.Serve( request, response );
        } catch ( e ) {
            response.writeHead( 500, {
                "Content-Type": "text/plain"
            } );
            response.write( e.toString(), "utf8" );
            response.end();
        }
    } // close onRequest

    //create the server
    var red, brown, reset;
    brown = '\u001b[33m';
    red   = '\u001b[31m';
    reset = '\u001b[0m';

    //start the DAL
    var pIndex = process.argv.indexOf( '-p' );
    var port = ( pIndex >= 0 ? parseInt( process.argv[ pIndex + 1 ] ) : 3000 );
		
    var lIndex = process.argv.indexOf( '-l' );
    global.logLevel = ( lIndex >= 0 ? process.argv[ lIndex + 1 ] : 1 );
    global.log( brown + 'LogLevel = ' +  global.logLevel + reset, 0 );	

    p = process.argv.indexOf( '-nocache' );
    if ( p >= 0 ) {
        FileCache.enabled = false;
        console.log( 'server cache disabled' );
    }

    global.applicationRoot = parseApplicationPath();

    var srv = http.createServer( OnRequest ).listen( port );
    global.log( brown + 'Serving on port ' + port + reset, 0 );

    //create socket server
    var socketManager = sio.listen( srv, { 
        log: false,
        resource: {
            exec: function( url ) {
                var match = /\/1\/\?t=\d*/.exec( url ) || /\/1\/websocket/.exec( url );
                if (match) {
                    return [url.substring(0, url.indexOf(match[0]))];
                } else {
                    return null;
                }
            }
        } 
    } );
    socketManager.set( 'transports', [ 'websocket' ] );
    socketManager.sockets.on( 'connection', reflector.OnConnection );
}

exports.startVWF = startVWF;<|MERGE_RESOLUTION|>--- conflicted
+++ resolved
@@ -51,7 +51,6 @@
     var reset = '\u001b[0m';
     global.log( brown + string + reset );
 }
-<<<<<<< HEAD
 
 function consoleError( string ) {
     var red   = '\u001b[31m';
@@ -69,25 +68,6 @@
 
         var applicationPath = argv.applicationPath || argv.a;
 
-=======
-
-function consoleError( string ) {
-    var red   = '\u001b[31m';
-    var reset = '\u001b[0m';
-    global.log( red + string + reset );
-}
-
-// Set the root directory where applications will be served from. Default
-// to the current directory if none is specified.
-// Use --applicationPath or -a to specify an alternative path.
-function parseApplicationPath () {
-    var argv = require('optimist').argv;
-
-    if ( argv.applicationPath || argv.a ) {
-
-        var applicationPath = argv.applicationPath || argv.a;
-
->>>>>>> 11b3d300
         if ( fs.existsSync( applicationPath ) && fs.statSync( applicationPath ).isDirectory() ) {
             consoleNotice( "Serving VWF applications from " + applicationPath );
             return applicationPath;
@@ -101,8 +81,6 @@
         return process.cwd();
     }
 }
-<<<<<<< HEAD
-=======
 
 // Set the VWF directory where VWF files will be served from. Default to
 // "$HOME/.vwf". If not found at $HOME/.vwf, try the current working
@@ -120,20 +98,15 @@
         return false;
     }
 }
->>>>>>> 11b3d300
 
 //Start the VWF server
 function startVWF() {
     global.activeinstances = [];
-<<<<<<< HEAD
-    global.vwfRoot = process.env.HOME + "/.vwf/";
-=======
     global.vwfRoot = parseVWFPath();
 
     if ( !global.vwfRoot ) {
         // Need to exit out because of an error
     }
->>>>>>> 11b3d300
 
     function OnRequest( request, response ) {
         try {
