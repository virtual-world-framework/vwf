# Copyright 2012 United States Government, as represented by the Secretary of Defense, Under
# Secretary of Defense (Personnel & Readiness).
# 
# Licensed under the Apache License, Version 2.0 (the "License"); you may not use this file except
# in compliance with the License. You may obtain a copy of the License at
# 
#   http://www.apache.org/licenses/LICENSE-2.0
# 
# Unless required by applicable law or agreed to in writing, software distributed under the License
# is distributed on an "AS IS" BASIS, WITHOUT WARRANTIES OR CONDITIONS OF ANY KIND, either express
# or implied. See the License for the specific language governing permissions and limitations under
# the License.

---
extends: http://vwf.example.com/navscene.vwf
properties:
  navmode: "orbit"
  speed: 4.0
methods:
  switchCameraView: 
children:
  humvee:
    extends: http://vwf.example.com/node3.vwf
    source: humvee.DAE
    type: model/vnd.collada+xml
    children:
      interiorCamera:
        extends: http://vwf.example.com/camera.vwf
      bone2: 
        extends: http://vwf.example.com/node3.vwf 
        children: 
          Scene: 
            extends: http://vwf.example.com/node3.vwf 
            children: 
              ParkingBrake: 
                extends: http://vwf.example.com/node3.vwf 
                children: 
                  Untitled_034: 
                    extends: http://vwf.example.com/node3.vwf 
                    children: 
                      glgeObj1: 
                        extends: http://vwf.example.com/node3.vwf 
              WaitToStart: 
                extends: http://vwf.example.com/node3.vwf 
                children: 
                  Untitled_033: 
                    extends: http://vwf.example.com/node3.vwf 
                    children: 
                      glgeObj2: 
                        extends: http://vwf.example.com/node3.vwf 
              AirFan: 
                extends: http://vwf.example.com/node3.vwf 
                implements: 
                - http://vwf.example.com/control.vwf
                properties:
                  controlType: translate
                  controlMode: continuous
                  transformIncrement: -0.5
                  transformAxis: [0, 0, 1]
                  transformDuration: 0.5
                  maxValue: 2
                  dragSpeed: 5
                children: 
                  Untitled_032: 
                    extends: http://vwf.example.com/node3.vwf 
                    children: 
                      glgeObj3: 
                        extends: http://vwf.example.com/node3.vwf 
              GearShift: 
                extends: http://vwf.example.com/node3.vwf 
                implements: 
                - http://vwf.example.com/control.vwf
                properties:
                  controlType: translate
                  controlMode: continuous
                  transformIncrement: 2
                  transformAxis: [1, 0, 0]
                  transformDuration: 0.5
                  minValue: -2
                  maxValue: 2
                  dragSpeed: 5
                children: 
                  Untitled_031: 
                    extends: http://vwf.example.com/node3.vwf 
                    children: 
                      glgeObj4: 
                        extends: http://vwf.example.com/node3.vwf 
              HighLowSelector: 
                extends: http://vwf.example.com/node3.vwf 
                implements: 
                - http://vwf.example.com/control.vwf
                properties:
                  controlType: translate
                  controlMode: continuous
                  transformIncrement: 3
                  transformAxis: [1, 0, 0]
                  transformDuration: 0.5
                  minValue: -1
                  maxValue: 1
                  dragSpeed: 5
                children: 
                  Untitled_030: 
                    extends: http://vwf.example.com/node3.vwf 
                    children: 
                      glgeObj5: 
                        extends: http://vwf.example.com/node3.vwf 
              EmergencyBrake: 
                extends: http://vwf.example.com/node3.vwf 
                implements: 
                - http://vwf.example.com/control.vwf
                properties:
                  controlType: rotate
                  controlMode: continuous
                  transformIncrement: 45
                  transformAxis: [0, 1, 0]
                  transformDuration: 1
                  maxValue: 1
                  dragSpeed: 5
                children: 
                  Untitled_029: 
                    extends: http://vwf.example.com/node3.vwf 
                    children: 
                      glgeObj6: 
                        extends: http://vwf.example.com/node3.vwf 
              Accelerator: 
                extends: http://vwf.example.com/node3.vwf 
                implements: 
                - http://vwf.example.com/control.vwf
                properties:
                  controlType: rotate
                  controlMode: momentary
                  transformIncrement: 10
                  transformAxis: [0, 1, 0]
                  transformDuration: 0.2
                  maxValue: 1
                children: 
                  Untitled_028: 
                    extends: http://vwf.example.com/node3.vwf 
                    children: 
                      glgeObj7: 
                        extends: http://vwf.example.com/node3.vwf 
              Brake: 
                extends: http://vwf.example.com/node3.vwf 
                implements: 
                - http://vwf.example.com/control.vwf
                properties:
                  controlType: rotate
                  controlMode: momentary
                  transformIncrement: 10
                  transformAxis: [0, 1, 0]
                  transformDuration: 0.2
                  maxValue: 1
                children: 
                  Untitled_027: 
                    extends: http://vwf.example.com/node3.vwf 
                    children: 
                      glgeObj8: 
                        extends: http://vwf.example.com/node3.vwf 
              SteeringWheel: 
                extends: http://vwf.example.com/node3.vwf 
                implements: 
                - http://vwf.example.com/control.vwf
                properties:
                  controlType: rotate
                  controlMode: continuous
                  transformIncrement: -30
                  transformAxis: [0.942, 0, 0.335]
                  transformDuration: 0.2
                  minValue: -12
                  maxValue: 12
                  dragSpeed: 10
                children: 
                  Horn: 
                    extends: http://vwf.example.com/node3.vwf 
                    children: 
                      Untitled_026: 
                        extends: http://vwf.example.com/node3.vwf 
                        children: 
                          glgeObj9: 
                            extends: http://vwf.example.com/node3.vwf 
                  Untitled_025: 
                    extends: http://vwf.example.com/node3.vwf 
                    children: 
                      glgeObj10: 
                        extends: http://vwf.example.com/node3.vwf 
                scripts:
                - |
                    this.pointerUp = function( pointerInfo, pickInfo ) {
                      this.parent.TireDriverFront.direction = this.direction;
                      this.parent.TireDriverFront.controlValue = this.controlValue / 4;
                      this.parent.TireDriverFront.transformDuration = 0.2;
                      this.parent.TirePassFront.direction = this.direction;
                      this.parent.TirePassFront.controlValue = this.controlValue / 4;
                      this.parent.TirePassFront.transformDuration = 0.2;
                    }
                    this.pointerMove = function( pointerInfo, pickInfo ) {
                      this.parent.TireDriverFront.transformDuration = 0;
                      this.parent.TireDriverFront.direction = this.direction;
                      this.parent.TireDriverFront.controlValue = this.controlValue / 4;
                      this.parent.TirePassFront.transformDuration = 0;
                      this.parent.TirePassFront.direction = this.direction;
                      this.parent.TirePassFront.controlValue = this.controlValue / 4;
                    }
              TurnSignal: 
                extends: http://vwf.example.com/node3.vwf
                implements: 
                - http://vwf.example.com/control.vwf
                properties:
                  controlType: rotate
                  controlMode: continuous
                  transformIncrement: 30
                  transformAxis: [0.942, 0, 0.335]
                  transformDuration: 0.2
                  minValue: -1
                  maxValue: 1
                  dragSpeed: 5 
                children: 
                  Untitled_024: 
                    extends: http://vwf.example.com/node3.vwf 
                    children: 
                      glgeObj11: 
                        extends: http://vwf.example.com/node3.vwf 
              Ignition: 
                extends: http://vwf.example.com/node3.vwf 
                implements: 
                - http://vwf.example.com/control.vwf
                properties:
                  controlType: rotate
                  controlMode: continuous
                  transformIncrement: -35
                  transformAxis: [1, 0, 0]
                  transformDuration: 0.5
                  maxValue: 2
                  dragSpeed: 5
                children: 
                  Untitled_023: 
                    extends: http://vwf.example.com/node3.vwf 
                    children: 
                      glgeObj12: 
                        extends: http://vwf.example.com/node3.vwf 
              Switch03: 
                extends: http://vwf.example.com/node3.vwf 
                children: 
                  Untitled_022: 
                    extends: http://vwf.example.com/node3.vwf 
                    children: 
                      glgeObj13: 
                        extends: http://vwf.example.com/node3.vwf 
              Switch02: 
                extends: http://vwf.example.com/node3.vwf 
                children: 
                  Untitled_021: 
                    extends: http://vwf.example.com/node3.vwf 
                    children: 
                      glgeObj14: 
                        extends: http://vwf.example.com/node3.vwf 
              Switch01: 
                extends: http://vwf.example.com/node3.vwf 
                children: 
                  Untitled_020: 
                    extends: http://vwf.example.com/node3.vwf 
                    children: 
                      glgeObj15: 
                        extends: http://vwf.example.com/node3.vwf 
              AirTemp: 
                extends: http://vwf.example.com/node3.vwf 
                implements: 
                - http://vwf.example.com/control.vwf
                properties:
                  controlType: translate
                  controlMode: continuous
                  transformIncrement: 0.5
                  transformAxis: [0, 1, 0]
                  transformDuration: 0.5
                  minValue: -2
                  maxValue: 2
                  dragSpeed: 5
                children: 
                  Untitled_019: 
                    extends: http://vwf.example.com/node3.vwf 
                    children: 
                      glgeObj16: 
                        extends: http://vwf.example.com/node3.vwf 
              SpeedNeedle: 
                extends: http://vwf.example.com/node3.vwf 
                implements: 
                - http://vwf.example.com/control.vwf
                properties:
                  controlType: rotate
                  controlMode: continuous
                  transformIncrement: -20
                  transformAxis: [0.986, 0, 0.164]
                  transformDuration: 0.2
                  maxValue: 12
                  dragSpeed: 10
                children: 
                  Untitled_018: 
                    extends: http://vwf.example.com/node3.vwf 
                    children: 
                      glgeObj17: 
                        extends: http://vwf.example.com/node3.vwf 
              VoltMeter: 
                extends: http://vwf.example.com/node3.vwf
                implements: 
                - http://vwf.example.com/control.vwf
                properties:
                  controlType: rotate
                  controlMode: continuous
                  transformIncrement: -18
                  transformAxis: [0.986, 0, 0.164]
                  transformDuration: 0.2
                  minValue: -2
                  maxValue: 2
                  dragSpeed: 10 
                children: 
                  Untitled_017: 
                    extends: http://vwf.example.com/node3.vwf 
                    children: 
                      glgeObj18: 
                        extends: http://vwf.example.com/node3.vwf 
              TempNeedle: 
                extends: http://vwf.example.com/node3.vwf 
                implements: 
                - http://vwf.example.com/control.vwf
                properties:
                  controlType: rotate
                  controlMode: continuous
                  transformIncrement: -12
                  transformAxis: [0.986, 0, 0.164]
                  transformDuration: 0.2
                  minValue: -3
                  maxValue: 3
                  dragSpeed: 10 
                children: 
                  Untitled_016: 
                    extends: http://vwf.example.com/node3.vwf 
                    children: 
                      glgeObj19: 
                        extends: http://vwf.example.com/node3.vwf 
              OilNeedle: 
                extends: http://vwf.example.com/node3.vwf 
                implements: 
                - http://vwf.example.com/control.vwf
                properties:
                  controlType: rotate
                  controlMode: continuous
                  transformIncrement: -25
                  transformAxis: [0.986, 0, 0.164]
                  transformDuration: 0.2
                  minValue: -2
                  maxValue: 2
                  dragSpeed: 10 
                children: 
                  Untitled_015: 
                    extends: http://vwf.example.com/node3.vwf 
                    children: 
                      glgeObj20: 
                        extends: http://vwf.example.com/node3.vwf 
              FuelNeedle: 
                extends: http://vwf.example.com/node3.vwf 
                implements: 
                - http://vwf.example.com/control.vwf
                properties:
                  controlType: rotate
                  controlMode: continuous
                  transformIncrement: -20
                  transformAxis: [0.986, 0, 0.164]
                  transformDuration: 0.2
                  minValue: -2
                  maxValue: 2
                  dragSpeed: 10 
                children: 
                  Untitled_014: 
                    extends: http://vwf.example.com/node3.vwf 
                    children: 
                      glgeObj21: 
                        extends: http://vwf.example.com/node3.vwf 
              DoorPassFront: 
                extends: http://vwf.example.com/node3.vwf 
                implements: 
                - http://vwf.example.com/control.vwf
                properties:
                  controlType: rotate
                  controlMode: continuous
                  transformIncrement: 45
                  transformAxis: [0, 0, 1]
                  transformDuration: 1
                  maxValue: 1
                  dragSpeed: 5
                children: 
                  Untitled_013: 
                    extends: http://vwf.example.com/node3.vwf 
                    children: 
                      glgeObj22: 
                        extends: http://vwf.example.com/node3.vwf 
              DoorPassRear: 
                extends: http://vwf.example.com/node3.vwf 
                implements: 
                - http://vwf.example.com/control.vwf
                properties:
                  controlType: rotate
                  controlMode: continuous
                  transformIncrement: 45
                  transformAxis: [0, 0, 1]
                  transformDuration: 1
                  maxValue: 1
                  dragSpeed: 5
                children: 
                  Untitled_012: 
                    extends: http://vwf.example.com/node3.vwf 
                    children: 
                      glgeObj23: 
                        extends: http://vwf.example.com/node3.vwf 
              Omni002: 
                extends: http://vwf.example.com/node3.vwf 
              WiperPass: 
                extends: http://vwf.example.com/node3.vwf 
                implements: 
                - http://vwf.example.com/control.vwf
                properties:
                  controlType: rotate
                  controlMode: continuous
                  transformIncrement: -45
                  transformAxis: [1, 0, 0]
                  transformDuration: 0.5
                  minValue: -1
                  maxValue: 3
                  dragSpeed: 5
                children: 
                  Untitled_011: 
                    extends: http://vwf.example.com/node3.vwf 
                    children: 
                      glgeObj24: 
                        extends: http://vwf.example.com/node3.vwf 
                scripts:
                - |
                    this.pointerUp = function( pointerInfo, pickInfo ) {
                      this.parent.WiperDriver.direction = this.direction;
                      this.parent.WiperDriver.controlValue = this.controlValue;
                      this.parent.WiperDriver.transformDuration = 0.5;
                    }
                    this.pointerMove = function( pointerInfo, pickInfo ) {
                      this.parent.WiperDriver.transformDuration = 0;
                      this.parent.WiperDriver.direction = this.direction;
                      this.parent.WiperDriver.controlValue = this.controlValue;
                    }
              WiperDriver: 
                extends: http://vwf.example.com/node3.vwf 
                implements: 
                - http://vwf.example.com/control.vwf
                properties:
                  controlType: rotate
                  controlMode: continuous
                  transformIncrement: -45
                  transformAxis: [1, 0, 0]
                  transformDuration: 0.5
                  minValue: -1
                  maxValue: 3
                  dragSpeed: 5
                children: 
                  Untitled_010: 
                    extends: http://vwf.example.com/node3.vwf 
                    children: 
                      glgeObj25: 
                        extends: http://vwf.example.com/node3.vwf 
                scripts:
                - |
                    this.pointerUp = function( pointerInfo, pickInfo ) {
                      this.parent.WiperPass.direction = this.direction;
                      this.parent.WiperPass.controlValue = this.controlValue;
                      this.parent.WiperPass.transformDuration = 0.5;
                    }
                    this.pointerMove = function( pointerInfo, pickInfo ) {
                      this.parent.WiperPass.transformDuration = 0;
                      this.parent.WiperPass.direction = this.direction;
                      this.parent.WiperPass.controlValue = this.controlValue;
                    }
              GunMount: 
                extends: http://vwf.example.com/node3.vwf 
                implements: 
                - http://vwf.example.com/control.vwf
                properties:
                  controlType: rotate
                  controlMode: continuous
                  transformIncrement: 45
                  transformAxis: [0, 0, 1]
                  transformDuration: 0.2
                  maxValue: 8
                  dragSpeed: 10
                children: 
                  GunMountHatch01: 
                    extends: http://vwf.example.com/node3.vwf 
                    implements: 
                    - http://vwf.example.com/control.vwf
                    properties:
                      controlType: rotate
                      controlMode: continuous
                      transformIncrement: 60
                      transformAxis: [1, 0, 0]
                      transformDuration: 0.5
                      maxValue: 3
                      dragSpeed: 5
                    children: 
                      GunMountHatch02: 
                        extends: http://vwf.example.com/node3.vwf 
                        implements: 
                        - http://vwf.example.com/control.vwf
                        properties:
                          controlType: rotate
                          controlMode: continuous
                          transformIncrement: 58
                          transformAxis: [0, 1, 0]
                          transformDuration: 0.5
                          maxValue: 3
                          dragSpeed: 5
                        children: 
                          Untitled_009: 
                            extends: http://vwf.example.com/node3.vwf 
                            children: 
                              glgeObj26: 
                                extends: http://vwf.example.com/node3.vwf 
                      Untitled_008: 
                        extends: http://vwf.example.com/node3.vwf 
                        children: 
                          glgeObj27: 
                            extends: http://vwf.example.com/node3.vwf 
                  Untitled_007: 
                    extends: http://vwf.example.com/node3.vwf 
                    children: 
                      glgeObj28: 
                        extends: http://vwf.example.com/node3.vwf 
              DoorDriverFront: 
                extends: http://vwf.example.com/node3.vwf 
                implements: 
                - http://vwf.example.com/control.vwf
                properties:
                  controlType: rotate
                  controlMode: continuous
                  transformIncrement: -45
                  transformAxis: [0, 0, 1]
                  transformDuration: 1
                  maxValue: 1
                  dragSpeed: 5
                children: 
                  Untitled_006: 
                    extends: http://vwf.example.com/node3.vwf 
                    children: 
                      glgeObj29: 
                        extends: http://vwf.example.com/node3.vwf 
              RearHatch: 
                extends: http://vwf.example.com/node3.vwf 
                implements: 
                - http://vwf.example.com/control.vwf
                properties:
                  controlType: rotate
                  controlMode: continuous
                  transformIncrement: -45
                  transformAxis: [0, 1, 0]
                  transformDuration: 1
                  maxValue: 1
                  dragSpeed: 5
                children: 
                  Untitled_005: 
                    extends: http://vwf.example.com/node3.vwf 
                    children: 
                      glgeObj30: 
                        extends: http://vwf.example.com/node3.vwf 
              SpareMount: 
                extends: http://vwf.example.com/node3.vwf 
                implements: 
                - http://vwf.example.com/control.vwf
                properties:
                  controlType: rotate
                  controlMode: continuous
                  transformIncrement: 45
                  transformAxis: [0, 0, 1]
                  transformDuration: 1
                  maxValue: 1
                  dragSpeed: 5
                children: 
                  SpareTire: 
                    extends: http://vwf.example.com/node3.vwf 
                    children: 
                      glgeObj31: 
                        extends: http://vwf.example.com/node3.vwf 
                  Untitled_004: 
                    extends: http://vwf.example.com/node3.vwf 
                    children: 
                      glgeObj32: 
                        extends: http://vwf.example.com/node3.vwf 
              DoorDriverRear: 
                extends: http://vwf.example.com/node3.vwf 
                implements: 
                - http://vwf.example.com/control.vwf
                properties:
                  controlType: rotate
                  controlMode: continuous
                  transformIncrement: -45
                  transformAxis: [0, 0, 1]
                  transformDuration: 1
                  maxValue: 1
                  dragSpeed: 5
                children: 
                  Untitled_003: 
                    extends: http://vwf.example.com/node3.vwf 
                    children: 
                      glgeObj33: 
                        extends: http://vwf.example.com/node3.vwf 
              TireDriverRear: 
                extends: http://vwf.example.com/node3.vwf 
                children: 
                  glgeObj34: 
                    extends: http://vwf.example.com/node3.vwf 
              TirePassRear: 
                extends: http://vwf.example.com/node3.vwf 
                children: 
                  glgeObj35: 
                    extends: http://vwf.example.com/node3.vwf 
              TirePassFront: 
                extends: http://vwf.example.com/node3.vwf 
                implements: 
                - http://vwf.example.com/control.vwf
                properties:
                  controlType: rotate
                  controlMode: continuous
                  transformIncrement: -10
                  transformAxis: [0, 0, 1]
                  transformDuration: 0.2
                  maxValue: 3
                  minValue: -3
                  dragSpeed: 10
                children: 
                  glgeObj36: 
                    extends: http://vwf.example.com/node3.vwf
                scripts:
                - |
                    this.pointerUp = function( pointerInfo, pickInfo ) {
                      this.parent.TireDriverFront.direction = this.direction;
                      this.parent.TireDriverFront.controlValue = this.controlValue;
                      this.parent.TireDriverFront.transformDuration = 0.2;
                      this.parent.SteeringWheel.direction = this.direction;
                      this.parent.SteeringWheel.controlValue = this.controlValue * 4;
                      this.parent.SteeringWheel.transformDuration = 0.2;
                    }
                    this.pointerMove = function( pointerInfo, pickInfo ) {
                      this.parent.TireDriverFront.transformDuration = 0;
                      this.parent.TireDriverFront.direction = this.direction;
                      this.parent.TireDriverFront.controlValue = this.controlValue;
                      this.parent.SteeringWheel.transformDuration = 0;
                      this.parent.SteeringWheel.direction = this.direction;
                      this.parent.SteeringWheel.controlValue = this.controlValue * 4;
                    }
              TireDriverFront: 
                extends: http://vwf.example.com/node3.vwf 
                implements: 
                - http://vwf.example.com/control.vwf
                properties:
                  controlType: rotate
                  controlMode: continuous
                  transformIncrement: -10
                  transformAxis: [0, 0, 1]
                  transformDuration: 0.2
                  maxValue: 3
                  minValue: -3
                  dragSpeed: 10
                children: 
                  glgeObj37: 
                    extends: http://vwf.example.com/node3.vwf 
                scripts:
                - |
                    this.pointerUp = function( pointerInfo, pickInfo ) {
                      this.parent.TirePassFront.direction = this.direction;
                      this.parent.TirePassFront.controlValue = this.controlValue;
                      this.parent.TirePassFront.transformDuration = 0.2;
                      this.parent.SteeringWheel.direction = this.direction;
                      this.parent.SteeringWheel.controlValue = this.controlValue * 4;
                      this.parent.SteeringWheel.transformDuration = 0.2;
                    }
                    this.pointerMove = function( pointerInfo, pickInfo ) {
                      this.parent.TirePassFront.transformDuration = 0;
                      this.parent.TirePassFront.direction = this.direction;
                      this.parent.TirePassFront.controlValue = this.controlValue;
                      this.parent.SteeringWheel.transformDuration = 0;
                      this.parent.SteeringWheel.direction = this.direction;
                      this.parent.SteeringWheel.controlValue = this.controlValue * 4;
                    }
              HumveeBody: 
                extends: http://vwf.example.com/node3.vwf 
                children: 
                  glgeObj38: 
                    extends: http://vwf.example.com/node3.vwf 
              HoodLatchPass: 
                extends: http://vwf.example.com/node3.vwf
                implements: 
                - http://vwf.example.com/control.vwf
                properties:
                  controlType: rotate
                  controlMode: continuous
                  transformIncrement: -45
                  transformAxis: [1, 0, 0]
                  transformDuration: 1
                  maxValue: 1
                  dragSpeed: 5 
                children: 
                  Untitled_002: 
                    extends: http://vwf.example.com/node3.vwf 
                    children: 
                      glgeObj39: 
                        extends: http://vwf.example.com/node3.vwf 
              HoodLatchDriver: 
                extends: http://vwf.example.com/node3.vwf 
                implements: 
                - http://vwf.example.com/control.vwf
                properties:
                  controlType: rotate
                  controlMode: continuous
                  transformIncrement: 45
                  transformAxis: [1, 0, 0]
                  transformDuration: 1
                  maxValue: 1
                  dragSpeed: 5
                children: 
                  Untitled_001: 
                    extends: http://vwf.example.com/node3.vwf 
                    children: 
                      glgeObj40: 
                        extends: http://vwf.example.com/node3.vwf 
              Hood: 
                extends: http://vwf.example.com/node3.vwf 
                implements: 
                - http://vwf.example.com/control.vwf
                properties:
                  controlType: rotate
                  controlMode: continuous
                  transformIncrement: -45
                  transformAxis: [0, 1, 0]
                  transformDuration: 1
                  maxValue: 1
                  dragSpeed: 5
                children: 
                  Untitled: 
                    extends: http://vwf.example.com/node3.vwf 
                    children: 
                      glgeObj41: 
                        extends: http://vwf.example.com/node3.vwf 
                scripts:
                - |
                    this.pointerUp = function( pointerInfo, pickInfo ) {
                      this.parent.HoodLatchDriver.direction = this.direction;
                      this.parent.HoodLatchDriver.controlValue = this.controlValue;
                      this.parent.HoodLatchDriver.transformDuration = 1;
                      this.parent.HoodLatchPass.direction = this.direction;
                      this.parent.HoodLatchPass.controlValue = this.controlValue;
                      this.parent.HoodLatchPass.transformDuration = 1;
                    }
                    this.pointerMove = function( pointerInfo, pickInfo ) {
                      this.parent.HoodLatchDriver.transformDuration = 0;
                      this.parent.HoodLatchDriver.direction = this.direction;
                      this.parent.HoodLatchDriver.controlValue = this.controlValue;
                      this.parent.HoodLatchPass.transformDuration = 0;
                      this.parent.HoodLatchPass.direction = this.direction;
                      this.parent.HoodLatchPass.controlValue = this.controlValue;
                    }
              Ground: 
                extends: http://vwf.example.com/node3.vwf 
                children: 
                  glgeObj42: 
                    extends: http://vwf.example.com/node3.vwf 
              Omni001: 
                extends: http://vwf.example.com/node3.vwf 
              EnvironmentAmbientLight: 
                extends: http://vwf.example.com/node3.vwf 
  dir1:
    extends: http://vwf.example.com/light.vwf
    properties:
      lightType: "directional"
      quadraticAttenuation: 10
      specular: false # the highlights are way too hot (materials or light?)
      rotation: [ 1, 0, 0, -10 ]
  dir2:
    extends: http://vwf.example.com/light.vwf
    properties:
      lightType: "directional"
      quadraticAttenuation: 10
      specular: false # the highlights are way too hot (materials or light?)
      rotation: [ -1, 0, 0, 200 ]
scripts:
- |
  this.initialize = function() {
<<<<<<< HEAD
    this.camera.translation = [ -320, -360, 164 ];
    this.camera.lookAt = "http-vwf-example-com-node3-vwf-humvee";
=======
    this.camera.translation = [ -500, -500, 235 ];
    this.camera.lookAt = this.humvee.id;
>>>>>>> f197e040
    this.camera.far = 3000;
    this.humvee.interiorCamera.transform = [-0.31940966844558716, 0.9476123452186584, -5.816936266000994e-8, 0,
      -0.9332156777381897, -0.3145570456981659, -0.17364755272865295, 0,
      -0.1645519733428955, -0.05546514317393303, 0.9848077297210693, 0,
      -1.3992034196853638, -11.587126731872559, 75.94760131835938, 1];
  }
  this.switchCameraView = function(view) {
    if(view == "exterior") {
      this.navmode='orbit'; 
      this.camera.lookAt = this.find('/humvee')[0].id; 
      this.activeCamera = this.find('/camera')[0].id;
    }
    else {
      this.navmode='walk'; 
      this.activeCamera = this.find('/humvee/interiorCamera')[0].id;
    }
  }

# Paste into the console to jump to an inside view: vwf.execute( "index-vwf", "this.navmode = 'walk' ; this.camera.transform = [-0.4292135238647461, 0.9031997919082642, -0.000008751301720621996, 0, -0.8462061285972595, -0.40213271975517273, -0.34959691762924194, 0, -0.31576135754585266, -0.150045245885849, 0.9368997812271118, 0, -15.161749839782715, -28.28612518310547, 72.89060974121094, 1]" )
<|MERGE_RESOLUTION|>--- conflicted
+++ resolved
@@ -1,815 +1,810 @@
-# Copyright 2012 United States Government, as represented by the Secretary of Defense, Under
-# Secretary of Defense (Personnel & Readiness).
-# 
-# Licensed under the Apache License, Version 2.0 (the "License"); you may not use this file except
-# in compliance with the License. You may obtain a copy of the License at
-# 
-#   http://www.apache.org/licenses/LICENSE-2.0
-# 
-# Unless required by applicable law or agreed to in writing, software distributed under the License
-# is distributed on an "AS IS" BASIS, WITHOUT WARRANTIES OR CONDITIONS OF ANY KIND, either express
-# or implied. See the License for the specific language governing permissions and limitations under
-# the License.
-
----
-extends: http://vwf.example.com/navscene.vwf
-properties:
-  navmode: "orbit"
-  speed: 4.0
-methods:
-  switchCameraView: 
-children:
-  humvee:
-    extends: http://vwf.example.com/node3.vwf
-    source: humvee.DAE
-    type: model/vnd.collada+xml
-    children:
-      interiorCamera:
-        extends: http://vwf.example.com/camera.vwf
-      bone2: 
-        extends: http://vwf.example.com/node3.vwf 
-        children: 
-          Scene: 
-            extends: http://vwf.example.com/node3.vwf 
-            children: 
-              ParkingBrake: 
-                extends: http://vwf.example.com/node3.vwf 
-                children: 
-                  Untitled_034: 
-                    extends: http://vwf.example.com/node3.vwf 
-                    children: 
-                      glgeObj1: 
-                        extends: http://vwf.example.com/node3.vwf 
-              WaitToStart: 
-                extends: http://vwf.example.com/node3.vwf 
-                children: 
-                  Untitled_033: 
-                    extends: http://vwf.example.com/node3.vwf 
-                    children: 
-                      glgeObj2: 
-                        extends: http://vwf.example.com/node3.vwf 
-              AirFan: 
-                extends: http://vwf.example.com/node3.vwf 
-                implements: 
-                - http://vwf.example.com/control.vwf
-                properties:
-                  controlType: translate
-                  controlMode: continuous
-                  transformIncrement: -0.5
-                  transformAxis: [0, 0, 1]
-                  transformDuration: 0.5
-                  maxValue: 2
-                  dragSpeed: 5
-                children: 
-                  Untitled_032: 
-                    extends: http://vwf.example.com/node3.vwf 
-                    children: 
-                      glgeObj3: 
-                        extends: http://vwf.example.com/node3.vwf 
-              GearShift: 
-                extends: http://vwf.example.com/node3.vwf 
-                implements: 
-                - http://vwf.example.com/control.vwf
-                properties:
-                  controlType: translate
-                  controlMode: continuous
-                  transformIncrement: 2
-                  transformAxis: [1, 0, 0]
-                  transformDuration: 0.5
-                  minValue: -2
-                  maxValue: 2
-                  dragSpeed: 5
-                children: 
-                  Untitled_031: 
-                    extends: http://vwf.example.com/node3.vwf 
-                    children: 
-                      glgeObj4: 
-                        extends: http://vwf.example.com/node3.vwf 
-              HighLowSelector: 
-                extends: http://vwf.example.com/node3.vwf 
-                implements: 
-                - http://vwf.example.com/control.vwf
-                properties:
-                  controlType: translate
-                  controlMode: continuous
-                  transformIncrement: 3
-                  transformAxis: [1, 0, 0]
-                  transformDuration: 0.5
-                  minValue: -1
-                  maxValue: 1
-                  dragSpeed: 5
-                children: 
-                  Untitled_030: 
-                    extends: http://vwf.example.com/node3.vwf 
-                    children: 
-                      glgeObj5: 
-                        extends: http://vwf.example.com/node3.vwf 
-              EmergencyBrake: 
-                extends: http://vwf.example.com/node3.vwf 
-                implements: 
-                - http://vwf.example.com/control.vwf
-                properties:
-                  controlType: rotate
-                  controlMode: continuous
-                  transformIncrement: 45
-                  transformAxis: [0, 1, 0]
-                  transformDuration: 1
-                  maxValue: 1
-                  dragSpeed: 5
-                children: 
-                  Untitled_029: 
-                    extends: http://vwf.example.com/node3.vwf 
-                    children: 
-                      glgeObj6: 
-                        extends: http://vwf.example.com/node3.vwf 
-              Accelerator: 
-                extends: http://vwf.example.com/node3.vwf 
-                implements: 
-                - http://vwf.example.com/control.vwf
-                properties:
-                  controlType: rotate
-                  controlMode: momentary
-                  transformIncrement: 10
-                  transformAxis: [0, 1, 0]
-                  transformDuration: 0.2
-                  maxValue: 1
-                children: 
-                  Untitled_028: 
-                    extends: http://vwf.example.com/node3.vwf 
-                    children: 
-                      glgeObj7: 
-                        extends: http://vwf.example.com/node3.vwf 
-              Brake: 
-                extends: http://vwf.example.com/node3.vwf 
-                implements: 
-                - http://vwf.example.com/control.vwf
-                properties:
-                  controlType: rotate
-                  controlMode: momentary
-                  transformIncrement: 10
-                  transformAxis: [0, 1, 0]
-                  transformDuration: 0.2
-                  maxValue: 1
-                children: 
-                  Untitled_027: 
-                    extends: http://vwf.example.com/node3.vwf 
-                    children: 
-                      glgeObj8: 
-                        extends: http://vwf.example.com/node3.vwf 
-              SteeringWheel: 
-                extends: http://vwf.example.com/node3.vwf 
-                implements: 
-                - http://vwf.example.com/control.vwf
-                properties:
-                  controlType: rotate
-                  controlMode: continuous
-                  transformIncrement: -30
-                  transformAxis: [0.942, 0, 0.335]
-                  transformDuration: 0.2
-                  minValue: -12
-                  maxValue: 12
-                  dragSpeed: 10
-                children: 
-                  Horn: 
-                    extends: http://vwf.example.com/node3.vwf 
-                    children: 
-                      Untitled_026: 
-                        extends: http://vwf.example.com/node3.vwf 
-                        children: 
-                          glgeObj9: 
-                            extends: http://vwf.example.com/node3.vwf 
-                  Untitled_025: 
-                    extends: http://vwf.example.com/node3.vwf 
-                    children: 
-                      glgeObj10: 
-                        extends: http://vwf.example.com/node3.vwf 
-                scripts:
-                - |
-                    this.pointerUp = function( pointerInfo, pickInfo ) {
-                      this.parent.TireDriverFront.direction = this.direction;
-                      this.parent.TireDriverFront.controlValue = this.controlValue / 4;
-                      this.parent.TireDriverFront.transformDuration = 0.2;
-                      this.parent.TirePassFront.direction = this.direction;
-                      this.parent.TirePassFront.controlValue = this.controlValue / 4;
-                      this.parent.TirePassFront.transformDuration = 0.2;
-                    }
-                    this.pointerMove = function( pointerInfo, pickInfo ) {
-                      this.parent.TireDriverFront.transformDuration = 0;
-                      this.parent.TireDriverFront.direction = this.direction;
-                      this.parent.TireDriverFront.controlValue = this.controlValue / 4;
-                      this.parent.TirePassFront.transformDuration = 0;
-                      this.parent.TirePassFront.direction = this.direction;
-                      this.parent.TirePassFront.controlValue = this.controlValue / 4;
-                    }
-              TurnSignal: 
-                extends: http://vwf.example.com/node3.vwf
-                implements: 
-                - http://vwf.example.com/control.vwf
-                properties:
-                  controlType: rotate
-                  controlMode: continuous
-                  transformIncrement: 30
-                  transformAxis: [0.942, 0, 0.335]
-                  transformDuration: 0.2
-                  minValue: -1
-                  maxValue: 1
-                  dragSpeed: 5 
-                children: 
-                  Untitled_024: 
-                    extends: http://vwf.example.com/node3.vwf 
-                    children: 
-                      glgeObj11: 
-                        extends: http://vwf.example.com/node3.vwf 
-              Ignition: 
-                extends: http://vwf.example.com/node3.vwf 
-                implements: 
-                - http://vwf.example.com/control.vwf
-                properties:
-                  controlType: rotate
-                  controlMode: continuous
-                  transformIncrement: -35
-                  transformAxis: [1, 0, 0]
-                  transformDuration: 0.5
-                  maxValue: 2
-                  dragSpeed: 5
-                children: 
-                  Untitled_023: 
-                    extends: http://vwf.example.com/node3.vwf 
-                    children: 
-                      glgeObj12: 
-                        extends: http://vwf.example.com/node3.vwf 
-              Switch03: 
-                extends: http://vwf.example.com/node3.vwf 
-                children: 
-                  Untitled_022: 
-                    extends: http://vwf.example.com/node3.vwf 
-                    children: 
-                      glgeObj13: 
-                        extends: http://vwf.example.com/node3.vwf 
-              Switch02: 
-                extends: http://vwf.example.com/node3.vwf 
-                children: 
-                  Untitled_021: 
-                    extends: http://vwf.example.com/node3.vwf 
-                    children: 
-                      glgeObj14: 
-                        extends: http://vwf.example.com/node3.vwf 
-              Switch01: 
-                extends: http://vwf.example.com/node3.vwf 
-                children: 
-                  Untitled_020: 
-                    extends: http://vwf.example.com/node3.vwf 
-                    children: 
-                      glgeObj15: 
-                        extends: http://vwf.example.com/node3.vwf 
-              AirTemp: 
-                extends: http://vwf.example.com/node3.vwf 
-                implements: 
-                - http://vwf.example.com/control.vwf
-                properties:
-                  controlType: translate
-                  controlMode: continuous
-                  transformIncrement: 0.5
-                  transformAxis: [0, 1, 0]
-                  transformDuration: 0.5
-                  minValue: -2
-                  maxValue: 2
-                  dragSpeed: 5
-                children: 
-                  Untitled_019: 
-                    extends: http://vwf.example.com/node3.vwf 
-                    children: 
-                      glgeObj16: 
-                        extends: http://vwf.example.com/node3.vwf 
-              SpeedNeedle: 
-                extends: http://vwf.example.com/node3.vwf 
-                implements: 
-                - http://vwf.example.com/control.vwf
-                properties:
-                  controlType: rotate
-                  controlMode: continuous
-                  transformIncrement: -20
-                  transformAxis: [0.986, 0, 0.164]
-                  transformDuration: 0.2
-                  maxValue: 12
-                  dragSpeed: 10
-                children: 
-                  Untitled_018: 
-                    extends: http://vwf.example.com/node3.vwf 
-                    children: 
-                      glgeObj17: 
-                        extends: http://vwf.example.com/node3.vwf 
-              VoltMeter: 
-                extends: http://vwf.example.com/node3.vwf
-                implements: 
-                - http://vwf.example.com/control.vwf
-                properties:
-                  controlType: rotate
-                  controlMode: continuous
-                  transformIncrement: -18
-                  transformAxis: [0.986, 0, 0.164]
-                  transformDuration: 0.2
-                  minValue: -2
-                  maxValue: 2
-                  dragSpeed: 10 
-                children: 
-                  Untitled_017: 
-                    extends: http://vwf.example.com/node3.vwf 
-                    children: 
-                      glgeObj18: 
-                        extends: http://vwf.example.com/node3.vwf 
-              TempNeedle: 
-                extends: http://vwf.example.com/node3.vwf 
-                implements: 
-                - http://vwf.example.com/control.vwf
-                properties:
-                  controlType: rotate
-                  controlMode: continuous
-                  transformIncrement: -12
-                  transformAxis: [0.986, 0, 0.164]
-                  transformDuration: 0.2
-                  minValue: -3
-                  maxValue: 3
-                  dragSpeed: 10 
-                children: 
-                  Untitled_016: 
-                    extends: http://vwf.example.com/node3.vwf 
-                    children: 
-                      glgeObj19: 
-                        extends: http://vwf.example.com/node3.vwf 
-              OilNeedle: 
-                extends: http://vwf.example.com/node3.vwf 
-                implements: 
-                - http://vwf.example.com/control.vwf
-                properties:
-                  controlType: rotate
-                  controlMode: continuous
-                  transformIncrement: -25
-                  transformAxis: [0.986, 0, 0.164]
-                  transformDuration: 0.2
-                  minValue: -2
-                  maxValue: 2
-                  dragSpeed: 10 
-                children: 
-                  Untitled_015: 
-                    extends: http://vwf.example.com/node3.vwf 
-                    children: 
-                      glgeObj20: 
-                        extends: http://vwf.example.com/node3.vwf 
-              FuelNeedle: 
-                extends: http://vwf.example.com/node3.vwf 
-                implements: 
-                - http://vwf.example.com/control.vwf
-                properties:
-                  controlType: rotate
-                  controlMode: continuous
-                  transformIncrement: -20
-                  transformAxis: [0.986, 0, 0.164]
-                  transformDuration: 0.2
-                  minValue: -2
-                  maxValue: 2
-                  dragSpeed: 10 
-                children: 
-                  Untitled_014: 
-                    extends: http://vwf.example.com/node3.vwf 
-                    children: 
-                      glgeObj21: 
-                        extends: http://vwf.example.com/node3.vwf 
-              DoorPassFront: 
-                extends: http://vwf.example.com/node3.vwf 
-                implements: 
-                - http://vwf.example.com/control.vwf
-                properties:
-                  controlType: rotate
-                  controlMode: continuous
-                  transformIncrement: 45
-                  transformAxis: [0, 0, 1]
-                  transformDuration: 1
-                  maxValue: 1
-                  dragSpeed: 5
-                children: 
-                  Untitled_013: 
-                    extends: http://vwf.example.com/node3.vwf 
-                    children: 
-                      glgeObj22: 
-                        extends: http://vwf.example.com/node3.vwf 
-              DoorPassRear: 
-                extends: http://vwf.example.com/node3.vwf 
-                implements: 
-                - http://vwf.example.com/control.vwf
-                properties:
-                  controlType: rotate
-                  controlMode: continuous
-                  transformIncrement: 45
-                  transformAxis: [0, 0, 1]
-                  transformDuration: 1
-                  maxValue: 1
-                  dragSpeed: 5
-                children: 
-                  Untitled_012: 
-                    extends: http://vwf.example.com/node3.vwf 
-                    children: 
-                      glgeObj23: 
-                        extends: http://vwf.example.com/node3.vwf 
-              Omni002: 
-                extends: http://vwf.example.com/node3.vwf 
-              WiperPass: 
-                extends: http://vwf.example.com/node3.vwf 
-                implements: 
-                - http://vwf.example.com/control.vwf
-                properties:
-                  controlType: rotate
-                  controlMode: continuous
-                  transformIncrement: -45
-                  transformAxis: [1, 0, 0]
-                  transformDuration: 0.5
-                  minValue: -1
-                  maxValue: 3
-                  dragSpeed: 5
-                children: 
-                  Untitled_011: 
-                    extends: http://vwf.example.com/node3.vwf 
-                    children: 
-                      glgeObj24: 
-                        extends: http://vwf.example.com/node3.vwf 
-                scripts:
-                - |
-                    this.pointerUp = function( pointerInfo, pickInfo ) {
-                      this.parent.WiperDriver.direction = this.direction;
-                      this.parent.WiperDriver.controlValue = this.controlValue;
-                      this.parent.WiperDriver.transformDuration = 0.5;
-                    }
-                    this.pointerMove = function( pointerInfo, pickInfo ) {
-                      this.parent.WiperDriver.transformDuration = 0;
-                      this.parent.WiperDriver.direction = this.direction;
-                      this.parent.WiperDriver.controlValue = this.controlValue;
-                    }
-              WiperDriver: 
-                extends: http://vwf.example.com/node3.vwf 
-                implements: 
-                - http://vwf.example.com/control.vwf
-                properties:
-                  controlType: rotate
-                  controlMode: continuous
-                  transformIncrement: -45
-                  transformAxis: [1, 0, 0]
-                  transformDuration: 0.5
-                  minValue: -1
-                  maxValue: 3
-                  dragSpeed: 5
-                children: 
-                  Untitled_010: 
-                    extends: http://vwf.example.com/node3.vwf 
-                    children: 
-                      glgeObj25: 
-                        extends: http://vwf.example.com/node3.vwf 
-                scripts:
-                - |
-                    this.pointerUp = function( pointerInfo, pickInfo ) {
-                      this.parent.WiperPass.direction = this.direction;
-                      this.parent.WiperPass.controlValue = this.controlValue;
-                      this.parent.WiperPass.transformDuration = 0.5;
-                    }
-                    this.pointerMove = function( pointerInfo, pickInfo ) {
-                      this.parent.WiperPass.transformDuration = 0;
-                      this.parent.WiperPass.direction = this.direction;
-                      this.parent.WiperPass.controlValue = this.controlValue;
-                    }
-              GunMount: 
-                extends: http://vwf.example.com/node3.vwf 
-                implements: 
-                - http://vwf.example.com/control.vwf
-                properties:
-                  controlType: rotate
-                  controlMode: continuous
-                  transformIncrement: 45
-                  transformAxis: [0, 0, 1]
-                  transformDuration: 0.2
-                  maxValue: 8
-                  dragSpeed: 10
-                children: 
-                  GunMountHatch01: 
-                    extends: http://vwf.example.com/node3.vwf 
-                    implements: 
-                    - http://vwf.example.com/control.vwf
-                    properties:
-                      controlType: rotate
-                      controlMode: continuous
-                      transformIncrement: 60
-                      transformAxis: [1, 0, 0]
-                      transformDuration: 0.5
-                      maxValue: 3
-                      dragSpeed: 5
-                    children: 
-                      GunMountHatch02: 
-                        extends: http://vwf.example.com/node3.vwf 
-                        implements: 
-                        - http://vwf.example.com/control.vwf
-                        properties:
-                          controlType: rotate
-                          controlMode: continuous
-                          transformIncrement: 58
-                          transformAxis: [0, 1, 0]
-                          transformDuration: 0.5
-                          maxValue: 3
-                          dragSpeed: 5
-                        children: 
-                          Untitled_009: 
-                            extends: http://vwf.example.com/node3.vwf 
-                            children: 
-                              glgeObj26: 
-                                extends: http://vwf.example.com/node3.vwf 
-                      Untitled_008: 
-                        extends: http://vwf.example.com/node3.vwf 
-                        children: 
-                          glgeObj27: 
-                            extends: http://vwf.example.com/node3.vwf 
-                  Untitled_007: 
-                    extends: http://vwf.example.com/node3.vwf 
-                    children: 
-                      glgeObj28: 
-                        extends: http://vwf.example.com/node3.vwf 
-              DoorDriverFront: 
-                extends: http://vwf.example.com/node3.vwf 
-                implements: 
-                - http://vwf.example.com/control.vwf
-                properties:
-                  controlType: rotate
-                  controlMode: continuous
-                  transformIncrement: -45
-                  transformAxis: [0, 0, 1]
-                  transformDuration: 1
-                  maxValue: 1
-                  dragSpeed: 5
-                children: 
-                  Untitled_006: 
-                    extends: http://vwf.example.com/node3.vwf 
-                    children: 
-                      glgeObj29: 
-                        extends: http://vwf.example.com/node3.vwf 
-              RearHatch: 
-                extends: http://vwf.example.com/node3.vwf 
-                implements: 
-                - http://vwf.example.com/control.vwf
-                properties:
-                  controlType: rotate
-                  controlMode: continuous
-                  transformIncrement: -45
-                  transformAxis: [0, 1, 0]
-                  transformDuration: 1
-                  maxValue: 1
-                  dragSpeed: 5
-                children: 
-                  Untitled_005: 
-                    extends: http://vwf.example.com/node3.vwf 
-                    children: 
-                      glgeObj30: 
-                        extends: http://vwf.example.com/node3.vwf 
-              SpareMount: 
-                extends: http://vwf.example.com/node3.vwf 
-                implements: 
-                - http://vwf.example.com/control.vwf
-                properties:
-                  controlType: rotate
-                  controlMode: continuous
-                  transformIncrement: 45
-                  transformAxis: [0, 0, 1]
-                  transformDuration: 1
-                  maxValue: 1
-                  dragSpeed: 5
-                children: 
-                  SpareTire: 
-                    extends: http://vwf.example.com/node3.vwf 
-                    children: 
-                      glgeObj31: 
-                        extends: http://vwf.example.com/node3.vwf 
-                  Untitled_004: 
-                    extends: http://vwf.example.com/node3.vwf 
-                    children: 
-                      glgeObj32: 
-                        extends: http://vwf.example.com/node3.vwf 
-              DoorDriverRear: 
-                extends: http://vwf.example.com/node3.vwf 
-                implements: 
-                - http://vwf.example.com/control.vwf
-                properties:
-                  controlType: rotate
-                  controlMode: continuous
-                  transformIncrement: -45
-                  transformAxis: [0, 0, 1]
-                  transformDuration: 1
-                  maxValue: 1
-                  dragSpeed: 5
-                children: 
-                  Untitled_003: 
-                    extends: http://vwf.example.com/node3.vwf 
-                    children: 
-                      glgeObj33: 
-                        extends: http://vwf.example.com/node3.vwf 
-              TireDriverRear: 
-                extends: http://vwf.example.com/node3.vwf 
-                children: 
-                  glgeObj34: 
-                    extends: http://vwf.example.com/node3.vwf 
-              TirePassRear: 
-                extends: http://vwf.example.com/node3.vwf 
-                children: 
-                  glgeObj35: 
-                    extends: http://vwf.example.com/node3.vwf 
-              TirePassFront: 
-                extends: http://vwf.example.com/node3.vwf 
-                implements: 
-                - http://vwf.example.com/control.vwf
-                properties:
-                  controlType: rotate
-                  controlMode: continuous
-                  transformIncrement: -10
-                  transformAxis: [0, 0, 1]
-                  transformDuration: 0.2
-                  maxValue: 3
-                  minValue: -3
-                  dragSpeed: 10
-                children: 
-                  glgeObj36: 
-                    extends: http://vwf.example.com/node3.vwf
-                scripts:
-                - |
-                    this.pointerUp = function( pointerInfo, pickInfo ) {
-                      this.parent.TireDriverFront.direction = this.direction;
-                      this.parent.TireDriverFront.controlValue = this.controlValue;
-                      this.parent.TireDriverFront.transformDuration = 0.2;
-                      this.parent.SteeringWheel.direction = this.direction;
-                      this.parent.SteeringWheel.controlValue = this.controlValue * 4;
-                      this.parent.SteeringWheel.transformDuration = 0.2;
-                    }
-                    this.pointerMove = function( pointerInfo, pickInfo ) {
-                      this.parent.TireDriverFront.transformDuration = 0;
-                      this.parent.TireDriverFront.direction = this.direction;
-                      this.parent.TireDriverFront.controlValue = this.controlValue;
-                      this.parent.SteeringWheel.transformDuration = 0;
-                      this.parent.SteeringWheel.direction = this.direction;
-                      this.parent.SteeringWheel.controlValue = this.controlValue * 4;
-                    }
-              TireDriverFront: 
-                extends: http://vwf.example.com/node3.vwf 
-                implements: 
-                - http://vwf.example.com/control.vwf
-                properties:
-                  controlType: rotate
-                  controlMode: continuous
-                  transformIncrement: -10
-                  transformAxis: [0, 0, 1]
-                  transformDuration: 0.2
-                  maxValue: 3
-                  minValue: -3
-                  dragSpeed: 10
-                children: 
-                  glgeObj37: 
-                    extends: http://vwf.example.com/node3.vwf 
-                scripts:
-                - |
-                    this.pointerUp = function( pointerInfo, pickInfo ) {
-                      this.parent.TirePassFront.direction = this.direction;
-                      this.parent.TirePassFront.controlValue = this.controlValue;
-                      this.parent.TirePassFront.transformDuration = 0.2;
-                      this.parent.SteeringWheel.direction = this.direction;
-                      this.parent.SteeringWheel.controlValue = this.controlValue * 4;
-                      this.parent.SteeringWheel.transformDuration = 0.2;
-                    }
-                    this.pointerMove = function( pointerInfo, pickInfo ) {
-                      this.parent.TirePassFront.transformDuration = 0;
-                      this.parent.TirePassFront.direction = this.direction;
-                      this.parent.TirePassFront.controlValue = this.controlValue;
-                      this.parent.SteeringWheel.transformDuration = 0;
-                      this.parent.SteeringWheel.direction = this.direction;
-                      this.parent.SteeringWheel.controlValue = this.controlValue * 4;
-                    }
-              HumveeBody: 
-                extends: http://vwf.example.com/node3.vwf 
-                children: 
-                  glgeObj38: 
-                    extends: http://vwf.example.com/node3.vwf 
-              HoodLatchPass: 
-                extends: http://vwf.example.com/node3.vwf
-                implements: 
-                - http://vwf.example.com/control.vwf
-                properties:
-                  controlType: rotate
-                  controlMode: continuous
-                  transformIncrement: -45
-                  transformAxis: [1, 0, 0]
-                  transformDuration: 1
-                  maxValue: 1
-                  dragSpeed: 5 
-                children: 
-                  Untitled_002: 
-                    extends: http://vwf.example.com/node3.vwf 
-                    children: 
-                      glgeObj39: 
-                        extends: http://vwf.example.com/node3.vwf 
-              HoodLatchDriver: 
-                extends: http://vwf.example.com/node3.vwf 
-                implements: 
-                - http://vwf.example.com/control.vwf
-                properties:
-                  controlType: rotate
-                  controlMode: continuous
-                  transformIncrement: 45
-                  transformAxis: [1, 0, 0]
-                  transformDuration: 1
-                  maxValue: 1
-                  dragSpeed: 5
-                children: 
-                  Untitled_001: 
-                    extends: http://vwf.example.com/node3.vwf 
-                    children: 
-                      glgeObj40: 
-                        extends: http://vwf.example.com/node3.vwf 
-              Hood: 
-                extends: http://vwf.example.com/node3.vwf 
-                implements: 
-                - http://vwf.example.com/control.vwf
-                properties:
-                  controlType: rotate
-                  controlMode: continuous
-                  transformIncrement: -45
-                  transformAxis: [0, 1, 0]
-                  transformDuration: 1
-                  maxValue: 1
-                  dragSpeed: 5
-                children: 
-                  Untitled: 
-                    extends: http://vwf.example.com/node3.vwf 
-                    children: 
-                      glgeObj41: 
-                        extends: http://vwf.example.com/node3.vwf 
-                scripts:
-                - |
-                    this.pointerUp = function( pointerInfo, pickInfo ) {
-                      this.parent.HoodLatchDriver.direction = this.direction;
-                      this.parent.HoodLatchDriver.controlValue = this.controlValue;
-                      this.parent.HoodLatchDriver.transformDuration = 1;
-                      this.parent.HoodLatchPass.direction = this.direction;
-                      this.parent.HoodLatchPass.controlValue = this.controlValue;
-                      this.parent.HoodLatchPass.transformDuration = 1;
-                    }
-                    this.pointerMove = function( pointerInfo, pickInfo ) {
-                      this.parent.HoodLatchDriver.transformDuration = 0;
-                      this.parent.HoodLatchDriver.direction = this.direction;
-                      this.parent.HoodLatchDriver.controlValue = this.controlValue;
-                      this.parent.HoodLatchPass.transformDuration = 0;
-                      this.parent.HoodLatchPass.direction = this.direction;
-                      this.parent.HoodLatchPass.controlValue = this.controlValue;
-                    }
-              Ground: 
-                extends: http://vwf.example.com/node3.vwf 
-                children: 
-                  glgeObj42: 
-                    extends: http://vwf.example.com/node3.vwf 
-              Omni001: 
-                extends: http://vwf.example.com/node3.vwf 
-              EnvironmentAmbientLight: 
-                extends: http://vwf.example.com/node3.vwf 
-  dir1:
-    extends: http://vwf.example.com/light.vwf
-    properties:
-      lightType: "directional"
-      quadraticAttenuation: 10
-      specular: false # the highlights are way too hot (materials or light?)
-      rotation: [ 1, 0, 0, -10 ]
-  dir2:
-    extends: http://vwf.example.com/light.vwf
-    properties:
-      lightType: "directional"
-      quadraticAttenuation: 10
-      specular: false # the highlights are way too hot (materials or light?)
-      rotation: [ -1, 0, 0, 200 ]
-scripts:
-- |
-  this.initialize = function() {
-<<<<<<< HEAD
-    this.camera.translation = [ -320, -360, 164 ];
-    this.camera.lookAt = "http-vwf-example-com-node3-vwf-humvee";
-=======
-    this.camera.translation = [ -500, -500, 235 ];
-    this.camera.lookAt = this.humvee.id;
->>>>>>> f197e040
-    this.camera.far = 3000;
-    this.humvee.interiorCamera.transform = [-0.31940966844558716, 0.9476123452186584, -5.816936266000994e-8, 0,
-      -0.9332156777381897, -0.3145570456981659, -0.17364755272865295, 0,
-      -0.1645519733428955, -0.05546514317393303, 0.9848077297210693, 0,
-      -1.3992034196853638, -11.587126731872559, 75.94760131835938, 1];
-  }
-  this.switchCameraView = function(view) {
-    if(view == "exterior") {
-      this.navmode='orbit'; 
-      this.camera.lookAt = this.find('/humvee')[0].id; 
-      this.activeCamera = this.find('/camera')[0].id;
-    }
-    else {
-      this.navmode='walk'; 
-      this.activeCamera = this.find('/humvee/interiorCamera')[0].id;
-    }
-  }
-
-# Paste into the console to jump to an inside view: vwf.execute( "index-vwf", "this.navmode = 'walk' ; this.camera.transform = [-0.4292135238647461, 0.9031997919082642, -0.000008751301720621996, 0, -0.8462061285972595, -0.40213271975517273, -0.34959691762924194, 0, -0.31576135754585266, -0.150045245885849, 0.9368997812271118, 0, -15.161749839782715, -28.28612518310547, 72.89060974121094, 1]" )
+# Copyright 2012 United States Government, as represented by the Secretary of Defense, Under
+# Secretary of Defense (Personnel & Readiness).
+# 
+# Licensed under the Apache License, Version 2.0 (the "License"); you may not use this file except
+# in compliance with the License. You may obtain a copy of the License at
+# 
+#   http://www.apache.org/licenses/LICENSE-2.0
+# 
+# Unless required by applicable law or agreed to in writing, software distributed under the License
+# is distributed on an "AS IS" BASIS, WITHOUT WARRANTIES OR CONDITIONS OF ANY KIND, either express
+# or implied. See the License for the specific language governing permissions and limitations under
+# the License.
+
+---
+extends: http://vwf.example.com/navscene.vwf
+properties:
+  navmode: "orbit"
+  speed: 4.0
+methods:
+  switchCameraView: 
+children:
+  humvee:
+    extends: http://vwf.example.com/node3.vwf
+    source: humvee.DAE
+    type: model/vnd.collada+xml
+    children:
+      interiorCamera:
+        extends: http://vwf.example.com/camera.vwf
+      bone2: 
+        extends: http://vwf.example.com/node3.vwf 
+        children: 
+          Scene: 
+            extends: http://vwf.example.com/node3.vwf 
+            children: 
+              ParkingBrake: 
+                extends: http://vwf.example.com/node3.vwf 
+                children: 
+                  Untitled_034: 
+                    extends: http://vwf.example.com/node3.vwf 
+                    children: 
+                      glgeObj1: 
+                        extends: http://vwf.example.com/node3.vwf 
+              WaitToStart: 
+                extends: http://vwf.example.com/node3.vwf 
+                children: 
+                  Untitled_033: 
+                    extends: http://vwf.example.com/node3.vwf 
+                    children: 
+                      glgeObj2: 
+                        extends: http://vwf.example.com/node3.vwf 
+              AirFan: 
+                extends: http://vwf.example.com/node3.vwf 
+                implements: 
+                - http://vwf.example.com/control.vwf
+                properties:
+                  controlType: translate
+                  controlMode: continuous
+                  transformIncrement: -0.5
+                  transformAxis: [0, 0, 1]
+                  transformDuration: 0.5
+                  maxValue: 2
+                  dragSpeed: 5
+                children: 
+                  Untitled_032: 
+                    extends: http://vwf.example.com/node3.vwf 
+                    children: 
+                      glgeObj3: 
+                        extends: http://vwf.example.com/node3.vwf 
+              GearShift: 
+                extends: http://vwf.example.com/node3.vwf 
+                implements: 
+                - http://vwf.example.com/control.vwf
+                properties:
+                  controlType: translate
+                  controlMode: continuous
+                  transformIncrement: 2
+                  transformAxis: [1, 0, 0]
+                  transformDuration: 0.5
+                  minValue: -2
+                  maxValue: 2
+                  dragSpeed: 5
+                children: 
+                  Untitled_031: 
+                    extends: http://vwf.example.com/node3.vwf 
+                    children: 
+                      glgeObj4: 
+                        extends: http://vwf.example.com/node3.vwf 
+              HighLowSelector: 
+                extends: http://vwf.example.com/node3.vwf 
+                implements: 
+                - http://vwf.example.com/control.vwf
+                properties:
+                  controlType: translate
+                  controlMode: continuous
+                  transformIncrement: 3
+                  transformAxis: [1, 0, 0]
+                  transformDuration: 0.5
+                  minValue: -1
+                  maxValue: 1
+                  dragSpeed: 5
+                children: 
+                  Untitled_030: 
+                    extends: http://vwf.example.com/node3.vwf 
+                    children: 
+                      glgeObj5: 
+                        extends: http://vwf.example.com/node3.vwf 
+              EmergencyBrake: 
+                extends: http://vwf.example.com/node3.vwf 
+                implements: 
+                - http://vwf.example.com/control.vwf
+                properties:
+                  controlType: rotate
+                  controlMode: continuous
+                  transformIncrement: 45
+                  transformAxis: [0, 1, 0]
+                  transformDuration: 1
+                  maxValue: 1
+                  dragSpeed: 5
+                children: 
+                  Untitled_029: 
+                    extends: http://vwf.example.com/node3.vwf 
+                    children: 
+                      glgeObj6: 
+                        extends: http://vwf.example.com/node3.vwf 
+              Accelerator: 
+                extends: http://vwf.example.com/node3.vwf 
+                implements: 
+                - http://vwf.example.com/control.vwf
+                properties:
+                  controlType: rotate
+                  controlMode: momentary
+                  transformIncrement: 10
+                  transformAxis: [0, 1, 0]
+                  transformDuration: 0.2
+                  maxValue: 1
+                children: 
+                  Untitled_028: 
+                    extends: http://vwf.example.com/node3.vwf 
+                    children: 
+                      glgeObj7: 
+                        extends: http://vwf.example.com/node3.vwf 
+              Brake: 
+                extends: http://vwf.example.com/node3.vwf 
+                implements: 
+                - http://vwf.example.com/control.vwf
+                properties:
+                  controlType: rotate
+                  controlMode: momentary
+                  transformIncrement: 10
+                  transformAxis: [0, 1, 0]
+                  transformDuration: 0.2
+                  maxValue: 1
+                children: 
+                  Untitled_027: 
+                    extends: http://vwf.example.com/node3.vwf 
+                    children: 
+                      glgeObj8: 
+                        extends: http://vwf.example.com/node3.vwf 
+              SteeringWheel: 
+                extends: http://vwf.example.com/node3.vwf 
+                implements: 
+                - http://vwf.example.com/control.vwf
+                properties:
+                  controlType: rotate
+                  controlMode: continuous
+                  transformIncrement: -30
+                  transformAxis: [0.942, 0, 0.335]
+                  transformDuration: 0.2
+                  minValue: -12
+                  maxValue: 12
+                  dragSpeed: 10
+                children: 
+                  Horn: 
+                    extends: http://vwf.example.com/node3.vwf 
+                    children: 
+                      Untitled_026: 
+                        extends: http://vwf.example.com/node3.vwf 
+                        children: 
+                          glgeObj9: 
+                            extends: http://vwf.example.com/node3.vwf 
+                  Untitled_025: 
+                    extends: http://vwf.example.com/node3.vwf 
+                    children: 
+                      glgeObj10: 
+                        extends: http://vwf.example.com/node3.vwf 
+                scripts:
+                - |
+                    this.pointerUp = function( pointerInfo, pickInfo ) {
+                      this.parent.TireDriverFront.direction = this.direction;
+                      this.parent.TireDriverFront.controlValue = this.controlValue / 4;
+                      this.parent.TireDriverFront.transformDuration = 0.2;
+                      this.parent.TirePassFront.direction = this.direction;
+                      this.parent.TirePassFront.controlValue = this.controlValue / 4;
+                      this.parent.TirePassFront.transformDuration = 0.2;
+                    }
+                    this.pointerMove = function( pointerInfo, pickInfo ) {
+                      this.parent.TireDriverFront.transformDuration = 0;
+                      this.parent.TireDriverFront.direction = this.direction;
+                      this.parent.TireDriverFront.controlValue = this.controlValue / 4;
+                      this.parent.TirePassFront.transformDuration = 0;
+                      this.parent.TirePassFront.direction = this.direction;
+                      this.parent.TirePassFront.controlValue = this.controlValue / 4;
+                    }
+              TurnSignal: 
+                extends: http://vwf.example.com/node3.vwf
+                implements: 
+                - http://vwf.example.com/control.vwf
+                properties:
+                  controlType: rotate
+                  controlMode: continuous
+                  transformIncrement: 30
+                  transformAxis: [0.942, 0, 0.335]
+                  transformDuration: 0.2
+                  minValue: -1
+                  maxValue: 1
+                  dragSpeed: 5 
+                children: 
+                  Untitled_024: 
+                    extends: http://vwf.example.com/node3.vwf 
+                    children: 
+                      glgeObj11: 
+                        extends: http://vwf.example.com/node3.vwf 
+              Ignition: 
+                extends: http://vwf.example.com/node3.vwf 
+                implements: 
+                - http://vwf.example.com/control.vwf
+                properties:
+                  controlType: rotate
+                  controlMode: continuous
+                  transformIncrement: -35
+                  transformAxis: [1, 0, 0]
+                  transformDuration: 0.5
+                  maxValue: 2
+                  dragSpeed: 5
+                children: 
+                  Untitled_023: 
+                    extends: http://vwf.example.com/node3.vwf 
+                    children: 
+                      glgeObj12: 
+                        extends: http://vwf.example.com/node3.vwf 
+              Switch03: 
+                extends: http://vwf.example.com/node3.vwf 
+                children: 
+                  Untitled_022: 
+                    extends: http://vwf.example.com/node3.vwf 
+                    children: 
+                      glgeObj13: 
+                        extends: http://vwf.example.com/node3.vwf 
+              Switch02: 
+                extends: http://vwf.example.com/node3.vwf 
+                children: 
+                  Untitled_021: 
+                    extends: http://vwf.example.com/node3.vwf 
+                    children: 
+                      glgeObj14: 
+                        extends: http://vwf.example.com/node3.vwf 
+              Switch01: 
+                extends: http://vwf.example.com/node3.vwf 
+                children: 
+                  Untitled_020: 
+                    extends: http://vwf.example.com/node3.vwf 
+                    children: 
+                      glgeObj15: 
+                        extends: http://vwf.example.com/node3.vwf 
+              AirTemp: 
+                extends: http://vwf.example.com/node3.vwf 
+                implements: 
+                - http://vwf.example.com/control.vwf
+                properties:
+                  controlType: translate
+                  controlMode: continuous
+                  transformIncrement: 0.5
+                  transformAxis: [0, 1, 0]
+                  transformDuration: 0.5
+                  minValue: -2
+                  maxValue: 2
+                  dragSpeed: 5
+                children: 
+                  Untitled_019: 
+                    extends: http://vwf.example.com/node3.vwf 
+                    children: 
+                      glgeObj16: 
+                        extends: http://vwf.example.com/node3.vwf 
+              SpeedNeedle: 
+                extends: http://vwf.example.com/node3.vwf 
+                implements: 
+                - http://vwf.example.com/control.vwf
+                properties:
+                  controlType: rotate
+                  controlMode: continuous
+                  transformIncrement: -20
+                  transformAxis: [0.986, 0, 0.164]
+                  transformDuration: 0.2
+                  maxValue: 12
+                  dragSpeed: 10
+                children: 
+                  Untitled_018: 
+                    extends: http://vwf.example.com/node3.vwf 
+                    children: 
+                      glgeObj17: 
+                        extends: http://vwf.example.com/node3.vwf 
+              VoltMeter: 
+                extends: http://vwf.example.com/node3.vwf
+                implements: 
+                - http://vwf.example.com/control.vwf
+                properties:
+                  controlType: rotate
+                  controlMode: continuous
+                  transformIncrement: -18
+                  transformAxis: [0.986, 0, 0.164]
+                  transformDuration: 0.2
+                  minValue: -2
+                  maxValue: 2
+                  dragSpeed: 10 
+                children: 
+                  Untitled_017: 
+                    extends: http://vwf.example.com/node3.vwf 
+                    children: 
+                      glgeObj18: 
+                        extends: http://vwf.example.com/node3.vwf 
+              TempNeedle: 
+                extends: http://vwf.example.com/node3.vwf 
+                implements: 
+                - http://vwf.example.com/control.vwf
+                properties:
+                  controlType: rotate
+                  controlMode: continuous
+                  transformIncrement: -12
+                  transformAxis: [0.986, 0, 0.164]
+                  transformDuration: 0.2
+                  minValue: -3
+                  maxValue: 3
+                  dragSpeed: 10 
+                children: 
+                  Untitled_016: 
+                    extends: http://vwf.example.com/node3.vwf 
+                    children: 
+                      glgeObj19: 
+                        extends: http://vwf.example.com/node3.vwf 
+              OilNeedle: 
+                extends: http://vwf.example.com/node3.vwf 
+                implements: 
+                - http://vwf.example.com/control.vwf
+                properties:
+                  controlType: rotate
+                  controlMode: continuous
+                  transformIncrement: -25
+                  transformAxis: [0.986, 0, 0.164]
+                  transformDuration: 0.2
+                  minValue: -2
+                  maxValue: 2
+                  dragSpeed: 10 
+                children: 
+                  Untitled_015: 
+                    extends: http://vwf.example.com/node3.vwf 
+                    children: 
+                      glgeObj20: 
+                        extends: http://vwf.example.com/node3.vwf 
+              FuelNeedle: 
+                extends: http://vwf.example.com/node3.vwf 
+                implements: 
+                - http://vwf.example.com/control.vwf
+                properties:
+                  controlType: rotate
+                  controlMode: continuous
+                  transformIncrement: -20
+                  transformAxis: [0.986, 0, 0.164]
+                  transformDuration: 0.2
+                  minValue: -2
+                  maxValue: 2
+                  dragSpeed: 10 
+                children: 
+                  Untitled_014: 
+                    extends: http://vwf.example.com/node3.vwf 
+                    children: 
+                      glgeObj21: 
+                        extends: http://vwf.example.com/node3.vwf 
+              DoorPassFront: 
+                extends: http://vwf.example.com/node3.vwf 
+                implements: 
+                - http://vwf.example.com/control.vwf
+                properties:
+                  controlType: rotate
+                  controlMode: continuous
+                  transformIncrement: 45
+                  transformAxis: [0, 0, 1]
+                  transformDuration: 1
+                  maxValue: 1
+                  dragSpeed: 5
+                children: 
+                  Untitled_013: 
+                    extends: http://vwf.example.com/node3.vwf 
+                    children: 
+                      glgeObj22: 
+                        extends: http://vwf.example.com/node3.vwf 
+              DoorPassRear: 
+                extends: http://vwf.example.com/node3.vwf 
+                implements: 
+                - http://vwf.example.com/control.vwf
+                properties:
+                  controlType: rotate
+                  controlMode: continuous
+                  transformIncrement: 45
+                  transformAxis: [0, 0, 1]
+                  transformDuration: 1
+                  maxValue: 1
+                  dragSpeed: 5
+                children: 
+                  Untitled_012: 
+                    extends: http://vwf.example.com/node3.vwf 
+                    children: 
+                      glgeObj23: 
+                        extends: http://vwf.example.com/node3.vwf 
+              Omni002: 
+                extends: http://vwf.example.com/node3.vwf 
+              WiperPass: 
+                extends: http://vwf.example.com/node3.vwf 
+                implements: 
+                - http://vwf.example.com/control.vwf
+                properties:
+                  controlType: rotate
+                  controlMode: continuous
+                  transformIncrement: -45
+                  transformAxis: [1, 0, 0]
+                  transformDuration: 0.5
+                  minValue: -1
+                  maxValue: 3
+                  dragSpeed: 5
+                children: 
+                  Untitled_011: 
+                    extends: http://vwf.example.com/node3.vwf 
+                    children: 
+                      glgeObj24: 
+                        extends: http://vwf.example.com/node3.vwf 
+                scripts:
+                - |
+                    this.pointerUp = function( pointerInfo, pickInfo ) {
+                      this.parent.WiperDriver.direction = this.direction;
+                      this.parent.WiperDriver.controlValue = this.controlValue;
+                      this.parent.WiperDriver.transformDuration = 0.5;
+                    }
+                    this.pointerMove = function( pointerInfo, pickInfo ) {
+                      this.parent.WiperDriver.transformDuration = 0;
+                      this.parent.WiperDriver.direction = this.direction;
+                      this.parent.WiperDriver.controlValue = this.controlValue;
+                    }
+              WiperDriver: 
+                extends: http://vwf.example.com/node3.vwf 
+                implements: 
+                - http://vwf.example.com/control.vwf
+                properties:
+                  controlType: rotate
+                  controlMode: continuous
+                  transformIncrement: -45
+                  transformAxis: [1, 0, 0]
+                  transformDuration: 0.5
+                  minValue: -1
+                  maxValue: 3
+                  dragSpeed: 5
+                children: 
+                  Untitled_010: 
+                    extends: http://vwf.example.com/node3.vwf 
+                    children: 
+                      glgeObj25: 
+                        extends: http://vwf.example.com/node3.vwf 
+                scripts:
+                - |
+                    this.pointerUp = function( pointerInfo, pickInfo ) {
+                      this.parent.WiperPass.direction = this.direction;
+                      this.parent.WiperPass.controlValue = this.controlValue;
+                      this.parent.WiperPass.transformDuration = 0.5;
+                    }
+                    this.pointerMove = function( pointerInfo, pickInfo ) {
+                      this.parent.WiperPass.transformDuration = 0;
+                      this.parent.WiperPass.direction = this.direction;
+                      this.parent.WiperPass.controlValue = this.controlValue;
+                    }
+              GunMount: 
+                extends: http://vwf.example.com/node3.vwf 
+                implements: 
+                - http://vwf.example.com/control.vwf
+                properties:
+                  controlType: rotate
+                  controlMode: continuous
+                  transformIncrement: 45
+                  transformAxis: [0, 0, 1]
+                  transformDuration: 0.2
+                  maxValue: 8
+                  dragSpeed: 10
+                children: 
+                  GunMountHatch01: 
+                    extends: http://vwf.example.com/node3.vwf 
+                    implements: 
+                    - http://vwf.example.com/control.vwf
+                    properties:
+                      controlType: rotate
+                      controlMode: continuous
+                      transformIncrement: 60
+                      transformAxis: [1, 0, 0]
+                      transformDuration: 0.5
+                      maxValue: 3
+                      dragSpeed: 5
+                    children: 
+                      GunMountHatch02: 
+                        extends: http://vwf.example.com/node3.vwf 
+                        implements: 
+                        - http://vwf.example.com/control.vwf
+                        properties:
+                          controlType: rotate
+                          controlMode: continuous
+                          transformIncrement: 58
+                          transformAxis: [0, 1, 0]
+                          transformDuration: 0.5
+                          maxValue: 3
+                          dragSpeed: 5
+                        children: 
+                          Untitled_009: 
+                            extends: http://vwf.example.com/node3.vwf 
+                            children: 
+                              glgeObj26: 
+                                extends: http://vwf.example.com/node3.vwf 
+                      Untitled_008: 
+                        extends: http://vwf.example.com/node3.vwf 
+                        children: 
+                          glgeObj27: 
+                            extends: http://vwf.example.com/node3.vwf 
+                  Untitled_007: 
+                    extends: http://vwf.example.com/node3.vwf 
+                    children: 
+                      glgeObj28: 
+                        extends: http://vwf.example.com/node3.vwf 
+              DoorDriverFront: 
+                extends: http://vwf.example.com/node3.vwf 
+                implements: 
+                - http://vwf.example.com/control.vwf
+                properties:
+                  controlType: rotate
+                  controlMode: continuous
+                  transformIncrement: -45
+                  transformAxis: [0, 0, 1]
+                  transformDuration: 1
+                  maxValue: 1
+                  dragSpeed: 5
+                children: 
+                  Untitled_006: 
+                    extends: http://vwf.example.com/node3.vwf 
+                    children: 
+                      glgeObj29: 
+                        extends: http://vwf.example.com/node3.vwf 
+              RearHatch: 
+                extends: http://vwf.example.com/node3.vwf 
+                implements: 
+                - http://vwf.example.com/control.vwf
+                properties:
+                  controlType: rotate
+                  controlMode: continuous
+                  transformIncrement: -45
+                  transformAxis: [0, 1, 0]
+                  transformDuration: 1
+                  maxValue: 1
+                  dragSpeed: 5
+                children: 
+                  Untitled_005: 
+                    extends: http://vwf.example.com/node3.vwf 
+                    children: 
+                      glgeObj30: 
+                        extends: http://vwf.example.com/node3.vwf 
+              SpareMount: 
+                extends: http://vwf.example.com/node3.vwf 
+                implements: 
+                - http://vwf.example.com/control.vwf
+                properties:
+                  controlType: rotate
+                  controlMode: continuous
+                  transformIncrement: 45
+                  transformAxis: [0, 0, 1]
+                  transformDuration: 1
+                  maxValue: 1
+                  dragSpeed: 5
+                children: 
+                  SpareTire: 
+                    extends: http://vwf.example.com/node3.vwf 
+                    children: 
+                      glgeObj31: 
+                        extends: http://vwf.example.com/node3.vwf 
+                  Untitled_004: 
+                    extends: http://vwf.example.com/node3.vwf 
+                    children: 
+                      glgeObj32: 
+                        extends: http://vwf.example.com/node3.vwf 
+              DoorDriverRear: 
+                extends: http://vwf.example.com/node3.vwf 
+                implements: 
+                - http://vwf.example.com/control.vwf
+                properties:
+                  controlType: rotate
+                  controlMode: continuous
+                  transformIncrement: -45
+                  transformAxis: [0, 0, 1]
+                  transformDuration: 1
+                  maxValue: 1
+                  dragSpeed: 5
+                children: 
+                  Untitled_003: 
+                    extends: http://vwf.example.com/node3.vwf 
+                    children: 
+                      glgeObj33: 
+                        extends: http://vwf.example.com/node3.vwf 
+              TireDriverRear: 
+                extends: http://vwf.example.com/node3.vwf 
+                children: 
+                  glgeObj34: 
+                    extends: http://vwf.example.com/node3.vwf 
+              TirePassRear: 
+                extends: http://vwf.example.com/node3.vwf 
+                children: 
+                  glgeObj35: 
+                    extends: http://vwf.example.com/node3.vwf 
+              TirePassFront: 
+                extends: http://vwf.example.com/node3.vwf 
+                implements: 
+                - http://vwf.example.com/control.vwf
+                properties:
+                  controlType: rotate
+                  controlMode: continuous
+                  transformIncrement: -10
+                  transformAxis: [0, 0, 1]
+                  transformDuration: 0.2
+                  maxValue: 3
+                  minValue: -3
+                  dragSpeed: 10
+                children: 
+                  glgeObj36: 
+                    extends: http://vwf.example.com/node3.vwf
+                scripts:
+                - |
+                    this.pointerUp = function( pointerInfo, pickInfo ) {
+                      this.parent.TireDriverFront.direction = this.direction;
+                      this.parent.TireDriverFront.controlValue = this.controlValue;
+                      this.parent.TireDriverFront.transformDuration = 0.2;
+                      this.parent.SteeringWheel.direction = this.direction;
+                      this.parent.SteeringWheel.controlValue = this.controlValue * 4;
+                      this.parent.SteeringWheel.transformDuration = 0.2;
+                    }
+                    this.pointerMove = function( pointerInfo, pickInfo ) {
+                      this.parent.TireDriverFront.transformDuration = 0;
+                      this.parent.TireDriverFront.direction = this.direction;
+                      this.parent.TireDriverFront.controlValue = this.controlValue;
+                      this.parent.SteeringWheel.transformDuration = 0;
+                      this.parent.SteeringWheel.direction = this.direction;
+                      this.parent.SteeringWheel.controlValue = this.controlValue * 4;
+                    }
+              TireDriverFront: 
+                extends: http://vwf.example.com/node3.vwf 
+                implements: 
+                - http://vwf.example.com/control.vwf
+                properties:
+                  controlType: rotate
+                  controlMode: continuous
+                  transformIncrement: -10
+                  transformAxis: [0, 0, 1]
+                  transformDuration: 0.2
+                  maxValue: 3
+                  minValue: -3
+                  dragSpeed: 10
+                children: 
+                  glgeObj37: 
+                    extends: http://vwf.example.com/node3.vwf 
+                scripts:
+                - |
+                    this.pointerUp = function( pointerInfo, pickInfo ) {
+                      this.parent.TirePassFront.direction = this.direction;
+                      this.parent.TirePassFront.controlValue = this.controlValue;
+                      this.parent.TirePassFront.transformDuration = 0.2;
+                      this.parent.SteeringWheel.direction = this.direction;
+                      this.parent.SteeringWheel.controlValue = this.controlValue * 4;
+                      this.parent.SteeringWheel.transformDuration = 0.2;
+                    }
+                    this.pointerMove = function( pointerInfo, pickInfo ) {
+                      this.parent.TirePassFront.transformDuration = 0;
+                      this.parent.TirePassFront.direction = this.direction;
+                      this.parent.TirePassFront.controlValue = this.controlValue;
+                      this.parent.SteeringWheel.transformDuration = 0;
+                      this.parent.SteeringWheel.direction = this.direction;
+                      this.parent.SteeringWheel.controlValue = this.controlValue * 4;
+                    }
+              HumveeBody: 
+                extends: http://vwf.example.com/node3.vwf 
+                children: 
+                  glgeObj38: 
+                    extends: http://vwf.example.com/node3.vwf 
+              HoodLatchPass: 
+                extends: http://vwf.example.com/node3.vwf
+                implements: 
+                - http://vwf.example.com/control.vwf
+                properties:
+                  controlType: rotate
+                  controlMode: continuous
+                  transformIncrement: -45
+                  transformAxis: [1, 0, 0]
+                  transformDuration: 1
+                  maxValue: 1
+                  dragSpeed: 5 
+                children: 
+                  Untitled_002: 
+                    extends: http://vwf.example.com/node3.vwf 
+                    children: 
+                      glgeObj39: 
+                        extends: http://vwf.example.com/node3.vwf 
+              HoodLatchDriver: 
+                extends: http://vwf.example.com/node3.vwf 
+                implements: 
+                - http://vwf.example.com/control.vwf
+                properties:
+                  controlType: rotate
+                  controlMode: continuous
+                  transformIncrement: 45
+                  transformAxis: [1, 0, 0]
+                  transformDuration: 1
+                  maxValue: 1
+                  dragSpeed: 5
+                children: 
+                  Untitled_001: 
+                    extends: http://vwf.example.com/node3.vwf 
+                    children: 
+                      glgeObj40: 
+                        extends: http://vwf.example.com/node3.vwf 
+              Hood: 
+                extends: http://vwf.example.com/node3.vwf 
+                implements: 
+                - http://vwf.example.com/control.vwf
+                properties:
+                  controlType: rotate
+                  controlMode: continuous
+                  transformIncrement: -45
+                  transformAxis: [0, 1, 0]
+                  transformDuration: 1
+                  maxValue: 1
+                  dragSpeed: 5
+                children: 
+                  Untitled: 
+                    extends: http://vwf.example.com/node3.vwf 
+                    children: 
+                      glgeObj41: 
+                        extends: http://vwf.example.com/node3.vwf 
+                scripts:
+                - |
+                    this.pointerUp = function( pointerInfo, pickInfo ) {
+                      this.parent.HoodLatchDriver.direction = this.direction;
+                      this.parent.HoodLatchDriver.controlValue = this.controlValue;
+                      this.parent.HoodLatchDriver.transformDuration = 1;
+                      this.parent.HoodLatchPass.direction = this.direction;
+                      this.parent.HoodLatchPass.controlValue = this.controlValue;
+                      this.parent.HoodLatchPass.transformDuration = 1;
+                    }
+                    this.pointerMove = function( pointerInfo, pickInfo ) {
+                      this.parent.HoodLatchDriver.transformDuration = 0;
+                      this.parent.HoodLatchDriver.direction = this.direction;
+                      this.parent.HoodLatchDriver.controlValue = this.controlValue;
+                      this.parent.HoodLatchPass.transformDuration = 0;
+                      this.parent.HoodLatchPass.direction = this.direction;
+                      this.parent.HoodLatchPass.controlValue = this.controlValue;
+                    }
+              Ground: 
+                extends: http://vwf.example.com/node3.vwf 
+                children: 
+                  glgeObj42: 
+                    extends: http://vwf.example.com/node3.vwf 
+              Omni001: 
+                extends: http://vwf.example.com/node3.vwf 
+              EnvironmentAmbientLight: 
+                extends: http://vwf.example.com/node3.vwf 
+  dir1:
+    extends: http://vwf.example.com/light.vwf
+    properties:
+      lightType: "directional"
+      quadraticAttenuation: 10
+      specular: false # the highlights are way too hot (materials or light?)
+      rotation: [ 1, 0, 0, -10 ]
+  dir2:
+    extends: http://vwf.example.com/light.vwf
+    properties:
+      lightType: "directional"
+      quadraticAttenuation: 10
+      specular: false # the highlights are way too hot (materials or light?)
+      rotation: [ -1, 0, 0, 200 ]
+scripts:
+- |
+  this.initialize = function() {
+    this.camera.translation = [ -320, -360, 164 ];
+    this.camera.lookAt = this.humvee.id;
+    this.camera.far = 3000;
+    this.humvee.interiorCamera.transform = [-0.31940966844558716, 0.9476123452186584, -5.816936266000994e-8, 0,
+      -0.9332156777381897, -0.3145570456981659, -0.17364755272865295, 0,
+      -0.1645519733428955, -0.05546514317393303, 0.9848077297210693, 0,
+      -1.3992034196853638, -11.587126731872559, 75.94760131835938, 1];
+  }
+  this.switchCameraView = function(view) {
+    if(view == "exterior") {
+      this.navmode='orbit'; 
+      this.camera.lookAt = this.find('/humvee')[0].id; 
+      this.activeCamera = this.find('/camera')[0].id;
+    }
+    else {
+      this.navmode='walk'; 
+      this.activeCamera = this.find('/humvee/interiorCamera')[0].id;
+    }
+  }
+
+# Paste into the console to jump to an inside view: vwf.execute( "index-vwf", "this.navmode = 'walk' ; this.camera.transform = [-0.4292135238647461, 0.9031997919082642, -0.000008751301720621996, 0, -0.8462061285972595, -0.40213271975517273, -0.34959691762924194, 0, -0.31576135754585266, -0.150045245885849, 0.9368997812271118, 0, -15.161749839782715, -28.28612518310547, 72.89060974121094, 1]" )