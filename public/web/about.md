﻿<!-- About Page -->

<div class="span11" style="margin-left:30px;" markdown="1">

<div class="span3" markdown="1" style="margin-left:25px;padding-right: 5px;" >
###WHAT![Virtual World Framework Compass](images/compass.png)

The Virtual World Framework (VWF) is a fast, light-weight, web-based architecture for creating and distributing secure, scalable, component-based, and collaborative virtual spaces. It leverages existing web-based standards, infrastructure, and emerging technologies with the intent of establishing a powerful yet simple to use platform that is built on top of the next generation of web browsers.
</div>

<div class="span3" markdown="1" style="padding-right: 5px;">
###WHY![Virtual World Framework](images/framework.png)

The VWF serves as a replicated computing platform for multi-user interactive 2D and 3D components with a high degree of customizability of the environment and high bandwidth communication between users. These are environments that are focused on work and working together – whether for training, collaboration and/or entertainment. 

VWF is a zero-install platform that can be extended dynamically in production. VWF spaces can be embedded anywhere HTML lives including websites and e-mail. Correspondingly, VWF can embed applications in any virtual space.
</div>

<div class="span3" markdown="1">
###WHERE[![Virtual World Framework Download from GitHub](images/Downloads.png)](https://github.com/virtual-world-framework/vwf)

The VWF installation is available on [GitHub](https://github.com/virtual-world-framework/vwf) for Debian/Ubuntu, Red Hat Linux, and Windows.

<<<<<<< HEAD
To see the system live check out any of our [demonstrations available](http://virtualworldframework.com/web/catalog.html).
=======
To see the system live check out any of our [demonstrations available](catalog.html).
>>>>>>> 7a627cde

We also offer quick installation scripts to [setup your own VWF server](https://github.com/virtual-world-framework/vwf).
</div>
</div>
<|MERGE_RESOLUTION|>--- conflicted
+++ resolved
@@ -1,32 +1,28 @@
-﻿<!-- About Page -->
-
-<div class="span11" style="margin-left:30px;" markdown="1">
-
-<div class="span3" markdown="1" style="margin-left:25px;padding-right: 5px;" >
-###WHAT![Virtual World Framework Compass](images/compass.png)
-
-The Virtual World Framework (VWF) is a fast, light-weight, web-based architecture for creating and distributing secure, scalable, component-based, and collaborative virtual spaces. It leverages existing web-based standards, infrastructure, and emerging technologies with the intent of establishing a powerful yet simple to use platform that is built on top of the next generation of web browsers.
-</div>
-
-<div class="span3" markdown="1" style="padding-right: 5px;">
-###WHY![Virtual World Framework](images/framework.png)
-
-The VWF serves as a replicated computing platform for multi-user interactive 2D and 3D components with a high degree of customizability of the environment and high bandwidth communication between users. These are environments that are focused on work and working together – whether for training, collaboration and/or entertainment. 
-
-VWF is a zero-install platform that can be extended dynamically in production. VWF spaces can be embedded anywhere HTML lives including websites and e-mail. Correspondingly, VWF can embed applications in any virtual space.
-</div>
-
-<div class="span3" markdown="1">
-###WHERE[![Virtual World Framework Download from GitHub](images/Downloads.png)](https://github.com/virtual-world-framework/vwf)
-
-The VWF installation is available on [GitHub](https://github.com/virtual-world-framework/vwf) for Debian/Ubuntu, Red Hat Linux, and Windows.
-
-<<<<<<< HEAD
-To see the system live check out any of our [demonstrations available](http://virtualworldframework.com/web/catalog.html).
-=======
-To see the system live check out any of our [demonstrations available](catalog.html).
->>>>>>> 7a627cde
-
-We also offer quick installation scripts to [setup your own VWF server](https://github.com/virtual-world-framework/vwf).
-</div>
-</div>
+﻿<!-- About Page -->
+
+<div class="span11" style="margin-left:30px;" markdown="1">
+
+<div class="span3" markdown="1" style="margin-left:25px;padding-right: 5px;" >
+###WHAT![Virtual World Framework Compass](images/compass.png)
+
+The Virtual World Framework (VWF) is a fast, light-weight, web-based architecture for creating and distributing secure, scalable, component-based, and collaborative virtual spaces. It leverages existing web-based standards, infrastructure, and emerging technologies with the intent of establishing a powerful yet simple to use platform that is built on top of the next generation of web browsers.
+</div>
+
+<div class="span3" markdown="1" style="padding-right: 5px;">
+###WHY![Virtual World Framework](images/framework.png)
+
+The VWF serves as a replicated computing platform for multi-user interactive 2D and 3D components with a high degree of customizability of the environment and high bandwidth communication between users. These are environments that are focused on work and working together – whether for training, collaboration and/or entertainment. 
+
+VWF is a zero-install platform that can be extended dynamically in production. VWF spaces can be embedded anywhere HTML lives including websites and e-mail. Correspondingly, VWF can embed applications in any virtual space.
+</div>
+
+<div class="span3" markdown="1">
+###WHERE[![Virtual World Framework Download from GitHub](images/Downloads.png)](https://github.com/virtual-world-framework/vwf)
+
+The VWF installation is available on [GitHub](https://github.com/virtual-world-framework/vwf) for Debian/Ubuntu, Red Hat Linux, and Windows.
+
+To see the system live check out any of our [demonstrations available](catalog.html).
+
+We also offer quick installation scripts to [setup your own VWF server](https://github.com/virtual-world-framework/vwf).
+</div>
+</div>