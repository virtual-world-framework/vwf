"use strict";

// Copyright 2012 United States Government, as represented by the Secretary of Defense, Under
// Secretary of Defense (Personnel & Readiness).
// 
// Licensed under the Apache License, Version 2.0 (the "License"); you may not use this file except
// in compliance with the License. You may obtain a copy of the License at
// 
//   http://www.apache.org/licenses/LICENSE-2.0
// 
// Unless required by applicable law or agreed to in writing, software distributed under the License
// is distributed on an "AS IS" BASIS, WITHOUT WARRANTIES OR CONDITIONS OF ANY KIND, either express
// or implied. See the License for the specific language governing permissions and limitations under
// the License.

/// @module version

define( function() {
<<<<<<< HEAD
	return [ 0, 6, 13, 0 ]; // major, minor, patch, build
=======
	return [ 0, 6, 14, 0 ]; // major, minor, patch, build
>>>>>>> 57239a8e
} );<|MERGE_RESOLUTION|>--- conflicted
+++ resolved
@@ -16,9 +16,5 @@
 /// @module version
 
 define( function() {
-<<<<<<< HEAD
-	return [ 0, 6, 13, 0 ]; // major, minor, patch, build
-=======
 	return [ 0, 6, 14, 0 ]; // major, minor, patch, build
->>>>>>> 57239a8e
 } );