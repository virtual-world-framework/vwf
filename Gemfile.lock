GEM
  remote: http://rubygems.org/
  specs:
    addressable (2.2.7)
    backports (2.3.0)
    daemons (1.1.8)
    em-websocket (0.3.6)
      addressable (>= 2.1.1)
      eventmachine (>= 0.12.9)
    eventmachine (1.0.0.beta.3)
    eventmachine (1.0.0.beta.3-x86-mingw32)
    json (1.6.5)
    kramdown (0.13.6)
    mustache (0.99.4)
    rack (1.4.1)
    rack-protection (1.2.0)
      rack
    rack-test (0.6.1)
      rack (>= 1.0)
    rake (0.9.2.2)
    redcarpet (1.17.2)
    rocco (0.8.2)
      mustache
      redcarpet
    sinatra (1.3.2)
      rack (~> 1.3, >= 1.3.6)
      rack-protection (~> 1.2)
      tilt (~> 1.3, >= 1.3.3)
    sinatra-contrib (1.3.1)
      backports (>= 2.0)
      eventmachine
      rack-protection
      rack-test
      sinatra (~> 1.3.0)
      tilt (~> 1.3)
    sinatra-reloader (1.0)
      sinatra-contrib
    thin (1.3.1)
      daemons (>= 1.0.9)
      eventmachine (>= 0.12.6)
      rack (>= 1.0.0)
    tilt (1.3.3)
    websocket-rack (0.3.3)
      em-websocket (~> 0.3.6)
      rack
      thin

PLATFORMS
  ruby
  x86-mingw32

DEPENDENCIES
  eventmachine (>= 1.0.0.beta, != 1.0.0.beta.4)
  json
<<<<<<< HEAD
=======
  kramdown
  rack-google-analytics
>>>>>>> a1c650e2
  rack-test
  rake
  redcarpet (< 2)
  rocco
  sinatra (>= 1.3)
  sinatra-reloader
  thin
  websocket-rack<|MERGE_RESOLUTION|>--- conflicted
+++ resolved
@@ -13,6 +13,7 @@
     kramdown (0.13.6)
     mustache (0.99.4)
     rack (1.4.1)
+    rack-google-analytics (0.10.0)
     rack-protection (1.2.0)
       rack
     rack-test (0.6.1)
@@ -52,11 +53,8 @@
 DEPENDENCIES
   eventmachine (>= 1.0.0.beta, != 1.0.0.beta.4)
   json
-<<<<<<< HEAD
-=======
   kramdown
   rack-google-analytics
->>>>>>> a1c650e2
   rack-test
   rake
   redcarpet (< 2)
