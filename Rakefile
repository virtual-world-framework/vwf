# Copyright 2012 United States Government, as represented by the Secretary of Defense, Under
# Secretary of Defense (Personnel & Readiness).
# 
# Licensed under the Apache License, Version 2.0 (the "License"); you may not use this file except
# in compliance with the License. You may obtain a copy of the License at
# 
#   http://www.apache.org/licenses/LICENSE-2.0
# 
# Unless required by applicable law or agreed to in writing, software distributed under the License
# is distributed on an "AS IS" BASIS, WITHOUT WARRANTIES OR CONDITIONS OF ANY KIND, either express
# or implied. See the License for the specific language governing permissions and limitations under
# the License.

require "rake"
require "rake/testtask"
require "rake/clean"

import "support/build/utility.rake"

# Delegate the standard tasks to any child projects.

DELEGATED_TASKS = [ :build, :test, :clean, :clobber, :full, :web ]

# Path to the standalone ruby built by support/build/Rakefile.

RUBY = "support/build/ruby-1.9.3-p392-i386-mingw32"  # TODO: get this from where it's defined in support/build/Rakefile
RUBY_GEM_HOME = "#{RUBY}/lib/ruby/gems/1.9.1"

# CLEAN and CLOBBER

CLOBBER.include "bin/*", "run.bat"

# Task Build That Includes Web Buildout
task :full => [:web, :build]
task :web

# Default Task
task :default => :full

# Build by default.

task :build

# Delegate standard tasks to descendant Rakefiles.
    
FileList[ "*/Rakefile", "*/*/Rakefile" ].map do |rakefile| # could use "*/**/Rakefile" to reach an arbitrary depth

    rakefile[ %r{(.*)/Rakefile}, 1 ]

end .each do |project|

    # Create a namespace for each child project.

    namespace = namespace project.gsub "/", "-" do

        # Create tasks delegating to the child project's rake.

        DELEGATED_TASKS.each do |name|
            task name do |task|
                chdir project do
                    rake name.to_s
                end
            end        
        end

    end

    # Make the parent tasks dependent on the child tasks.

    DELEGATED_TASKS.each do |name|
        task name => [ "utility:bundler", namespace[name] ]
    end

end

# Create a task for the support/build :ruby target.

support_build = namespace "support/build".gsub "/", "-" do
    task :ruby do |task|
        chdir "support/build" do
            rake :ruby.to_s
        end
    end
end

# == build =========================================================================================

if RbConfig::CONFIG["host_os"] =~ /mswin|mingw|cygwin/
    task :build => :windows
end

desc "Install and configure a standalone ruby for Windows."

task :windows => [ :bundle, "run.bat" ]

desc "Install or update the bundled gems."

task :bundle => "#{RUBY_GEM_HOME}/.bundle_install_timestamp"

desc "Install or update the bundled gems."

file "#{RUBY_GEM_HOME}/.bundle_install_timestamp" => [ "#{RUBY}/bin/bundle.bat", "Gemfile.lock" ] do |task|
    cmd standalone_build_env, "bundle install --system"
    touch task.name
end

desc "Install the bundler gem."

file "#{RUBY}/bin/bundle.bat" => support_build[:ruby] do  # TODO: import support/build/Rakefile and use a direct dependency to avoid unnecessary rebuilds
    cmd standalone_build_env, "gem install bundler --no-rdoc --no-ri"
end

desc "Windows standalone launch script."

file "run.bat" => "Rakefile" do |task|

    rake_output_message "Creating #{task.name}"

    File.open( task.name, "w" ) do |io|

        io.puts <<-RUN.strip.gsub( %r{^ *(REM$)?}, "" )
            @ECHO OFF
            REM
            SETLOCAL
            REM
            SET PATH=#{ standalone_run_env["PATH"] }
            REM
            REM Show the user a hint when run in the default configuration. If arguments are provided, don't
            REM show the hint since it probably won't be correct, and presume that the user already understands
            REM where to connect to the server.
            REM
            IF NOT \"%*\" == \"\" GOTO NOMESSAGE
			echo.%~dp0|findstr /C:" " >nul 2>&1 
			if not errorlevel 1 (
				echo Your path contains whitespace which will cause issues with the server. Please move your VWF folder into a location without space characters in the directory path, and try run.bat again.
				GOTO :EOF
			)
            ECHO Virtual World Framework. Navigate to http://localhost:3000 to begin.
            :NOMESSAGE
            REM
            REM Start the server.
            REM
            bundle exec thin start %*
            REM
            ENDLOCAL
        RUN

        io.chmod 0777-File.umask  # set execute permission

    end

end

# == test ==========================================================================================

Rake::TestTask.new do |task| 
  task.libs << "test"
  task.test_files = FileList[ "test/*_test.rb", "test/*/*_test.rb" ]

<<<<<<< HEAD
  task.verbose = true
=======
    task.libs << "test"
    task.test_files = FileList[ "test/*_test.rb", "test/*/*_test.rb", "test/*_spec.rb", "test/*/*_spec.rb" ]

    task.verbose = true

>>>>>>> f5514281
end

desc "Run JavaScript client tests"
task "client:test" => "support-client:test"

# Environment for running the standalone ruby.

def standalone_run_env

    {
        "PATH" => [
            "#{ native_path RUBY }\\bin",
            "#{ native_path RUBY_GEM_HOME }\\bin",
            "%PATH%",
        ].join( ";" ),
    }

end

# Environment for building in the standalone ruby.

def standalone_build_env

    {

        # Reset the path to the standalone ruby and a generic Windows path.

        "PATH" => [
            "#{ native_path File.expand_path RUBY }\\bin",
            "#{ native_path File.expand_path RUBY_GEM_HOME }\\bin",
            "%SystemRoot%\\system32",
            "%SystemRoot%",
            "%SystemRoot%\\System32\\Wbem",
        ].join( ";" ),

        # Clear the inherited bundler environment.

        "BUNDLE_BIN_PATH" => nil,
        "BUNDLE_GEMFILE" => nil,
        "GEM_HOME" => nil,
        "GEM_PATH" => nil,
        "RUBYOPT" => nil,

    }

end
<|MERGE_RESOLUTION|>--- conflicted
+++ resolved
@@ -155,17 +155,10 @@
 
 Rake::TestTask.new do |task| 
   task.libs << "test"
-  task.test_files = FileList[ "test/*_test.rb", "test/*/*_test.rb" ]
-
-<<<<<<< HEAD
+  
+  task.test_files = FileList[ "test/*_test.rb", "test/*/*_test.rb", "test/*_spec.rb", "test/*/*_spec.rb" ]
+
   task.verbose = true
-=======
-    task.libs << "test"
-    task.test_files = FileList[ "test/*_test.rb", "test/*/*_test.rb", "test/*_spec.rb", "test/*/*_spec.rb" ]
-
-    task.verbose = true
-
->>>>>>> f5514281
 end
 
 desc "Run JavaScript client tests"
