define( [ "module", "vwf/model" ], function( module, model ) {

    // vwf/model/javascript.js is a placeholder for the JavaScript object interface to the
    // simulation.

    return model.load( module, {

        // This is a placeholder for providing a natural integration between simulation and the
        // browser's JavaScript environment.
        // 
        // Within the JavaScript environment, component instances appear as JavaScript objects.
        // 
        //   - Properties appear in the "properties" field. Each property contains a getter and
        //     setter callback to notify the object of property manipulation.
        //   - Methods appear in "methods".
        //   - Events appear in "events".
        //   - "parent" refers to the parent node and "children" is an array of the child nodes.
        // 
        //   - Node prototypes use the JavaScript prototype chain.
        //   - Properties, methods, events, and children may be referenced directly on the node or
        //     within their respective collections by name when there is no conflict with another
        //     attribute.
        //   - Properties support getters and setters that invoke a handler that may influence the
        //     property access.

        // == Module Definition ====================================================================

        // -- initialize ---------------------------------------------------------------------------

        initialize: function() {
            this.types = {}; // maps id => function() { }
            this.root = undefined;
            this.nodes = {}; // maps id => new type()
            this.creatingNode( undefined, 0 ); // global root  // TODO: to allow vwf.children( 0 ), vwf.getNode( 0 ); is this the best way, or should the kernel createNode( global-root-id /* 0 */ )?
        },

        // == Model API ============================================================================

        // -- creatingNode -------------------------------------------------------------------------

        creatingNode: function( nodeID, childID, childExtendsID, childImplementsIDs,
            childSource, childType, childName, callback /* ( ready ) */ ) {

            var self = this;

            var type = childExtendsID ? this.types[childExtendsID] : Object;

            if ( ! type ) {

                var prototype = this.nodes[childExtendsID];

                type = this.types[childExtendsID] = function() { };

                type.prototype = prototype;
                type.prototype.constructor = type; // resetting constructor breaks enumerables?

            }

            var node = this.nodes[childID] = new type( childSource, childType );

node.id = childID; // TODO: move to a backstop model

            node.parent = undefined;

            node.source = childSource;
            node.type = childType;

            node.properties = {};
            node.properties.node = node; // for node.properties accessors
            node.getters = {};
            node.setters = {};

            node.methods = {};
<<<<<<< HEAD
            node.methods.node = node; // for node.methods accessors
=======
>>>>>>> 931db15a
            node.bodies = {};

            node.events = {};
            node.events.node = node; // for node.events accessors
            node.listeners = {};

            node.children = [];

            // Define a "future" proxy so that for any this.property, this.method, or this.event, we
            // can reference this.future( when, callback ).property/method/event and have the
            // expression evaluated at the future time.
            
            // TODO: every reference to future() generates a set of proxies for every property, method, and event on the object so performance is pretty horrible; look for ways to cache

            Object.defineProperty( node, "future", {

                enumerable: true,
                writable: false,

                value: function( when, callback ) {

                    var future = {
                        properties: {},
                        methods: {},
                        events: {},
                    };

                    for ( var propertyName in this.properties ) {

                        ( function( propertyName ) {

                            Object.defineProperty( future.properties, propertyName, { // "this" is future.properties in get/set
                                set: function( value ) { self.kernel.setProperty( childID, propertyName, value, -when, callback ) },
                                enumerable: true
                            } );

                            Object.defineProperty( future, propertyName, { // "this" is future in get/set
                                set: function( value ) { self.kernel.setProperty( childID, propertyName, value, -when, callback ) },
                                enumerable: true
                            } );

                        } )( propertyName );

                    }

                    for ( var methodName in this.methods ) {

                        ( function( methodName ) {

                            Object.defineProperty( future.methods, methodName, { // "this" is future.methods in get/set
                                get: function() {
                                    return function( /* parameter1, parameter2, ... */ ) {
                                        return self.kernel.callMethod( childID, methodName, arguments, -when, callback );
                                    }
                                },
                                enumerable: true
                            } );

                            Object.defineProperty( future, methodName, { // "this" is future in get/set
                                get: function() {
                                    return function( /* parameter1, parameter2, ... */ ) {
                                        return self.kernel.callMethod( childID, methodName, arguments, -when, callback );
                                    }
                                },
                                enumerable: true
                            } );

                        } )( methodName );

                    }

                    return future;
                }

            } );

        },

        // -- addingChild --------------------------------------------------------------------------

        addingChild: function( nodeID, childID, childName ) {

            var node = this.nodes[nodeID];
            var child = this.nodes[childID];

            child.name = childName;
            child.parent = node;

            if ( node ) {
                node.children.push( child );
                node.children[childName] = child;
                node[childName] = child;  // TODO: if no conflict with other names on node
            }
        },

        // TODO: removingChild

        // -- parenting ----------------------------------------------------------------------------

        parenting: function( nodeID ) {  // TODO: move to a backstop model

            var node = this.nodes[nodeID];

            return node.parent && node.parent.id || 0;
        },

        // -- childrening --------------------------------------------------------------------------

        childrening: function( nodeID ) {  // TODO: move to a backstop model

            var node = this.nodes[nodeID];

            return jQuery.map( node.children, function( child ) {
                return child.id;
            } );
        },

        // -- naming -------------------------------------------------------------------------------

        naming: function( nodeID ) {  // TODO: move to a backstop model

            var node = this.nodes[nodeID];

            return node.name || "";
        },

        // -- creatingProperty ---------------------------------------------------------------------

        creatingProperty: function( nodeID, propertyName, propertyValue, propertyGet, propertySet ) {

            var node = this.nodes[nodeID];
            var self = this;

            Object.defineProperty( node.properties, propertyName, { // "this" is node.properties in get/set
                get: function() { return self.kernel.getProperty( this.node.id, propertyName ) },
                set: function( value ) { self.kernel.setProperty( this.node.id, propertyName, value ) },
                enumerable: true
            } );

            // TODO: only if no conflict with other names on node  TODO: recalculate as properties, methods, events are created and deleted; properties take precedence over methods over events, for example

            Object.defineProperty( node, propertyName, { // "this" is node in get/set
                get: function() { return self.kernel.getProperty( this.id, propertyName ) },
                set: function( value ) { self.kernel.setProperty( this.id, propertyName, value ) },
                enumerable: true
            } );

            if ( propertyGet ) {  // TODO: assuming javascript here; how to specify script type?
                try {
                    node.getters[propertyName] = eval( getterScript( propertyGet ) );
                } catch( e ) {
                    this.logger.warn( "creatingProperty", nodeID, propertyName, propertyValue,
                        "exception evaluating getter:", e );
                }
            } else if ( propertyValue !== undefined ) {
                node.getters[propertyName] = true; // set a guard value so that we don't call prototype getters on value properties
            }
        
            if ( propertySet ) {  // TODO: assuming javascript here; how to specify script type?
                try {
                    node.setters[propertyName] = eval( setterScript( propertySet ) );
                } catch( e ) {
                    this.logger.warn( "creatingProperty", nodeID, propertyName, propertyValue,
                        "exception evaluating setter:", e );
                }
            } else if ( propertyValue !== undefined ) {
                node.setters[propertyName] = true; // set a guard value so that we don't call prototype setters on value properties
            }

        },

        // TODO: deletingProperty

        // -- settingProperty ----------------------------------------------------------------------

        settingProperty: function( nodeID, propertyName, propertyValue ) {

            var node = this.nodes[nodeID];

            if ( ! node.properties.hasOwnProperty( propertyName ) ) {
                this.kernel.createProperty( nodeID, propertyName, undefined );
            }

            var setter = findSetter( node, propertyName );

            if ( setter && setter !== true ) { // is there is a setter (and not just a guard value)
                try {
                    return setter.call( node, propertyValue );
                } catch( e ) {
                    this.logger.warn( "settingProperty", nodeID, propertyName, propertyValue,
                        "exception in setter:", e );
                }
            }

            return undefined;
        },

        // -- gettingProperty ----------------------------------------------------------------------

        gettingProperty: function( nodeID, propertyName, propertyValue ) {

            var node = this.nodes[nodeID];
            var getter = findGetter( node, propertyName );

            if ( getter && getter !== true ) { // is there is a getter (and not just a guard value)
                try {
                    return getter.call( node );
                } catch( e ) {
                    this.logger.warn( "gettingProperty", nodeID, propertyName, propertyValue,
                        "exception in getter:", e );
                }
            }

            return undefined;
        },

        // -- creatingMethod -----------------------------------------------------------------------

        creatingMethod: function( nodeID, methodName, methodParameters, methodBody ) {

<<<<<<< HEAD
=======
if ( methodName == "setPositions" || methodName == "pointerClick" ) return;

>>>>>>> 931db15a
            var node = this.nodes[nodeID];
            var self = this;

            Object.defineProperty( node.methods, methodName, { // "this" is node.methods in get/set
                get: function() {
                    return function( /* parameter1, parameter2, ... */ ) {
<<<<<<< HEAD
                        return self.kernel.callMethod( this.node.id, methodName, arguments );
                    }
                },
                set: function( value ) {
                    this.node.methods.hasOwnProperty( methodName ) || self.kernel.createMethod( this.node.id, methodName );
                    this.node.bodies[methodName] = value;
                },
=======
                        return self.kernel.callMethod( nodeID, methodName, arguments );
                    }
                },
>>>>>>> 931db15a
                enumerable: true,
            } );

            // TODO: only if no conflict with other names on node  TODO: recalculate as properties, methods, events are created and deleted; properties take precedence over methods over events, for example

            Object.defineProperty( node, methodName, { // "this" is node in get/set
                get: function() {
                    return function( /* parameter1, parameter2, ... */ ) {
<<<<<<< HEAD
                        return self.kernel.callMethod( this.id, methodName, arguments );
                    }
                },
                set: function( value ) {
                    this.methods.hasOwnProperty( methodName ) || self.kernel.createMethod( this.id, methodName );
                    this.bodies[methodName] = value;
                },
=======
                        return self.kernel.callMethod( nodeID, methodName, arguments );
                    }
                },
>>>>>>> 931db15a
                enumerable: true,
            } );

            try {
                node.bodies[methodName] = eval( bodyScript( methodParameters || [], methodBody || "" ) );
            } catch( e ) {
                this.logger.warn( "creatingMethod", nodeID, methodName, methodParameters,
                    "exception evaluating body:", e );
            }
        
        },

        // TODO: deletingMethod

        // -- callingMethod ------------------------------------------------------------------------

        callingMethod: function( nodeID, methodName, methodParameters ) {

            var node = this.nodes[nodeID];
            var body = findBody( node, methodName );
<<<<<<< HEAD

            if ( body ) {
                try {
                    return body.apply( node, methodParameters );
=======
            var parameters = Array.prototype.slice.call( arguments, 2 );

            if ( body ) {
                try {
                    return body.apply( node, parameters );
>>>>>>> 931db15a
                } catch( e ) {
                    this.logger.warn( "callingMethod", nodeID, methodName, methodParameters, // TODO: limit methodParameters for log
                        "exception:", e );
                }
            }

            return undefined;
        },

        // -- creatingEvent ------------------------------------------------------------------------

        creatingEvent: function( nodeID, eventName, eventParameters ) {

            var node = this.nodes[nodeID];
            var self = this;

            var proxyEvents = function( /* parameter1, parameter2, ... */ ) { // "this" is node.events
                return self.kernel.fireEvent( this.node.id, eventName, arguments );  // TODO: nodeID or this.node.id?
            };

            var proxyNode = function( /* parameter1, parameter2, ... */ ) { // "this" is node
                return self.kernel.fireEvent( this.id, eventName, arguments );  // TODO: nodeID or this.node.id?
            };

            proxyEvents.node = proxyNode.node = node; // for proxyEvents/proxyNode.add/remove/flush

            proxyEvents.add = proxyNode.add = function( handler, context ) { // "this" is node.events[eventName]/node[eventName] == proxyEvents/proxyNode
                var listeners = this.node.listeners[eventName] || ( this.node.listeners[eventName] = [] );  // TODO: verify created on first access if on base but not derived
                listeners.push( { handler: handler, context: context } );
            };

            proxyEvents.remove = proxyNode.remove = function( handler ) { // "this" is node.events[eventName]/node[eventName] == proxyEvents/proxyNode
                this.node.listeners[eventName] = ( this.node.listeners[eventName] || [] ).filter( function( listener ) {
                    return listener.handler !== handler;
                } );
            };

            proxyEvents.flush = proxyNode.flush = function( context ) { // "this" is node.events[eventName]/node[eventName] == proxyEvents/proxyNode
                this.node.listeners[eventName] = ( this.node.listeners[eventName] || [] ).filter( function( listener ) {
                    return listener.context !== context;
                } );
            };

            Object.defineProperty( node.events, eventName, {
                value: proxyEvents,  // TODO: invoked with this as derived when only defined on base?
                writable: false,
                enumerable: true,
            } );

            // TODO: only if no conflict with other names on node  TODO: recalculate as properties, methods, events are created and deleted; properties take precedence over methods over events, for example

            Object.defineProperty( node, eventName, { // "this" is node in get/set
                value: proxyNode,  // TODO: invoked with this as derived when only defined on base?
                writable: false,
                enumerable: true,
            } );

            node.listeners[eventName] = [];
        },

        // -- firingEvent --------------------------------------------------------------------------

        firingEvent: function( nodeID, eventName, eventParameters ) {

            var node = this.nodes[nodeID];
            var listeners = node.listeners[eventName];

            listeners && listeners.forEach( function( listener ) {
                try {
                    return listener.handler.apply( listener.context, eventParameters );
                } catch( e ) {
                    this.logger.warn( "firingEvent", nodeID, eventName, eventParameters,  // TODO: limit eventParameters for log
                        "exception:", e );
                }
            }, this );

            return undefined;
        },

        // -- executing ----------------------------------------------------------------------------

        executing: function( nodeID, scriptText, scriptType ) {

            var node = this.nodes[nodeID];
            var value;

            if ( scriptType == "application/javascript" ) {
                try {
                    value = ( function( scriptText ) { return eval( scriptText ) } ).call( node, scriptText );
                } catch( e ) {
                    this.logger.warn( "executing", nodeID,
                        ( scriptText || "" ).replace( /\s+/g, " " ).substring( 0, 100 ), scriptType, "exception:", e );
                }
            }

            return value;
        },

    } );

    // == Private functions ========================================================================

    // -- getterScript -----------------------------------------------------------------------------

    function getterScript( body ) {
        return accessorScript( "( function() {", body, "} )" );
    }

    // -- setterScript -----------------------------------------------------------------------------

    function setterScript( body ) {
        return accessorScript( "( function( value ) {", body, "} )" );
    }

    // -- bodyScript -------------------------------------------------------------------------------

    function bodyScript( parameters, body ) {
<<<<<<< HEAD
        var parameterString = ( parameters.length ? " " + parameters.join( ", " ) + " " : ""  );
        return accessorScript( "( function(" + parameterString + ") {", body, "} )" );
        // return accessorScript( "( function(" + ( parameters.length ? " " + parameters.join( ", " ) + " " : ""  ) + ") {", body, "} )" );
=======
        return accessorScript( "( function() {", body, "} )" );  // TODO: parameters
>>>>>>> 931db15a
    }

    // -- accessorScript ---------------------------------------------------------------------------

    function accessorScript( prefix, body, suffix ) {  // TODO: sanitize script, limit access
        if ( body.length && body.charAt( body.length-1 ) == "\n" ) {
            var bodyString = body.replace( /^./gm, "  $&" );
            return prefix + "\n" + bodyString + suffix + "\n";
        } else {
            var bodyString = body.length ? " " + body + " " : "";
            return prefix + bodyString + suffix;
        }
    }

    // -- findGetter -------------------------------------------------------------------------------

    function findGetter( node, propertyName ) {
        return node.getters && node.getters[propertyName] ||
            Object.getPrototypeOf( node ) && findGetter( Object.getPrototypeOf( node ), propertyName );
    }

    // -- findSetter -------------------------------------------------------------------------------

    function findSetter( node, propertyName ) {
        return node.setters && node.setters[propertyName] ||
            Object.getPrototypeOf( node ) && findSetter( Object.getPrototypeOf( node ), propertyName );
    }

    // -- findBody ---------------------------------------------------------------------------------

    function findBody( node, methodName ) {
        return node.bodies && node.bodies[methodName] ||
<<<<<<< HEAD
=======
( typeof node[methodName] == "function" || node[methodName] instanceof Function ) && node[methodName] ||  // TODO: use any old function property as a work-around until we support createMethod()
>>>>>>> 931db15a
            Object.getPrototypeOf( node ) && findBody( Object.getPrototypeOf( node ), methodName );
    }


    // == Node =====================================================================================

    // var node = function( nodeSource, nodeType ) {
    // 
    //     this.parent = undefined;
    // 
    //     // this.name = nodeName;
    // 
    //     this.source = nodeSource;
    //     this.type = nodeType;
    // 
    //     this.properties = {};
    //     this.methods = {};
    //     this.events = {};
    //     this.children = [];
    // 
    // };

    // == Property =================================================================================

    // var property = function( node, value ) {
    // 
    //     this.node = node; // TODO: make private
    //     this.value = value;
    //     this.get = undefined;
    //     this.set = undefined;
    // 
    // };

} );<|MERGE_RESOLUTION|>--- conflicted
+++ resolved
@@ -66,22 +66,20 @@
             node.type = childType;
 
             node.properties = {};
-            node.properties.node = node; // for node.properties accessors
             node.getters = {};
             node.setters = {};
 
             node.methods = {};
-<<<<<<< HEAD
-            node.methods.node = node; // for node.methods accessors
-=======
->>>>>>> 931db15a
             node.bodies = {};
 
             node.events = {};
-            node.events.node = node; // for node.events accessors
             node.listeners = {};
 
             node.children = [];
+
+            Object.defineProperty( node.properties, "node", { value: node } ); // for node.properties accessors (non-enumerable)
+            Object.defineProperty( node.methods, "node", { value: node } ); // for node.methods accessors (non-enumerable)
+            Object.defineProperty( node.events, "node", { value: node } ); // for node.events accessors (non-enumerable)
 
             // Define a "future" proxy so that for any this.property, this.method, or this.event, we
             // can reference this.future( when, callback ).property/method/event and have the
@@ -107,11 +105,13 @@
                         ( function( propertyName ) {
 
                             Object.defineProperty( future.properties, propertyName, { // "this" is future.properties in get/set
+                                get: function() { return self.kernel.getProperty( childID, propertyName, -when, callback ) },
                                 set: function( value ) { self.kernel.setProperty( childID, propertyName, value, -when, callback ) },
                                 enumerable: true
                             } );
 
                             Object.defineProperty( future, propertyName, { // "this" is future in get/set
+                                get: function() { return self.kernel.getProperty( childID, propertyName, -when, callback ) },
                                 set: function( value ) { self.kernel.setProperty( childID, propertyName, value, -when, callback ) },
                                 enumerable: true
                             } );
@@ -146,6 +146,30 @@
 
                     }
 
+                    for ( var eventName in this.events ) {
+
+                        ( function( eventName ) {
+
+                            Object.defineProperty( future.events, eventName, {
+                                value: function( /* parameter1, parameter2, ... */ ) { // "this" is future.events
+                                    return self.kernel.fireEvent( childID, eventName, arguments, -when, callback );
+                                },
+                                writable: false,
+                                enumerable: true,
+                            } );
+
+                            Object.defineProperty( future, eventName, {
+                                value: function( /* parameter1, parameter2, ... */ ) { // "this" is future
+                                    return self.kernel.fireEvent( childID, eventName, arguments, -when, callback );
+                                },
+                                writable: false,
+                                enumerable: true,
+                            } );
+
+                        } )( eventName );
+
+                    }
+
                     return future;
                 }
 
@@ -295,18 +319,12 @@
 
         creatingMethod: function( nodeID, methodName, methodParameters, methodBody ) {
 
-<<<<<<< HEAD
-=======
-if ( methodName == "setPositions" || methodName == "pointerClick" ) return;
-
->>>>>>> 931db15a
             var node = this.nodes[nodeID];
             var self = this;
 
             Object.defineProperty( node.methods, methodName, { // "this" is node.methods in get/set
                 get: function() {
                     return function( /* parameter1, parameter2, ... */ ) {
-<<<<<<< HEAD
                         return self.kernel.callMethod( this.node.id, methodName, arguments );
                     }
                 },
@@ -314,11 +332,6 @@
                     this.node.methods.hasOwnProperty( methodName ) || self.kernel.createMethod( this.node.id, methodName );
                     this.node.bodies[methodName] = value;
                 },
-=======
-                        return self.kernel.callMethod( nodeID, methodName, arguments );
-                    }
-                },
->>>>>>> 931db15a
                 enumerable: true,
             } );
 
@@ -327,7 +340,6 @@
             Object.defineProperty( node, methodName, { // "this" is node in get/set
                 get: function() {
                     return function( /* parameter1, parameter2, ... */ ) {
-<<<<<<< HEAD
                         return self.kernel.callMethod( this.id, methodName, arguments );
                     }
                 },
@@ -335,11 +347,6 @@
                     this.methods.hasOwnProperty( methodName ) || self.kernel.createMethod( this.id, methodName );
                     this.bodies[methodName] = value;
                 },
-=======
-                        return self.kernel.callMethod( nodeID, methodName, arguments );
-                    }
-                },
->>>>>>> 931db15a
                 enumerable: true,
             } );
 
@@ -360,18 +367,10 @@
 
             var node = this.nodes[nodeID];
             var body = findBody( node, methodName );
-<<<<<<< HEAD
 
             if ( body ) {
                 try {
                     return body.apply( node, methodParameters );
-=======
-            var parameters = Array.prototype.slice.call( arguments, 2 );
-
-            if ( body ) {
-                try {
-                    return body.apply( node, parameters );
->>>>>>> 931db15a
                 } catch( e ) {
                     this.logger.warn( "callingMethod", nodeID, methodName, methodParameters, // TODO: limit methodParameters for log
                         "exception:", e );
@@ -489,13 +488,9 @@
     // -- bodyScript -------------------------------------------------------------------------------
 
     function bodyScript( parameters, body ) {
-<<<<<<< HEAD
         var parameterString = ( parameters.length ? " " + parameters.join( ", " ) + " " : ""  );
         return accessorScript( "( function(" + parameterString + ") {", body, "} )" );
         // return accessorScript( "( function(" + ( parameters.length ? " " + parameters.join( ", " ) + " " : ""  ) + ") {", body, "} )" );
-=======
-        return accessorScript( "( function() {", body, "} )" );  // TODO: parameters
->>>>>>> 931db15a
     }
 
     // -- accessorScript ---------------------------------------------------------------------------
@@ -528,10 +523,6 @@
 
     function findBody( node, methodName ) {
         return node.bodies && node.bodies[methodName] ||
-<<<<<<< HEAD
-=======
-( typeof node[methodName] == "function" || node[methodName] instanceof Function ) && node[methodName] ||  // TODO: use any old function property as a work-around until we support createMethod()
->>>>>>> 931db15a
             Object.getPrototypeOf( node ) && findBody( Object.getPrototypeOf( node ), methodName );
     }
 
