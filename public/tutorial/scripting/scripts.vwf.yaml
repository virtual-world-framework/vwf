<<<<<<< HEAD
# Copyright 2012 United States Government, as represented by the Secretary of Defense, Under
# Secretary of Defense (Personnel & Readiness).
# 
# Licensed under the Apache License, Version 2.0 (the "License"); you may not use this file except
# in compliance with the License. You may obtain a copy of the License at
# 
#   http://www.apache.org/licenses/LICENSE-2.0
# 
# Unless required by applicable law or agreed to in writing, software distributed under the License
# is distributed on an "AS IS" BASIS, WITHOUT WARRANTIES OR CONDITIONS OF ANY KIND, either express
# or implied. See the License for the specific language governing permissions and limitations under
# the License.

---
extends: http://vwf.example.com/navscene.vwf
properties:
  navmode: "orbit"
  speed: 4.0
  driveDeltaX: 0
  driveDeltaY: 0
  driveDirection:
    set: |
      if ( value != this["driveDirection"] ) {  
        this["driveDirection"] = value;
        this.drive();
      }
    value: "none"
children:
  humvee:
    extends: http://vwf.example.com/node3.vwf
    source: humvee.DAE
    type: model/vnd.collada+xml
    children:
      MaxScene:
        extends: http://vwf.example.com/node3.vwf
        children:
          Humvee:
            extends: http://vwf.example.com/node3.vwf
            children:
              Tire01:
                extends: http://vwf.example.com/node3.vwf
                properties:
                  rotation: [ 0, 0, 1, 25 ]
              Tire02:
                extends: http://vwf.example.com/node3.vwf
                properties:
                  rotation: [ 0, 0, 1, 25 ]
              Tire03:
                extends: http://vwf.example.com/node3.vwf
                properties:
                  rotation: [ 0, 0, 1, 0 ]
              Tire04:
                extends: http://vwf.example.com/node3.vwf
                properties:
                  rotation: [ 0, 0, 1, 0 ]
          EnvironmentAmbientLight:
            extends: http://vwf.example.com/node3.vwf
          Omni001:
            extends: http://vwf.example.com/node3.vwf
          Omni002:
            extends: http://vwf.example.com/node3.vwf
          Ground:
            extends: http://vwf.example.com/node3.vwf
  dir1:
    extends: http://vwf.example.com/light.vwf
    properties:
      lightType: "directional"
      quadraticAttenuation: 10
      specular: false # the highlights are way too hot (materials or light?)
      rotation: [ 1, 0, 0, -10 ]
  dir2:
    extends: http://vwf.example.com/light.vwf
    properties:
      lightType: "directional"
      quadraticAttenuation: 10
      specular: false # the highlights are way too hot (materials or light?)
      rotation: [ -1, 0, 0, 200 ]
methods:
  drive:
  driveForward:
  driveReverse:
  driveLeft:
  driveRight:
scripts:
- |
  this.initialize = function() {
    this.camera.translation = [ -500, -500, 235 ];
    this.camera.lookAt = "http-vwf-example-com-node3-vwf-humvee";
  }
- |
  this.drive = function() {
    if(this.driveDirection != "none")
    {
      if(this.driveDirection == "forward")
      {
        this.driveForward();
      }
      else if(this.driveDirection == "reverse")
      {
        this.driveReverse();
      }
      else if(this.driveDirection == "left")
      {
        this.driveLeft();
      }
      else if(this.driveDirection == "right")
      {
        this.driveRight();
      }
      this.future( 0.05 ).drive();
    }
  }
- |
  this.driveForward = function() {
    var currPos = this.humvee.translation;
    currPos[0] -= 1;
    this.humvee.translation = [ currPos[0], currPos[1], currPos[2] ];

    var currRot = this.humvee.MaxScene.Humvee.Tire01.rotation;
    if( currRot[3] < 2 ) currRot[3] = 180;
    currRot[3] -= 2;
    this.humvee.MaxScene.Humvee.Tire01.rotation = [ 0, 1, 0, currRot[3] ];
    this.humvee.MaxScene.Humvee.Tire02.rotation = [ 0, 1, 0, currRot[3] ];
    this.humvee.MaxScene.Humvee.Tire03.rotation = [ 0, 1, 0, currRot[3] ];
    this.humvee.MaxScene.Humvee.Tire04.rotation = [ 0, 1, 0, currRot[3] ];
  }
- |
  this.driveReverse = function() {
    var currPos = this.humvee.translation;
    currPos[0] += 1;
    this.humvee.translation = [ currPos[0], currPos[1], currPos[2] ];

    var currRot = this.humvee.MaxScene.Humvee.Tire01.rotation;
    if( currRot[3] > 178 ) currRot[3] = 0;
    currRot[3] += 2;
    this.humvee.MaxScene.Humvee.Tire01.rotation = [ 0, 1, 0, currRot[3] ];
    this.humvee.MaxScene.Humvee.Tire02.rotation = [ 0, 1, 0, currRot[3] ];
    this.humvee.MaxScene.Humvee.Tire03.rotation = [ 0, 1, 0, currRot[3] ];
    this.humvee.MaxScene.Humvee.Tire04.rotation = [ 0, 1, 0, currRot[3] ];
  }
- |
  this.driveLeft = function() {
    this.humvee.MaxScene.Humvee.Tire01.rotation = [ 0, 0, 1, 25 ];
    this.humvee.MaxScene.Humvee.Tire02.rotation = [ 0, 0, 1, 25 ];

    var currPos = this.humvee.translation;
    currPos[0] -= 1;
    currPos[1] -= 1;
    this.humvee.translation = [ currPos[0], currPos[1], currPos[2] ];

    var currRot = this.humvee.MaxScene.Humvee.Tire03.rotation;
    if( currRot[3] < 2 ) currRot[3] = 180;
    currRot[3] -= 2;
    this.humvee.MaxScene.Humvee.Tire03.rotation = [ 0, 1, 0, currRot[3] ];
    this.humvee.MaxScene.Humvee.Tire04.rotation = [ 0, 1, 0, currRot[3] ];
  }
- |
  this.driveRight = function() {
    this.humvee.MaxScene.Humvee.Tire01.rotation = [ 0, 0, 1, -25 ];
    this.humvee.MaxScene.Humvee.Tire02.rotation = [ 0, 0, 1, -25 ];

    var currPos = this.humvee.translation;
    currPos[0] -= 1;
    currPos[1] += 1;
    this.humvee.translation = [ currPos[0], currPos[1], currPos[2] ];

    var currRot = this.humvee.MaxScene.Humvee.Tire03.rotation;
    if( currRot[3] < 2 ) currRot[3] = 180;
    currRot[3] -= 2;
    this.humvee.MaxScene.Humvee.Tire03.rotation = [ 0, 1, 0, currRot[3] ];
    this.humvee.MaxScene.Humvee.Tire04.rotation = [ 0, 1, 0, currRot[3] ];
=======
# Copyright 2012 United States Government, as represented by the Secretary of Defense, Under
# Secretary of Defense (Personnel & Readiness).
# 
# Licensed under the Apache License, Version 2.0 (the "License"); you may not use this file except
# in compliance with the License. You may obtain a copy of the License at
# 
#   http://www.apache.org/licenses/LICENSE-2.0
# 
# Unless required by applicable law or agreed to in writing, software distributed under the License
# is distributed on an "AS IS" BASIS, WITHOUT WARRANTIES OR CONDITIONS OF ANY KIND, either express
# or implied. See the License for the specific language governing permissions and limitations under
# the License.

---
extends: http://vwf.example.com/navscene.vwf
properties:
  navmode: "orbit"
  speed: 4.0
  driveDeltaX: 0
  driveDeltaY: 0
  driveDirection:
    set: |
      if ( value != this["driveDirection"] ) {  
        this["driveDirection"] = value;
        this.drive();
      }
    value: "none"
children:
  humvee:
    extends: http://vwf.example.com/node3.vwf
    source: humvee.DAE
    type: model/vnd.collada+xml
    children:
      MaxScene:
        extends: http://vwf.example.com/node3.vwf
        children:
          Humvee:
            extends: http://vwf.example.com/node3.vwf
            children:
              Tire01:
                extends: http://vwf.example.com/node3.vwf
                properties:
                  rotation: [ 0, 0, 1, 25 ]
              Tire02:
                extends: http://vwf.example.com/node3.vwf
                properties:
                  rotation: [ 0, 0, 1, 25 ]
              Tire03:
                extends: http://vwf.example.com/node3.vwf
                properties:
                  rotation: [ 0, 0, 1, 0 ]
              Tire04:
                extends: http://vwf.example.com/node3.vwf
                properties:
                  rotation: [ 0, 0, 1, 0 ]
          EnvironmentAmbientLight:
            extends: http://vwf.example.com/node3.vwf
          Omni001:
            extends: http://vwf.example.com/node3.vwf
          Omni002:
            extends: http://vwf.example.com/node3.vwf
          Ground:
            extends: http://vwf.example.com/node3.vwf
  dir1:
    extends: http://vwf.example.com/light.vwf
    properties:
      lightType: "directional"
      quadraticAttenuation: 10
      specular: false # the highlights are way too hot (materials or light?)
      rotation: [ 1, 0, 0, -10 ]
  dir2:
    extends: http://vwf.example.com/light.vwf
    properties:
      lightType: "directional"
      quadraticAttenuation: 10
      specular: false # the highlights are way too hot (materials or light?)
      rotation: [ -1, 0, 0, 200 ]
methods:
  drive:
  driveForward:
  driveReverse:
  driveLeft:
  driveRight:
scripts:
- |
  this.initialize = function() {
    this.camera.translation = [ -500, -500, 235 ];
    this.camera.lookAt = this.humvee.id;
  }
- |
  this.drive = function() {
    if(this.driveDirection != "none")
    {
      if(this.driveDirection == "forward")
      {
        this.driveForward();
      }
      else if(this.driveDirection == "reverse")
      {
        this.driveReverse();
      }
      else if(this.driveDirection == "left")
      {
        this.driveLeft();
      }
      else if(this.driveDirection == "right")
      {
        this.driveRight();
      }
      this.future( 0.05 ).drive();
    }
  }
- |
  this.driveForward = function() {
    var currPos = this.humvee.translation;
    currPos[0] -= 1;
    this.humvee.translation = [ currPos[0], currPos[1], currPos[2] ];

    var currRot = this.humvee.MaxScene.Humvee.Tire01.rotation;
    if( currRot[3] < 2 ) currRot[3] = 180;
    currRot[3] -= 2;
    this.humvee.MaxScene.Humvee.Tire01.rotation = [ 0, 1, 0, currRot[3] ];
    this.humvee.MaxScene.Humvee.Tire02.rotation = [ 0, 1, 0, currRot[3] ];
    this.humvee.MaxScene.Humvee.Tire03.rotation = [ 0, 1, 0, currRot[3] ];
    this.humvee.MaxScene.Humvee.Tire04.rotation = [ 0, 1, 0, currRot[3] ];
  }
- |
  this.driveReverse = function() {
    var currPos = this.humvee.translation;
    currPos[0] += 1;
    this.humvee.translation = [ currPos[0], currPos[1], currPos[2] ];

    var currRot = this.humvee.MaxScene.Humvee.Tire01.rotation;
    if( currRot[3] > 178 ) currRot[3] = 0;
    currRot[3] += 2;
    this.humvee.MaxScene.Humvee.Tire01.rotation = [ 0, 1, 0, currRot[3] ];
    this.humvee.MaxScene.Humvee.Tire02.rotation = [ 0, 1, 0, currRot[3] ];
    this.humvee.MaxScene.Humvee.Tire03.rotation = [ 0, 1, 0, currRot[3] ];
    this.humvee.MaxScene.Humvee.Tire04.rotation = [ 0, 1, 0, currRot[3] ];
  }
- |
  this.driveLeft = function() {
    this.humvee.MaxScene.Humvee.Tire01.rotation = [ 0, 0, 1, 25 ];
    this.humvee.MaxScene.Humvee.Tire02.rotation = [ 0, 0, 1, 25 ];

    var currPos = this.humvee.translation;
    currPos[0] -= 1;
    currPos[1] -= 1;
    this.humvee.translation = [ currPos[0], currPos[1], currPos[2] ];

    var currRot = this.humvee.MaxScene.Humvee.Tire03.rotation;
    if( currRot[3] < 2 ) currRot[3] = 180;
    currRot[3] -= 2;
    this.humvee.MaxScene.Humvee.Tire03.rotation = [ 0, 1, 0, currRot[3] ];
    this.humvee.MaxScene.Humvee.Tire04.rotation = [ 0, 1, 0, currRot[3] ];
  }
- |
  this.driveRight = function() {
    this.humvee.MaxScene.Humvee.Tire01.rotation = [ 0, 0, 1, -25 ];
    this.humvee.MaxScene.Humvee.Tire02.rotation = [ 0, 0, 1, -25 ];

    var currPos = this.humvee.translation;
    currPos[0] -= 1;
    currPos[1] += 1;
    this.humvee.translation = [ currPos[0], currPos[1], currPos[2] ];

    var currRot = this.humvee.MaxScene.Humvee.Tire03.rotation;
    if( currRot[3] < 2 ) currRot[3] = 180;
    currRot[3] -= 2;
    this.humvee.MaxScene.Humvee.Tire03.rotation = [ 0, 1, 0, currRot[3] ];
    this.humvee.MaxScene.Humvee.Tire04.rotation = [ 0, 1, 0, currRot[3] ];
>>>>>>> 9c819f36
  }<|MERGE_RESOLUTION|>--- conflicted
+++ resolved
@@ -1,176 +1,3 @@
-<<<<<<< HEAD
-# Copyright 2012 United States Government, as represented by the Secretary of Defense, Under
-# Secretary of Defense (Personnel & Readiness).
-# 
-# Licensed under the Apache License, Version 2.0 (the "License"); you may not use this file except
-# in compliance with the License. You may obtain a copy of the License at
-# 
-#   http://www.apache.org/licenses/LICENSE-2.0
-# 
-# Unless required by applicable law or agreed to in writing, software distributed under the License
-# is distributed on an "AS IS" BASIS, WITHOUT WARRANTIES OR CONDITIONS OF ANY KIND, either express
-# or implied. See the License for the specific language governing permissions and limitations under
-# the License.
-
----
-extends: http://vwf.example.com/navscene.vwf
-properties:
-  navmode: "orbit"
-  speed: 4.0
-  driveDeltaX: 0
-  driveDeltaY: 0
-  driveDirection:
-    set: |
-      if ( value != this["driveDirection"] ) {  
-        this["driveDirection"] = value;
-        this.drive();
-      }
-    value: "none"
-children:
-  humvee:
-    extends: http://vwf.example.com/node3.vwf
-    source: humvee.DAE
-    type: model/vnd.collada+xml
-    children:
-      MaxScene:
-        extends: http://vwf.example.com/node3.vwf
-        children:
-          Humvee:
-            extends: http://vwf.example.com/node3.vwf
-            children:
-              Tire01:
-                extends: http://vwf.example.com/node3.vwf
-                properties:
-                  rotation: [ 0, 0, 1, 25 ]
-              Tire02:
-                extends: http://vwf.example.com/node3.vwf
-                properties:
-                  rotation: [ 0, 0, 1, 25 ]
-              Tire03:
-                extends: http://vwf.example.com/node3.vwf
-                properties:
-                  rotation: [ 0, 0, 1, 0 ]
-              Tire04:
-                extends: http://vwf.example.com/node3.vwf
-                properties:
-                  rotation: [ 0, 0, 1, 0 ]
-          EnvironmentAmbientLight:
-            extends: http://vwf.example.com/node3.vwf
-          Omni001:
-            extends: http://vwf.example.com/node3.vwf
-          Omni002:
-            extends: http://vwf.example.com/node3.vwf
-          Ground:
-            extends: http://vwf.example.com/node3.vwf
-  dir1:
-    extends: http://vwf.example.com/light.vwf
-    properties:
-      lightType: "directional"
-      quadraticAttenuation: 10
-      specular: false # the highlights are way too hot (materials or light?)
-      rotation: [ 1, 0, 0, -10 ]
-  dir2:
-    extends: http://vwf.example.com/light.vwf
-    properties:
-      lightType: "directional"
-      quadraticAttenuation: 10
-      specular: false # the highlights are way too hot (materials or light?)
-      rotation: [ -1, 0, 0, 200 ]
-methods:
-  drive:
-  driveForward:
-  driveReverse:
-  driveLeft:
-  driveRight:
-scripts:
-- |
-  this.initialize = function() {
-    this.camera.translation = [ -500, -500, 235 ];
-    this.camera.lookAt = "http-vwf-example-com-node3-vwf-humvee";
-  }
-- |
-  this.drive = function() {
-    if(this.driveDirection != "none")
-    {
-      if(this.driveDirection == "forward")
-      {
-        this.driveForward();
-      }
-      else if(this.driveDirection == "reverse")
-      {
-        this.driveReverse();
-      }
-      else if(this.driveDirection == "left")
-      {
-        this.driveLeft();
-      }
-      else if(this.driveDirection == "right")
-      {
-        this.driveRight();
-      }
-      this.future( 0.05 ).drive();
-    }
-  }
-- |
-  this.driveForward = function() {
-    var currPos = this.humvee.translation;
-    currPos[0] -= 1;
-    this.humvee.translation = [ currPos[0], currPos[1], currPos[2] ];
-
-    var currRot = this.humvee.MaxScene.Humvee.Tire01.rotation;
-    if( currRot[3] < 2 ) currRot[3] = 180;
-    currRot[3] -= 2;
-    this.humvee.MaxScene.Humvee.Tire01.rotation = [ 0, 1, 0, currRot[3] ];
-    this.humvee.MaxScene.Humvee.Tire02.rotation = [ 0, 1, 0, currRot[3] ];
-    this.humvee.MaxScene.Humvee.Tire03.rotation = [ 0, 1, 0, currRot[3] ];
-    this.humvee.MaxScene.Humvee.Tire04.rotation = [ 0, 1, 0, currRot[3] ];
-  }
-- |
-  this.driveReverse = function() {
-    var currPos = this.humvee.translation;
-    currPos[0] += 1;
-    this.humvee.translation = [ currPos[0], currPos[1], currPos[2] ];
-
-    var currRot = this.humvee.MaxScene.Humvee.Tire01.rotation;
-    if( currRot[3] > 178 ) currRot[3] = 0;
-    currRot[3] += 2;
-    this.humvee.MaxScene.Humvee.Tire01.rotation = [ 0, 1, 0, currRot[3] ];
-    this.humvee.MaxScene.Humvee.Tire02.rotation = [ 0, 1, 0, currRot[3] ];
-    this.humvee.MaxScene.Humvee.Tire03.rotation = [ 0, 1, 0, currRot[3] ];
-    this.humvee.MaxScene.Humvee.Tire04.rotation = [ 0, 1, 0, currRot[3] ];
-  }
-- |
-  this.driveLeft = function() {
-    this.humvee.MaxScene.Humvee.Tire01.rotation = [ 0, 0, 1, 25 ];
-    this.humvee.MaxScene.Humvee.Tire02.rotation = [ 0, 0, 1, 25 ];
-
-    var currPos = this.humvee.translation;
-    currPos[0] -= 1;
-    currPos[1] -= 1;
-    this.humvee.translation = [ currPos[0], currPos[1], currPos[2] ];
-
-    var currRot = this.humvee.MaxScene.Humvee.Tire03.rotation;
-    if( currRot[3] < 2 ) currRot[3] = 180;
-    currRot[3] -= 2;
-    this.humvee.MaxScene.Humvee.Tire03.rotation = [ 0, 1, 0, currRot[3] ];
-    this.humvee.MaxScene.Humvee.Tire04.rotation = [ 0, 1, 0, currRot[3] ];
-  }
-- |
-  this.driveRight = function() {
-    this.humvee.MaxScene.Humvee.Tire01.rotation = [ 0, 0, 1, -25 ];
-    this.humvee.MaxScene.Humvee.Tire02.rotation = [ 0, 0, 1, -25 ];
-
-    var currPos = this.humvee.translation;
-    currPos[0] -= 1;
-    currPos[1] += 1;
-    this.humvee.translation = [ currPos[0], currPos[1], currPos[2] ];
-
-    var currRot = this.humvee.MaxScene.Humvee.Tire03.rotation;
-    if( currRot[3] < 2 ) currRot[3] = 180;
-    currRot[3] -= 2;
-    this.humvee.MaxScene.Humvee.Tire03.rotation = [ 0, 1, 0, currRot[3] ];
-    this.humvee.MaxScene.Humvee.Tire04.rotation = [ 0, 1, 0, currRot[3] ];
-=======
 # Copyright 2012 United States Government, as represented by the Secretary of Defense, Under
 # Secretary of Defense (Personnel & Readiness).
 # 
@@ -342,5 +169,4 @@
     currRot[3] -= 2;
     this.humvee.MaxScene.Humvee.Tire03.rotation = [ 0, 1, 0, currRot[3] ];
     this.humvee.MaxScene.Humvee.Tire04.rotation = [ 0, 1, 0, currRot[3] ];
->>>>>>> 9c819f36
   }