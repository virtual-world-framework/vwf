# Copyright 2012 United States Government, as represented by the Secretary of Defense, Under
# Secretary of Defense (Personnel & Readiness).
# 
# Licensed under the Apache License, Version 2.0 (the "License"); you may not use this file except
# in compliance with the License. You may obtain a copy of the License at
# 
#   http://www.apache.org/licenses/LICENSE-2.0
# 
# Unless required by applicable law or agreed to in writing, software distributed under the License
# is distributed on an "AS IS" BASIS, WITHOUT WARRANTIES OR CONDITIONS OF ANY KIND, either express
# or implied. See the License for the specific language governing permissions and limitations under
# the License.

---
extends: http://vwf.example.com/navtouch.vwf
properties:
  ambientColor: [ 183, 183, 183 ]
  navmode: "orbit"
  speed: 4.0
methods:
  switchCameraView: 
children:
  humvee:
<<<<<<< HEAD
    extends: humvee.vwf
    scripts:
    - |
      this.initialize = function() {
        var initNode = function( nd ) { 
          if ( Object.getPrototypeOf( nd ).children ) { 
            Object.getPrototypeOf( nd ).children.forEach( function( child ) { 
              this.children.create( child.name, { extends: child.id }, function( newNode ) {
                initNode( newNode );
              } );
            }, nd );
          }
        }; 
        initNode( this );
      } //@ sourceURL=humvee.initialize.vwf
=======
    includes: humvee.vwf
>>>>>>> e2808e27
  dir1:
    extends: http://vwf.example.com/light.vwf
    implements:
    - http://vwf.example.com/glgeLight.vwf
    properties:
      lightType: "directional"
      distance: 2000
      intensity: 0.4
      color: [ 255, 255, 255 ]
      #specular: false # the highlights are way too hot (materials or light?)
      rotation: [ 1, 0, 0, -10 ]
  dir2:
    extends: http://vwf.example.com/light.vwf
    implements:
    - http://vwf.example.com/glgeLight.vwf
    properties:
      lightType: "directional"
      distance: 2000
      intensity: 0.6
      color: [ 255, 255, 255 ]
      #specular: false # the highlights are way too hot (materials or light?)
      rotation: [ -1, 0, 0, 200 ]
scripts:
- |
  this.initialize = function() {
    this.camera.translation = [ -320, -360, 164 ];
    this.camera.lookAt = this.humvee.id;
    this.camera.far = 3000;
    this.camera.near = 1;
    this.humvee.interiorCamera.transform = [-0.31940966844558716, 0.9476123452186584, -5.816936266000994e-8, 0,
      -0.9332156777381897, -0.3145570456981659, -0.17364755272865295, 0,
      -0.1645519733428955, -0.05546514317393303, 0.9848077297210693, 0,
      -1.3992034196853638, -11.587126731872559, 75.94760131835938, 1];
  }
  this.switchCameraView = function(view) {
    if(view == "exterior") {
      this.navmode='orbit'; 
      this.camera.lookAt = this.humvee.id; 
      this.activeCamera = this.camera.id;
    }
    else {
      this.navmode='walk'; 
      this.activeCamera = this.humvee.interiorCamera.id;
    }
  }

# Paste into the console to jump to an inside view: vwf.execute( "index-vwf", "this.navmode = 'walk' ; this.camera.transform = [-0.4292135238647461, 0.9031997919082642, -0.000008751301720621996, 0, -0.8462061285972595, -0.40213271975517273, -0.34959691762924194, 0, -0.31576135754585266, -0.150045245885849, 0.9368997812271118, 0, -15.161749839782715, -28.28612518310547, 72.89060974121094, 1]" )<|MERGE_RESOLUTION|>--- conflicted
+++ resolved
@@ -21,25 +21,7 @@
   switchCameraView: 
 children:
   humvee:
-<<<<<<< HEAD
-    extends: humvee.vwf
-    scripts:
-    - |
-      this.initialize = function() {
-        var initNode = function( nd ) { 
-          if ( Object.getPrototypeOf( nd ).children ) { 
-            Object.getPrototypeOf( nd ).children.forEach( function( child ) { 
-              this.children.create( child.name, { extends: child.id }, function( newNode ) {
-                initNode( newNode );
-              } );
-            }, nd );
-          }
-        }; 
-        initNode( this );
-      } //@ sourceURL=humvee.initialize.vwf
-=======
     includes: humvee.vwf
->>>>>>> e2808e27
   dir1:
     extends: http://vwf.example.com/light.vwf
     implements:
