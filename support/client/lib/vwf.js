--- conflicted
+++ resolved
@@ -1239,16 +1239,7 @@
 
         this.getNode = function( nodeID, full ) {  // TODO: include/exclude children, prototypes
 
-<<<<<<< HEAD
-            this.logger.group( "vwf.getNode " + nodeID + " " + full );
-
-            full = true;
-
-            // Direct property accessors to suppress kernel reentry so that we can read the state
-            // without coloring from scripts.
-=======
             this.logger.debuggx( "getNode", nodeID, full );
->>>>>>> c626c12b
 
             // Start the descriptor.
 
@@ -1473,6 +1464,24 @@
 var useLegacyID = [  // TODO: fix static ID references and remove
     // use the legacy ID scheme except for nodes with these names, ...
     // "...",
+    "material", 
+    "media", 
+    "plane", 
+    "border", 
+    "button", 
+    "window", 
+    "controlBar", 
+    "titlebar", 
+    "closeButton", 
+    "minButton", 
+    "maxButton", 
+    "glgeObj1",
+    "bone1",
+    "bone3",
+    "Scene",
+    "Tank",
+    "playerModel",
+    "TankMaterial1"
 ].indexOf( childName ) < 0 && [
     // ... or with these URIs, ...
     "http://vwf.example.com/node.vwf",
@@ -1497,37 +1506,6 @@
 }
             }
 
-            if ( childComponent.id ) {
-                // console.warn( "createChild", nodeID, "using provided id for", childName, ":", childComponent.id );
-                childID = childComponent.id;
-            } else {
-                var shouldInitialize = true;
-                // TODO: work-around for id conflicts with multiple type+name instances until unique synchronous ids are properly calculated
-                switch( childName ) {
-                    case "material":
-                    case "plane":
-                    case "border":
-                    case "button":
-                    case "window":       
-                    case "controlBar":
-                    case "titlebar":
-                    case "closeButton":
-                    case "minButton":
-                    case "maxButton":
-                    case "glgeObj1":
-                    case "bone1":
-                    case "bone3":
-                    case "Scene":
-                    case "Tank":
-                    case "playerModel":
-                    case "TankMaterial1":
-                        childID += "-" + this.models.object.sequence( nodeID ) + '-' + nodeID; 
-                        break;
-                    default:
-                        break;
-                }
-            }
-
             var childPrototypeID = undefined, childBehaviorIDs = [], deferredInitializations = {};
 
             async.series( [
@@ -1618,17 +1596,8 @@
 
                         driver_ready && each_callback_async( undefined );
 
-<<<<<<< HEAD
-                    }, function( err ) {
-                        if ( childComponent.sequence ) {
-                            // console.warn( "createChild", nodeID, "using provided sequence for", childName, ":", childComponent.sequence );
-                            vwf.models.object.objects[childID].sequence = childComponent.sequence;  // omitted if 0
-                        }
-                        series_callback( err, undefined );
-=======
                     }, function( err ) /* async */ {
                         series_callback_async( err, undefined );
->>>>>>> c626c12b
                     } );
 
                 },
@@ -1818,11 +1787,6 @@
     vwf.tickable.nodeIDs.push( childID );
 }
 
-<<<<<<< HEAD
-                    if ( shouldInitialize ) {
-                        // Call initializingNode() on each model and initializedNode() on each view to
-                        // indicate that the node is fully constructed.
-=======
                     // Suppress kernel reentry so that initialization functions don't make any
                     // changes during replication.
 
@@ -1830,18 +1794,14 @@
 
                     // Call initializingNode() on each model and initializedNode() on each view to
                     // indicate that the node is fully constructed.
->>>>>>> c626c12b
-
-                        vwf.models.forEach( function( model ) {
-                            model.initializingNode && model.initializingNode( nodeID, childID );
-                        } );
-
-                        vwf.views.forEach( function( view ) {
-                            view.initializedNode && view.initializedNode( nodeID, childID );
-                        } );
-                    } else {
-                        // console.warn( "createChild", nodeID, "skipping initialization for", childName, ":", childID );
-                    }
+
+                    vwf.models.forEach( function( model ) {
+                        model.initializingNode && model.initializingNode( nodeID, childID );
+                    } );
+
+                    vwf.views.forEach( function( view ) {
+                        view.initializedNode && view.initializedNode( nodeID, childID );
+                    } );
 
                     // Restore kernel reentry.
 
