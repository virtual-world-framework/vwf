--- conflicted
+++ resolved
@@ -28,11 +28,4 @@
 scripts:
 - |
     this.onEntry = function() {
-<<<<<<< HEAD
-      if ( this.cameraPosition != "" ) {
-        console.info( "go to camera position: " + this.cameraPosition );
-      }
-      console.info( "update " )
-=======
->>>>>>> 373ee22c
     }