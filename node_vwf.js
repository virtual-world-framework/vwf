var path = require( 'path' ),
    http = require( 'http' ),
    fs = require( 'fs' ),
    url = require( 'url' ),
    sio = require( 'socket.io' ),
    reflector = require( './lib/nodejs/reflector' ),
    vwf = require( './lib/nodejs/vwf' );

// Basic error handler.
global.error = function () {
    var red, brown, reset;
		red   = '\u001b[31m';
		brown = '\u001b[33m';
		reset = '\u001b[0m';

    var args = Array.prototype.slice.call( arguments );
    args[ 0 ] = red + args[ 0 ] + reset;
    var level = args.splice( args.length - 1 )[ 0 ];
	
    if ( !isNaN( parseInt( level ) ) ) {
        level = parseInt( level );
    } else {
        args.push( level )
        level = 1;
    };

    if ( level <= global.logLevel ) {
        console.log.apply( this, args );
    }
};

// Basic logging function.
global.log = function () {
    var args = Array.prototype.slice.call( arguments );
    var level = args.splice( args.length - 1 )[ 0 ];

    if ( !isNaN( parseInt( level ) ) ) {
        level = parseInt( level );
    } else {
        args.push( level )
        level = 1;
    };

    if ( level <= global.logLevel ) {
        console.log.apply( this, args );
    }
};

function consoleNotice( string ) {
    var brown = '\u001b[33m';
    var reset = '\u001b[0m';
    global.log( brown + string + reset );
}

function consoleError( string ) {
    var red   = '\u001b[31m';
    var reset = '\u001b[0m';
    global.log( red + string + reset );
}

// Set the root directory where applications will be served from. Default
// to the current directory if none is specified.
// Use --applicationPath or -a to specify an alternative path.
function parseApplicationPath () {
    var argv = require('optimist').argv;

    if ( argv.applicationPath || argv.a ) {

        var applicationPath = argv.applicationPath || argv.a;

        if ( fs.existsSync( applicationPath ) && fs.statSync( applicationPath ).isDirectory() ) {
            consoleNotice( "Serving VWF applications from " + applicationPath );
            return applicationPath;
        } else {
            consoleError ( applicationPath + " is NOT a directory! Serving VWF applications from " + process.cwd() );
            return process.cwd();
        }

    } else {
        consoleNotice( "Serving VWF applications from " + process.cwd() );
        return process.cwd();
    }
}

// Set the VWF directory where VWF files will be served from. Default to
// "$HOME/.vwf". If not found at $HOME/.vwf, try the current working
// directory.
function parseVWFPath () {
    var home = ( process.env.HOME || process.env.USERPROFILE );
    var vwfHome = path.join( home, ".vwf" );

    if ( fs.existsSync( path.join( vwfHome, "support/client/lib" ) ) ) {
        return vwfHome;
    } else if ( fs.existsSync( path.join( process.cwd(), "support/client/lib" ) ) ) {
        return process.cwd();
    } else {
        consoleError( "Could not find VWF support files." );
        return false;
    }
}

//Start the VWF server
function startVWF() {
    global.activeinstances = [];
    global.vwfRoot = parseVWFPath();

    if ( !global.vwfRoot ) {
        // Need to exit out because of an error
    }

    function OnRequest( request, response ) {
        try {
            vwf.Serve( request, response );
        } catch ( e ) {
            response.writeHead( 500, {
                "Content-Type": "text/plain"
            } );
            response.write( e.toString(), "utf8" );
            response.end();
        }
    } // close onRequest

    //create the server
    var red, brown, reset;
    brown = '\u001b[33m';
    red   = '\u001b[31m';
    reset = '\u001b[0m';

    //start the DAL
    var pIndex = process.argv.indexOf( '-p' );
    var port = ( pIndex >= 0 ? parseInt( process.argv[ pIndex + 1 ] ) : 3000 );
		
    var lIndex = process.argv.indexOf( '-l' );
    global.logLevel = ( lIndex >= 0 ? process.argv[ lIndex + 1 ] : 1 );
    global.log( brown + 'LogLevel = ' +  global.logLevel + reset, 0 );	

    p = process.argv.indexOf( '-nocache' );
    if ( p >= 0 ) {
        FileCache.enabled = false;
        console.log( 'server cache disabled' );
    }

    global.applicationRoot = parseApplicationPath();

    var srv = http.createServer( OnRequest ).listen( port );
    global.log( brown + 'Serving on port ' + port + reset, 0 );

    //create socket server
    var socketManager = sio.listen( srv, { 
        log: false,
        resource: {
            exec: function( url ) {
                var match = /\/1\/\?t=\d*/.exec( url ) || /\/1\/websocket/.exec( url );
<<<<<<< HEAD
                var urlSubstring = null
                if(match) {
                    urlSubstring = [url.substring(0, url.indexOf(match[0]))];
                }
                return urlSubstring;
=======
                if (match) {
                    return [url.substring(0, url.indexOf(match[0]))];
                } else {
                    return null;
                }
>>>>>>> 11b3d300
            }
        } 
    } );
    socketManager.set( 'transports', [ 'websocket' ] );
    socketManager.sockets.on( 'connection', reflector.OnConnection );
}

exports.startVWF = startVWF;<|MERGE_RESOLUTION|>--- conflicted
+++ resolved
@@ -151,19 +151,11 @@
         resource: {
             exec: function( url ) {
                 var match = /\/1\/\?t=\d*/.exec( url ) || /\/1\/websocket/.exec( url );
-<<<<<<< HEAD
-                var urlSubstring = null
-                if(match) {
-                    urlSubstring = [url.substring(0, url.indexOf(match[0]))];
-                }
-                return urlSubstring;
-=======
                 if (match) {
                     return [url.substring(0, url.indexOf(match[0]))];
                 } else {
                     return null;
                 }
->>>>>>> 11b3d300
             }
         } 
     } );
