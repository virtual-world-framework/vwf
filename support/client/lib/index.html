<!DOCTYPE html>

<!-- Copyright 2012 United States Government, as represented by the Secretary of Defense, Under  -->
<!-- Secretary of Defense (Personnel & Readiness).                                               -->
<!--                                                                                             -->
<!-- Licensed under the Apache License, Version 2.0 (the "License"); you may not use this file   -->
<!-- except in compliance with the License. You may obtain a copy of the License at              -->
<!--                                                                                             -->
<!--   http://www.apache.org/licenses/LICENSE-2.0                                                -->
<!--                                                                                             -->
<!-- Unless required by applicable law or agreed to in writing, software distributed under the   -->
<!-- License is distributed on an "AS IS" BASIS, WITHOUT WARRANTIES OR CONDITIONS OF ANY KIND,   -->
<!-- either express or implied. See the License for the specific language governing permissions  -->
<!-- and limitations under the License.                                                          -->

<html>

  <!-- The Virtual World Framework client is a collection of scripts and a world specification   -->
  <!-- passed to an initialization call. In this sample, the world specification is provided     -->
  <!-- inline for clarity, but it is normally provided by the reflector or may be specified as a -->
  <!-- URI and loaded from a network-visible location.                                           -->

  <head>

    <title>Virtual World Framework</title>
    <link rel="icon" type="image/x-icon" href="favicon.ico" />

    <meta name="viewport" content="initial-scale=1.0,minimum-scale=1.0,maximum-scale=1.0,user-scalable=no" />

    <script type="text/javascript" src="compatibilitycheck.js"></script>

    <script type="text/javascript" src="socket.io.js"></script>
    <script type="text/javascript" src="socket.io-sessionid-patch.js"></script>

    <script type="text/javascript" src="require.js"></script>

    <script type="text/javascript" src="async.js"></script>

    <script type="text/javascript" src="closure/base.js"></script>
    <script type="text/javascript">goog.require('goog.vec.Mat4')</script>
    <script type="text/javascript">goog.require('goog.vec.Quaternion')</script>

    <script type="text/javascript" src="crypto.js"></script>
    <script type="text/javascript" src="md5.js"></script>

    <script type="text/javascript" src="alea.js"></script>
    <script type="text/javascript" src="mash.js"></script>

    <script type="text/javascript" src="Class.create.js"></script>
    <script type="text/javascript" src="rAF.js"></script>
<<<<<<< HEAD
 
	<script type="text/javascript">
        require(['pace.min'], function(pace){
            pace.start({
                ajax: false, // disabled
                document: false, // disabled
                eventLag: {
                    minSamples: 50
                },
                elements: {
                    selectors: ['#image']
                }
            });
        });
	</script>
=======
    <script type="text/javascript" src="performance.now-polyfill.js"></script>
    <script type="text/javascript" src="centerinclient.js"></script>
>>>>>>> 2ced2c34

    <!-- This is the main client library. vwf.js creates a framework manager and attaches it to  -->
    <!-- the global window object as window.vwf. All access to the framework is through that     -->
    <!-- reference, and no other objects are globally visible.                                   -->

    <script type="text/javascript" src="vwf.js"></script>

    <!-- The core framework manages the simulation and synchronizes it across worlds shared by   -->
    <!-- multiple users. But, the manner in which the simulation is expressed is controlled by   -->
    <!-- extension modules. There are two flavors. Models directly control the simulation but    -->
    <!-- cannot accept external input. The model configuration is identical for all participants -->
    <!-- in a shared world. Views may accept external input -such as pointer and key events or   -->
    <!-- directives from a connection to an outside engine that is not visible to all users- but -->
    <!-- may only affect the simulation indirectly through the synchronization server.           -->
    
    <script type="text/javascript">
        // Users can specify which libraries the application will load by adding parameters to the URL.
        // Model libraries are specified as a query parameter and view libraries as a hash fragment.
        var queryString = window.location.search.substring(1);
        var hashString = window.location.hash.substring(2);
        var userLibraries = {model:{}, view:{}};
        var googleEarth = false;
        var match;
        var application;
        var regex = /([^&=]+)=?([^&]*)/g;

        var requireConfig = {
            paths: {
                jquery: "jquery-1.10.2.min",
                "jquery-ui": "jquery-ui-1.10.3.custom.min",
                hammer: "jquery.hammer",
            },
            shim: {                
                "jquery-ui": {
                    deps: ["jquery"],
                    exports: "$"
                },
                "jquery-encoder-0.1.0": ["jquery"],
                "require-hammer": ["hammer", "jquery"],
            }
        };
        require(requireConfig, ["jquery", "jquery-encoder-0.1.0"], function($) {
            while(match = regex.exec(queryString)) {
                var key = $.encoder.canonicalize(match[1]);
                var parameters = $.encoder.canonicalize(match[2]);
                if(key == "application") {
                    // Get the application specification if one is provided in the query string.
                    application = parameters;
                }
                else {
                    try {
                        parameters = JSON.parse(parameters);
                    }
                    catch(e) {
                    }
                    userLibraries["model"]["vwf/model/" + key] = (parameters && parameters != "") ? parameters : undefined;
                }
            }

            while(match = regex.exec(hashString)) {
                var key = $.encoder.canonicalize(match[1]);
                var parameters = $.encoder.canonicalize(match[2]);
                try {
                    parameters = JSON.parse(parameters);
                }
                catch(e) {
                }
                userLibraries["view"]["vwf/view/" + key] = (parameters && parameters != "") ? parameters : undefined;
                if(key == "google-earth") {
                    googleEarth = true;
                }
            }

            googleEarth && document.write( "<scr" + "ipt type='text/javascript' src='http://www.google.com/jsapi?hl=en&amp;key=ABQIAAAAwbkbZLyhsmTCWXbTcjbgbRSzHs7K5SvaUdm8ua-Xxy_-2dYwMxQMhnagaawTo7L1FE1-amhuQxIlXw'></scr" + "ipt>");

            vwf.loadConfiguration(application, userLibraries, compatibilityCheck);
        });
    </script>
    <script type="text/javascript">googleEarth && google.load( "earth", "1" )</script>
    

    <!-- This is the common view implementation and an example view that summarizes the          -->
    <!-- simulation state in HTML on the main page.                                              -->

    <link rel="stylesheet" type="text/css" href="index.css" />
    <link rel="stylesheet" type="text/css" href="vwf/view/editor/editor.css" />

  </head>

  <body>

    <!-- Generic clients may have nearly empty pages, but pages for custom clients may be laid   -->
    <!-- out in any manner desired. Any view and models that render to the page should be        -->
    <!-- instructed where to attach their content.                                               -->

    <!-- The main content renders to "#vwf-root", the item with the id "vwf-root".               -->

    <div id="incompatibleBrowser">
        <div>
            <span style="color:#3090C7;"><br/><br/>Your browser does not support Virtual World Framework. Please review our <a href='http://www.virtual.wf/documentation.html#requirements'>requirements</a> for supported browser versions.</span>
        </div>
    </div>
    <div id="vwf-root"></div>
  </body>

</html><|MERGE_RESOLUTION|>--- conflicted
+++ resolved
@@ -48,7 +48,7 @@
 
     <script type="text/javascript" src="Class.create.js"></script>
     <script type="text/javascript" src="rAF.js"></script>
-<<<<<<< HEAD
+    <script type="text/javascript" src="performance.now-polyfill.js"></script>
  
 	<script type="text/javascript">
         require(['pace.min'], function(pace){
@@ -64,10 +64,6 @@
             });
         });
 	</script>
-=======
-    <script type="text/javascript" src="performance.now-polyfill.js"></script>
-    <script type="text/javascript" src="centerinclient.js"></script>
->>>>>>> 2ced2c34
 
     <!-- This is the main client library. vwf.js creates a framework manager and attaches it to  -->
     <!-- the global window object as window.vwf. All access to the framework is through that     -->
