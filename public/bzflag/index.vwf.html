﻿<div id="wrapper" style="height:100%;width:100%;z-index:2;position:absolute;top:0px;left:0px;pointer-events:none;">
    <!-- JAVASCRIPT -->

<<<<<<< HEAD
	<script src="js/jquery-1.10.2.min.js" type="text/javascript"></script>
	<script src="js/jquery-ui-1.10.3.custom.min.js" type="text/javascript"></script>
	<script src="js/events.js" type="text/javascript"></script>

	<script type="text/javascript">
		$(function(){
			$("#bztabs").tabs();
			$("#bztabs").css("opacity", "0.6");
=======
    <script src="js/jquery-ui-1.10.3.custom.min.js" type="text/javascript"></script>
    <script src="js/events.js" type="text/javascript"></script>


    <script type="text/javascript">
        $(function(){
            $("#bztabs").tabs();
            $("#bztabs").css("opacity", "0.6");
>>>>>>> 41cf9f10

            $( "#bztabs" ).keydown(function(e) {
                e.stopPropagation();
            }).keyup(function(e) {
                e.stopPropagation();
            });
      
      var sanitizeUsername = function( userName ) {
        userName = userName.replace( / /g, "_" );
        userName = userName.replace( /([^0-9A-Za-z\-\_])/g, "" );
        return userName;
      };
      
      $( "#userNameInput" ).keydown( function(e) {
        e.stopPropagation();
        var sanitizedUsername = sanitizeUsername( $( '#userNameInput' ).val( ) );
        if ( sanitizedUsername != $( '#userNameInput' ).val( ) ) {
          $( '#userNameInput' ).val( sanitizedUsername );
        }
      });
      $( "#userNameInput" ).keyup( function(e) {
        e.stopPropagation();
        var sanitizedUsername = sanitizeUsername( $( '#userNameInput' ).val( ) );
        if ( sanitizedUsername != $( '#userNameInput' ).val( ) ) {
          $( '#userNameInput' ).val( sanitizedUsername );
        }
        var code = ( e.keyCode ? e.keyCode : e.which );
        if ( ( code == 13 ) && ( sanitizedUsername.length > 0 ) ) {
          var buttonEnabled = true;
          if ( $(".ui-dialog-buttonpane button:contains('Create')").attr('disabled') ) {
            if ( $(".ui-dialog-buttonpane button:contains('Create')").attr('disabled') == true ) {
              buttonEnabled = false;
            }
          }
          if ( buttonEnabled ) {
            $('.ui-button').focus();
            playerName = $('#userNameInput').val( );
            vwf_view.kernel.callMethod(vwf.find("","/")[0], "createPlayer", [$('#userNameInput').val(), vwf.moniker()]);
            $(".ui-dialog-buttonpane button:contains('Create')").attr('disabled', true);
            $('#userNameInput').attr('disabled', true);
          }
        }
      });

      $( '#selectPlayerInput' ).keydown( function(e) {
        e.stopPropagation();
      });
      $( '#selectPlayerInput' ).keyup( function(e) {
       e.stopPropagation();
        var code = ( e.keyCode ? e.keyCode : e.which );
        if ( ( code == 13 ) && ( sanitizedUsername.length > 0 ) ) {
          var buttonEnabled = true;
          if ( $(".ui-dialog-buttonpane button:contains('Create')").attr('disabled') ) {
            if ( $(".ui-dialog-buttonpane button:contains('Create')").attr('disabled') == true ) {
              buttonEnabled = false;
            }
          }
          if ( buttonEnabled && ( $( '#selectPlayerInput' ).val( ) != 'createNew' ) ){
            $('.ui-button').focus();
            playerName = $("#selectPlayerInput option[value='" + $('#selectPlayerInput').val() + "']").text();
            vwf_view.kernel.callMethod(vwf.find("","/")[0], "rejoinPlayer", [playerName, vwf.moniker()]);
            $(".ui-dialog-buttonpane button:contains('Create')").attr('disabled', true);
            $('#userNameInput').attr('disabled', true);
          }
        }
      });
            $('#createUser').dialog( {
                autoOpen: false,
                height: 'auto',
                width: 820,
                modal: true,
                resizable: false,
                draggable: false,
                buttons: {
                    "Create": function() {
                        if($('#selectPlayerInput').val() == 'createNew')
                        {
                            if($('#userNameInput').val().length > 0) {
                                playerName = $('#userNameInput').val();
                                vwf_view.kernel.callMethod(vwf.find("","/")[0], "createPlayer", [$('#userNameInput').val(), vwf.moniker()]);
                                $(".ui-dialog-buttonpane button:contains('Create')").attr('disabled', true);
                                $('#userNameInput').attr('disabled', true);
                            }
                        }
                        else
                        {
                            playerName = $("#selectPlayerInput option[value='" + $('#selectPlayerInput').val() + "']").text();
                            vwf_view.kernel.callMethod(vwf.find("","/")[0], "rejoinPlayer", [playerName, vwf.moniker()]);
                            $('#userName').html(playerName + ":&nbsp;");
                            preloadImages();
                            $(".ui-dialog-buttonpane button:contains('Create')").attr('disabled', true);
                            $('#userNameInput').attr('disabled', true);
                        }
                    }
                },
                open: function() {
                    var players = vwf_view.kernel.find(vwf.find("","/")[0], "./element(*,'http://vwf.example.com/navigable.vwf')");
                    var clients = vwf_view.kernel.findClients("", "/*");

                    // Add existing player options
                    for(var i=0; i<players.length; i++)
                    {
                        var clientFound = false;
                        for (var j=0; j<clients.length; j++) {
              
                          if(vwf_view.kernel.name(players[i]).indexOf(vwf_view.kernel.name(clients[j])) >=0) {
                                clientFound = true;
                            }
                        }
                        if(!clientFound) {
                            // TODO: Change vwf.getProperty after the sandboxing changes are merged in
                            var name = vwf.getProperty( players[i], "playerName" ); 
                            if(name) {
                                $('#selectPlayerInput').append($('<option>', { 
                                    value: players[i],
                                    text : name 
                                }));
                            }
                        }
                    }
                }
            });

            $(".ui-dialog-titlebar").css("background-image", "url('images/header.png')");
            $(".ui-dialog-titlebar").css("height", "165px");

            $('#gameOver').dialog( {
                autoOpen: false,
                height: 'auto',
                width: 332,
                modal: true,
                resizable: false,
                draggable: false,
                buttons: {
                    "Yes": function () {
                        vwf_view.kernel.callMethod(vwf.find("","/")[0], "createPlayer", [playerName, vwf.moniker()]);
                    },
                    "No": function () {
                        $(this).dialog("close");
                    }
                },
                open: function() {
                    $(".ui-widget-overlay").css("background-image", "url('images/cracked.png')");
                    $(".ui-widget-overlay").css("background-repeat", "repeat");
                    $(".ui-widget-overlay").css("background-color", "#755");

                    $(".ui-dialog-titlebar").css("background-image", "url('images/gameover.png')");
                    $(".ui-dialog-titlebar").css("height", "79px");

                    $('.ui-dialog :button').blur();
                },
                close: function() {
                    $(".ui-widget-overlay").css("background", "#AAA url(images/ui-bg_flat_0_aaaaaa_40x100.png) 50% 50% repeat-x;");
                }
            });

            $(".ui-dialog-titlebar").css("margin", "0px");
            $(".ui-dialog-titlebar").css("padding", "0px");
            $(".ui-dialog-titlebar-close").css("visibility", "hidden");

            $(".ui-dialog").css("background-color", "#222222");
            $(".ui-dialog").css("color", "white");
            $(".ui-dialog").css("text-align", "center");

            $(".ui-widget-content").css("background", "none");
            $(".ui-widget-content").css("background-color", "#222222");
            $(".ui-widget-content").css("color", "white");

            /*var canvas = document.getElementById('map');//$('#map');
            var context = canvas.getContext('2d');
            var map_image = new Image();
            map_image.id = 'map_image';
            map_image.src = 'images/bzworldmap.png';
            map_image.onload = function() {
                context.drawImage(map_image, 0, 0);
            };*/

            $('#selectPlayerInput').change(function() {
                if($('#selectPlayerInput').val() == 'createNew')
                {
                    $('#newPlayerInput').css('visibility', 'visible');
                }
                else
                {
                    $('#newPlayerInput').css('visibility', 'hidden');
                }
            });
        }); //@ sourceURL=index.vwf.html
    </script>
                
    <script type="text/javascript">
        $(document).ready(function () {document.getElementById('wrapper').style.height = document.getElementById('vwf-root').style.height;});
        $('#wrapper').appendTo('#vwf-root');
    </script>
                
    <!-- CSS -->
    <link rel="stylesheet" href="css/smoothness/jquery-ui-1.8.21.custom.css"></link>
    <link rel="stylesheet" href="css/demos.css"></link>
    <style type="text/css">
        #wrapper {
            height:100%;
            border: none;
            text-align: center;
        }
                    
        #wrapper {
            vertical-align: middle;
        }
                    
        .style1 {
            text-align: left;
            overflow:hidden;
        }
                    
        .style2 {
            text-align: right;
        }

        .notifcationStyle {
            text-align: left;
            pointer-events:auto;
            font-size:12px;
        }
        .content {
            overflow-y:auto;
            height:150px;
        }
        .chatContent {
            overflow-y:auto;
            height:128px;
        }
    </style>

    <table style="width: 100%; height: 100%;">
        <tr>
            <td class="style1" style="width: 33%" valign="top">
                <div id="userName" style="float: left;color:white;font-size:1.2em;">Username:&nbsp;</div>
                <div id="userScore" style="color:white;font-size:1.2em;">0</div>
            </td>
            <td style="width: 33%; height: 33%" valign="top">
                <div id="messageTop" style="color:red;font-size:1.2em;">Message Top</div>
            </td>
            <td style="width: 33%" class="style2" valign="top">
                <div id="currentFlag" style="float: right;color:white;font-size:1.2em;">Current Flag</div>
            </td>
        </tr>
        <tr>
            <td class="style1" style="width: 33%" valign="top">
                <table id="scoreBoard">
                    <thead>
                        <tr>
                            <th>Score</th>
                            <th>Kills</th>
                            <th>Player</th>
                        </tr>
                    </thead>
                    <tbody></tbody>
                </table>
            </td>
            <td style="width: 33%; height: 33%">
                <img alt="" src="images/overlay/AimBox.png" style="height:100%;width:100%;max-height:250px;max-width:250px;"/>
            </td>
            <td style="width: 33%" class="style2" valign="top">Team Score</td>
        </tr>
        <tr>
            <td id='mapCont' class="style1" style="width:33%">
                <img id='map_image' src='images/bzworldmap.png' height='220px' alt='map' style='position:absolute;bottom:2px;left:2px'/>
                <!-- To draw locations of tanks on map
                <canvas id='map' style='width:220px;height:220px;position:absolute;bottom:2px'></canvas> -->
            </td>
            <td colspan="2" style="height: 33%;" valign="bottom" class="style1">
                <div>
                    <div id="bztabs" class="style1">
                        <ul style="pointer-events:auto;">
                            <li><a href="#tabs-1">All</a></li>
                            <li><a href="#tabs-2">Chat</a></li>
                            <li><a href="#tabs-3">Server</a></li>
                        </ul>
                        <div id="tabs-1" class="notifcationStyle">
                            <div id="allContent" class="content"></div>
                        </div>
                        <div id="tabs-2" class="notifcationStyle">
                            <div id="chatContent" class="chatContent"></div>
                            <textarea id="chatInput" rows="1" style='width:100%'/>
                        </div>
                        <div id="tabs-3" class="notifcationStyle">
                            <div id="serverContent" class="content"></div>
                        </div>
                    </div>
                </div>
            </td>
        </tr>
    </table>
    <div id="createUser">
        <table style="width:100%">
            <tr>
                <td style="width:40%;text-align:right"><label for="selectPlayerInput">Player </label></td>
                <td style="width:60%;text-align:left"><select id="selectPlayerInput" style="height:28px;width:172px" class="select ui-widget-content ui-corner-all">
                    <option value="createNew">Create New</option>
                </select></td>
            </tr>
            <tr id="newPlayerInput" style="visibility:visible">
                <td style="width:40%;text-align:right"><label for="userNameInput">Name </label></td>
                <td style="width:60%;text-align:left"><input type="text" name="userNameInput" id="userNameInput" class="text ui-widget-content ui-corner-all" maxlength="32"/></td>
            </tr>
        </table>
    </div>
    <div id="gameOver">
        <p>Your tank was destroyed. Do you want to play again?</p>
    </div>
    <audio id='laser'>
        <source src="sounds/laser.wav"></source>
    </audio>
    <audio id='boom'>
        <source src="sounds/boom.wav"></source>
    </audio>
    <audio id='pop'>
        <source src="sounds/pop.wav"></source>
    </audio>
    <audio id='message'>
        <source src="sounds/message_team.wav"></source>
    </audio>
</div><|MERGE_RESOLUTION|>--- conflicted
+++ resolved
@@ -1,7 +1,6 @@
 ﻿<div id="wrapper" style="height:100%;width:100%;z-index:2;position:absolute;top:0px;left:0px;pointer-events:none;">
-    <!-- JAVASCRIPT -->
-
-<<<<<<< HEAD
+	<!-- JAVASCRIPT -->
+
 	<script src="js/jquery-1.10.2.min.js" type="text/javascript"></script>
 	<script src="js/jquery-ui-1.10.3.custom.min.js" type="text/javascript"></script>
 	<script src="js/events.js" type="text/javascript"></script>
@@ -10,22 +9,12 @@
 		$(function(){
 			$("#bztabs").tabs();
 			$("#bztabs").css("opacity", "0.6");
-=======
-    <script src="js/jquery-ui-1.10.3.custom.min.js" type="text/javascript"></script>
-    <script src="js/events.js" type="text/javascript"></script>
-
-
-    <script type="text/javascript">
-        $(function(){
-            $("#bztabs").tabs();
-            $("#bztabs").css("opacity", "0.6");
->>>>>>> 41cf9f10
-
-            $( "#bztabs" ).keydown(function(e) {
-                e.stopPropagation();
-            }).keyup(function(e) {
-                e.stopPropagation();
-            });
+
+			$( "#bztabs" ).keydown(function(e) {
+			    e.stopPropagation();
+			}).keyup(function(e) {
+			    e.stopPropagation();
+			});
       
       var sanitizeUsername = function( userName ) {
         userName = userName.replace( / /g, "_" );
@@ -80,266 +69,266 @@
           if ( buttonEnabled && ( $( '#selectPlayerInput' ).val( ) != 'createNew' ) ){
             $('.ui-button').focus();
             playerName = $("#selectPlayerInput option[value='" + $('#selectPlayerInput').val() + "']").text();
-            vwf_view.kernel.callMethod(vwf.find("","/")[0], "rejoinPlayer", [playerName, vwf.moniker()]);
+			  		vwf_view.kernel.callMethod(vwf.find("","/")[0], "rejoinPlayer", [playerName, vwf.moniker()]);
             $(".ui-dialog-buttonpane button:contains('Create')").attr('disabled', true);
             $('#userNameInput').attr('disabled', true);
           }
         }
       });
-            $('#createUser').dialog( {
+			$('#createUser').dialog( {
                 autoOpen: false,
-                height: 'auto',
-                width: 820,
-                modal: true,
-                resizable: false,
-                draggable: false,
-                buttons: {
-                    "Create": function() {
-                        if($('#selectPlayerInput').val() == 'createNew')
-                        {
-                            if($('#userNameInput').val().length > 0) {
-                                playerName = $('#userNameInput').val();
-                                vwf_view.kernel.callMethod(vwf.find("","/")[0], "createPlayer", [$('#userNameInput').val(), vwf.moniker()]);
-                                $(".ui-dialog-buttonpane button:contains('Create')").attr('disabled', true);
-                                $('#userNameInput').attr('disabled', true);
-                            }
-                        }
-                        else
-                        {
-                            playerName = $("#selectPlayerInput option[value='" + $('#selectPlayerInput').val() + "']").text();
-                            vwf_view.kernel.callMethod(vwf.find("","/")[0], "rejoinPlayer", [playerName, vwf.moniker()]);
-                            $('#userName').html(playerName + ":&nbsp;");
-                            preloadImages();
-                            $(".ui-dialog-buttonpane button:contains('Create')").attr('disabled', true);
-                            $('#userNameInput').attr('disabled', true);
-                        }
-                    }
-                },
-                open: function() {
-                    var players = vwf_view.kernel.find(vwf.find("","/")[0], "./element(*,'http://vwf.example.com/navigable.vwf')");
-                    var clients = vwf_view.kernel.findClients("", "/*");
-
-                    // Add existing player options
-                    for(var i=0; i<players.length; i++)
-                    {
-                        var clientFound = false;
-                        for (var j=0; j<clients.length; j++) {
+				height: 'auto',
+				width: 820,
+				modal: true,
+				resizable: false,
+				draggable: false,
+				buttons: {
+					"Create": function() {
+						if($('#selectPlayerInput').val() == 'createNew')
+						{
+							if($('#userNameInput').val().length > 0) {
+								playerName = $('#userNameInput').val();
+								vwf_view.kernel.callMethod(vwf.find("","/")[0], "createPlayer", [$('#userNameInput').val(), vwf.moniker()]);
+                $(".ui-dialog-buttonpane button:contains('Create')").attr('disabled', true);
+                $('#userNameInput').attr('disabled', true);
+							}
+						}
+						else
+						{
+							playerName = $("#selectPlayerInput option[value='" + $('#selectPlayerInput').val() + "']").text();
+							vwf_view.kernel.callMethod(vwf.find("","/")[0], "rejoinPlayer", [playerName, vwf.moniker()]);
+							$('#userName').html(playerName + ":&nbsp;");
+							preloadImages();
+              $(".ui-dialog-buttonpane button:contains('Create')").attr('disabled', true);
+              $('#userNameInput').attr('disabled', true);
+            }
+					}
+				},
+				open: function() {
+					var players = vwf_view.kernel.find(vwf.find("","/")[0], "./element(*,'http://vwf.example.com/navigable.vwf')");
+					var clients = vwf_view.kernel.findClients("", "/*");
+
+					// Add existing player options
+					for(var i=0; i<players.length; i++)
+					{
+						var clientFound = false;
+						for (var j=0; j<clients.length; j++) {
               
-                          if(vwf_view.kernel.name(players[i]).indexOf(vwf_view.kernel.name(clients[j])) >=0) {
-                                clientFound = true;
-                            }
-                        }
-                        if(!clientFound) {
-                            // TODO: Change vwf.getProperty after the sandboxing changes are merged in
-                            var name = vwf.getProperty( players[i], "playerName" ); 
-                            if(name) {
-                                $('#selectPlayerInput').append($('<option>', { 
-                                    value: players[i],
-                                    text : name 
-                                }));
-                            }
-                        }
-                    }
-                }
-            });
-
-            $(".ui-dialog-titlebar").css("background-image", "url('images/header.png')");
-            $(".ui-dialog-titlebar").css("height", "165px");
-
-            $('#gameOver').dialog( {
-                autoOpen: false,
-                height: 'auto',
-                width: 332,
-                modal: true,
-                resizable: false,
-                draggable: false,
-                buttons: {
-                    "Yes": function () {
-                        vwf_view.kernel.callMethod(vwf.find("","/")[0], "createPlayer", [playerName, vwf.moniker()]);
-                    },
-                    "No": function () {
-                        $(this).dialog("close");
-                    }
-                },
-                open: function() {
-                    $(".ui-widget-overlay").css("background-image", "url('images/cracked.png')");
-                    $(".ui-widget-overlay").css("background-repeat", "repeat");
-                    $(".ui-widget-overlay").css("background-color", "#755");
-
-                    $(".ui-dialog-titlebar").css("background-image", "url('images/gameover.png')");
-                    $(".ui-dialog-titlebar").css("height", "79px");
-
-                    $('.ui-dialog :button').blur();
-                },
-                close: function() {
-                    $(".ui-widget-overlay").css("background", "#AAA url(images/ui-bg_flat_0_aaaaaa_40x100.png) 50% 50% repeat-x;");
-                }
-            });
-
-            $(".ui-dialog-titlebar").css("margin", "0px");
-            $(".ui-dialog-titlebar").css("padding", "0px");
-            $(".ui-dialog-titlebar-close").css("visibility", "hidden");
-
-            $(".ui-dialog").css("background-color", "#222222");
-            $(".ui-dialog").css("color", "white");
-            $(".ui-dialog").css("text-align", "center");
-
-            $(".ui-widget-content").css("background", "none");
-            $(".ui-widget-content").css("background-color", "#222222");
-            $(".ui-widget-content").css("color", "white");
-
-            /*var canvas = document.getElementById('map');//$('#map');
-            var context = canvas.getContext('2d');
-            var map_image = new Image();
-            map_image.id = 'map_image';
-            map_image.src = 'images/bzworldmap.png';
-            map_image.onload = function() {
-                context.drawImage(map_image, 0, 0);
-            };*/
-
-            $('#selectPlayerInput').change(function() {
-                if($('#selectPlayerInput').val() == 'createNew')
-                {
-                    $('#newPlayerInput').css('visibility', 'visible');
-                }
-                else
-                {
-                    $('#newPlayerInput').css('visibility', 'hidden');
-                }
-            });
-        }); //@ sourceURL=index.vwf.html
-    </script>
-                
-    <script type="text/javascript">
-        $(document).ready(function () {document.getElementById('wrapper').style.height = document.getElementById('vwf-root').style.height;});
-        $('#wrapper').appendTo('#vwf-root');
-    </script>
-                
-    <!-- CSS -->
-    <link rel="stylesheet" href="css/smoothness/jquery-ui-1.8.21.custom.css"></link>
-    <link rel="stylesheet" href="css/demos.css"></link>
-    <style type="text/css">
-        #wrapper {
-            height:100%;
-            border: none;
-            text-align: center;
-        }
-                    
-        #wrapper {
-            vertical-align: middle;
-        }
-                    
-        .style1 {
-            text-align: left;
-            overflow:hidden;
-        }
-                    
-        .style2 {
-            text-align: right;
-        }
-
-        .notifcationStyle {
-            text-align: left;
-            pointer-events:auto;
-            font-size:12px;
-        }
-        .content {
-            overflow-y:auto;
-            height:150px;
-        }
-        .chatContent {
-            overflow-y:auto;
-            height:128px;
-        }
-    </style>
-
-    <table style="width: 100%; height: 100%;">
-        <tr>
-            <td class="style1" style="width: 33%" valign="top">
-                <div id="userName" style="float: left;color:white;font-size:1.2em;">Username:&nbsp;</div>
-                <div id="userScore" style="color:white;font-size:1.2em;">0</div>
-            </td>
-            <td style="width: 33%; height: 33%" valign="top">
-                <div id="messageTop" style="color:red;font-size:1.2em;">Message Top</div>
-            </td>
-            <td style="width: 33%" class="style2" valign="top">
-                <div id="currentFlag" style="float: right;color:white;font-size:1.2em;">Current Flag</div>
-            </td>
-        </tr>
-        <tr>
-            <td class="style1" style="width: 33%" valign="top">
-                <table id="scoreBoard">
-                    <thead>
-                        <tr>
-                            <th>Score</th>
-                            <th>Kills</th>
-                            <th>Player</th>
-                        </tr>
-                    </thead>
-                    <tbody></tbody>
-                </table>
-            </td>
-            <td style="width: 33%; height: 33%">
-                <img alt="" src="images/overlay/AimBox.png" style="height:100%;width:100%;max-height:250px;max-width:250px;"/>
-            </td>
-            <td style="width: 33%" class="style2" valign="top">Team Score</td>
-        </tr>
-        <tr>
-            <td id='mapCont' class="style1" style="width:33%">
-                <img id='map_image' src='images/bzworldmap.png' height='220px' alt='map' style='position:absolute;bottom:2px;left:2px'/>
-                <!-- To draw locations of tanks on map
-                <canvas id='map' style='width:220px;height:220px;position:absolute;bottom:2px'></canvas> -->
-            </td>
-            <td colspan="2" style="height: 33%;" valign="bottom" class="style1">
-                <div>
-                    <div id="bztabs" class="style1">
-                        <ul style="pointer-events:auto;">
-                            <li><a href="#tabs-1">All</a></li>
-                            <li><a href="#tabs-2">Chat</a></li>
-                            <li><a href="#tabs-3">Server</a></li>
-                        </ul>
-                        <div id="tabs-1" class="notifcationStyle">
-                            <div id="allContent" class="content"></div>
-                        </div>
-                        <div id="tabs-2" class="notifcationStyle">
-                            <div id="chatContent" class="chatContent"></div>
-                            <textarea id="chatInput" rows="1" style='width:100%'/>
-                        </div>
-                        <div id="tabs-3" class="notifcationStyle">
-                            <div id="serverContent" class="content"></div>
-                        </div>
-                    </div>
-                </div>
-            </td>
-        </tr>
-    </table>
-    <div id="createUser">
-        <table style="width:100%">
-            <tr>
-                <td style="width:40%;text-align:right"><label for="selectPlayerInput">Player </label></td>
-                <td style="width:60%;text-align:left"><select id="selectPlayerInput" style="height:28px;width:172px" class="select ui-widget-content ui-corner-all">
-                    <option value="createNew">Create New</option>
-                </select></td>
-            </tr>
-            <tr id="newPlayerInput" style="visibility:visible">
-                <td style="width:40%;text-align:right"><label for="userNameInput">Name </label></td>
-                <td style="width:60%;text-align:left"><input type="text" name="userNameInput" id="userNameInput" class="text ui-widget-content ui-corner-all" maxlength="32"/></td>
-            </tr>
-        </table>
-    </div>
-    <div id="gameOver">
-        <p>Your tank was destroyed. Do you want to play again?</p>
-    </div>
-    <audio id='laser'>
-        <source src="sounds/laser.wav"></source>
-    </audio>
-    <audio id='boom'>
-        <source src="sounds/boom.wav"></source>
-    </audio>
-    <audio id='pop'>
-        <source src="sounds/pop.wav"></source>
-    </audio>
-    <audio id='message'>
-        <source src="sounds/message_team.wav"></source>
-    </audio>
+						  if(vwf_view.kernel.name(players[i]).indexOf(vwf_view.kernel.name(clients[j])) >=0) {
+								clientFound = true;
+							}
+						}
+						if(!clientFound) {
+							// TODO: Change vwf.getProperty after the sandboxing changes are merged in
+							var name = vwf.getProperty( players[i], "playerName" ); 
+							if(name) {
+								$('#selectPlayerInput').append($('<option>', { 
+									value: players[i],
+									text : name 
+								}));
+							}
+						}
+					}
+				}
+			});
+
+			$(".ui-dialog-titlebar").css("background-image", "url('images/header.png')");
+			$(".ui-dialog-titlebar").css("height", "165px");
+
+			$('#gameOver').dialog( {
+				autoOpen: false,
+				height: 'auto',
+				width: 332,
+				modal: true,
+				resizable: false,
+				draggable: false,
+				buttons: {
+					"Yes": function () {
+						vwf_view.kernel.callMethod(vwf.find("","/")[0], "createPlayer", [playerName, vwf.moniker()]);
+					},
+					"No": function () {
+						$(this).dialog("close");
+					}
+				},
+				open: function() {
+		            $(".ui-widget-overlay").css("background-image", "url('images/cracked.png')");
+					$(".ui-widget-overlay").css("background-repeat", "repeat");
+					$(".ui-widget-overlay").css("background-color", "#755");
+
+					$(".ui-dialog-titlebar").css("background-image", "url('images/gameover.png')");
+					$(".ui-dialog-titlebar").css("height", "79px");
+
+					$('.ui-dialog :button').blur();
+		        },
+		        close: function() {
+		            $(".ui-widget-overlay").css("background", "#AAA url(images/ui-bg_flat_0_aaaaaa_40x100.png) 50% 50% repeat-x;");
+		        }
+			});
+
+			$(".ui-dialog-titlebar").css("margin", "0px");
+			$(".ui-dialog-titlebar").css("padding", "0px");
+			$(".ui-dialog-titlebar-close").css("visibility", "hidden");
+
+			$(".ui-dialog").css("background-color", "#222222");
+			$(".ui-dialog").css("color", "white");
+			$(".ui-dialog").css("text-align", "center");
+
+			$(".ui-widget-content").css("background", "none");
+			$(".ui-widget-content").css("background-color", "#222222");
+			$(".ui-widget-content").css("color", "white");
+
+			/*var canvas = document.getElementById('map');//$('#map');
+			var context = canvas.getContext('2d');
+			var map_image = new Image();
+			map_image.id = 'map_image';
+			map_image.src = 'images/bzworldmap.png';
+			map_image.onload = function() {
+				context.drawImage(map_image, 0, 0);
+			};*/
+
+			$('#selectPlayerInput').change(function() {
+				if($('#selectPlayerInput').val() == 'createNew')
+				{
+					$('#newPlayerInput').css('visibility', 'visible');
+				}
+				else
+				{
+					$('#newPlayerInput').css('visibility', 'hidden');
+				}
+			});
+		}); //@ sourceURL=index.vwf.html
+	</script>
+				
+	<script type="text/javascript">
+		$(document).ready(function () {document.getElementById('wrapper').style.height = document.getElementById('vwf-root').style.height;});
+		$('#wrapper').appendTo('#vwf-root');
+	</script>
+				
+	<!-- CSS -->
+	<link rel="stylesheet" href="css/smoothness/jquery-ui-1.8.21.custom.css"></link>
+	<link rel="stylesheet" href="css/demos.css"></link>
+	<style type="text/css">
+		#wrapper {
+			height:100%;
+			border: none;
+			text-align: center;
+		}
+				   	
+		#wrapper {
+			vertical-align: middle;
+		}
+				  	
+		.style1 {
+			text-align: left;
+			overflow:hidden;
+		}
+					
+		.style2 {
+			text-align: right;
+		}
+
+		.notifcationStyle {
+			text-align: left;
+			pointer-events:auto;
+			font-size:12px;
+		}
+		.content {
+			overflow-y:auto;
+			height:150px;
+		}
+		.chatContent {
+			overflow-y:auto;
+			height:128px;
+		}
+	</style>
+
+	<table style="width: 100%; height: 100%;">
+		<tr>
+			<td class="style1" style="width: 33%" valign="top">
+				<div id="userName" style="float: left;color:white;font-size:1.2em;">Username:&nbsp;</div>
+				<div id="userScore" style="color:white;font-size:1.2em;">0</div>
+			</td>
+			<td style="width: 33%; height: 33%" valign="top">
+				<div id="messageTop" style="color:red;font-size:1.2em;">Message Top</div>
+			</td>
+			<td style="width: 33%" class="style2" valign="top">
+				<div id="currentFlag" style="float: right;color:white;font-size:1.2em;">Current Flag</div>
+			</td>
+		</tr>
+		<tr>
+			<td class="style1" style="width: 33%" valign="top">
+				<table id="scoreBoard">
+					<thead>
+						<tr>
+							<th>Score</th>
+							<th>Kills</th>
+							<th>Player</th>
+						</tr>
+					</thead>
+					<tbody></tbody>
+				</table>
+			</td>
+			<td style="width: 33%; height: 33%">
+				<img alt="" src="images/overlay/AimBox.png" style="height:100%;width:100%;max-height:250px;max-width:250px;"/>
+			</td>
+			<td style="width: 33%" class="style2" valign="top">Team Score</td>
+		</tr>
+		<tr>
+			<td id='mapCont' class="style1" style="width:33%">
+				<img id='map_image' src='images/bzworldmap.png' height='220px' alt='map' style='position:absolute;bottom:2px;left:2px'/>
+				<!-- To draw locations of tanks on map
+				<canvas id='map' style='width:220px;height:220px;position:absolute;bottom:2px'></canvas> -->
+			</td>
+			<td colspan="2" style="height: 33%;" valign="bottom" class="style1">
+				<div>
+					<div id="bztabs" class="style1">
+						<ul style="pointer-events:auto;">
+							<li><a href="#tabs-1">All</a></li>
+							<li><a href="#tabs-2">Chat</a></li>
+							<li><a href="#tabs-3">Server</a></li>
+						</ul>
+						<div id="tabs-1" class="notifcationStyle">
+							<div id="allContent" class="content"></div>
+						</div>
+						<div id="tabs-2" class="notifcationStyle">
+							<div id="chatContent" class="chatContent"></div>
+							<textarea id="chatInput" rows="1" style='width:100%'/>
+						</div>
+						<div id="tabs-3" class="notifcationStyle">
+							<div id="serverContent" class="content"></div>
+						</div>
+					</div>
+				</div>
+			</td>
+		</tr>
+	</table>
+	<div id="createUser">
+		<table style="width:100%">
+			<tr>
+				<td style="width:40%;text-align:right"><label for="selectPlayerInput">Player </label></td>
+				<td style="width:60%;text-align:left"><select id="selectPlayerInput" style="height:28px;width:172px" class="select ui-widget-content ui-corner-all">
+					<option value="createNew">Create New</option>
+				</select></td>
+			</tr>
+			<tr id="newPlayerInput" style="visibility:visible">
+				<td style="width:40%;text-align:right"><label for="userNameInput">Name </label></td>
+				<td style="width:60%;text-align:left"><input type="text" name="userNameInput" id="userNameInput" class="text ui-widget-content ui-corner-all" maxlength="32"/></td>
+			</tr>
+		</table>
+	</div>
+	<div id="gameOver">
+		<p>Your tank was destroyed. Do you want to play again?</p>
+	</div>
+	<audio id='laser'>
+		<source src="sounds/laser.wav"></source>
+	</audio>
+	<audio id='boom'>
+		<source src="sounds/boom.wav"></source>
+	</audio>
+	<audio id='pop'>
+		<source src="sounds/pop.wav"></source>
+	</audio>
+	<audio id='message'>
+		<source src="sounds/message_team.wav"></source>
+	</audio>
 </div>