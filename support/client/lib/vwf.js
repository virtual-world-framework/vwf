--- conflicted
+++ resolved
@@ -1818,46 +1818,8 @@
             // of the descriptor. An existing ID is used when synchronizing to state drawn from
             // another client or to a previously-saved state.
 
-<<<<<<< HEAD
-var useLegacyID = [  // TODO: fix static ID references and remove
-    // use the legacy ID scheme except for nodes with these names, ...
-    // "...",
-    "material",
-    "material1",
-    "material2",
-    "material3",
-    "material4", 
-    "media", 
-    "plane", 
-    "border", 
-    "button", 
-    "window", 
-    "controlBar", 
-    "titlebar", 
-    "closeButton", 
-    "minButton", 
-    "maxButton", 
-    "glgeObj1",
-    "bone1",
-    "bone3",
-    "Scene",
-    "Tank",
-    "playerModel",
-    "laserModel",
-    "laserParticle"
-].indexOf( childName ) < 0 && [
-    // ... or with these URIs, ...
-    "http://vwf.example.com/node.vwf",
-].indexOf( childURI ) < 0 &&
-    // ... but not for tests
-    require.toUrl( "dummy" ).indexOf( "../lib/" ) != 0;
-
-useLegacyID = childURI &&
-    ( childURI == "index.vwf" || childURI == "appscene-vwf" || childURI.indexOf( "http://vwf.example.com/" ) == 0 ) &&
-=======
 var useLegacyID = childURI &&
     ( childURI == "index.vwf" || childURI == "appscene.vwf" || childURI.indexOf( "http://vwf.example.com/" ) == 0 ) &&
->>>>>>> fa986778
     childURI != "http://vwf.example.com/node.vwf";
     
 useLegacyID = useLegacyID ||
