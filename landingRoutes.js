var root = '/adl/sandbox',
fileList = [],
routesMap = {},
fs = require('fs');

fs.readdir('./public' + root + '/views/help', function(err, files){
	var tempArr = [];
	
	for(var i = 0; i < files.length; i++){
		tempArr = files[i].split('.');
		if(tempArr[1] == 'js'){
			fileList.push(tempArr[0].toLowerCase());
		}
	}
});

exports.acceptedRoutes = ['sandbox','index','create', 'signup', 'login','logout','edit','remove','user']; //'admin', 'admin/users', 'admin/worlds'];
routesMap = {
	'sandbox': {template:'index'},
	'edit': {sid: true},
	'remove': {sid:true, title: 'Warning!'},
	'user': {sid:true, title: 'Account'}
	//'admin': {sid:true, title:'Admin', fileList: fileList, template: 'admin/admin'},
	//'admin/users': {parent:'admin'},
	//'admin/worlds': {parent:'admin'}
};

exports.generalHandler = function(req, res){
<<<<<<< HEAD
	
	var pathArr = req.route.path.split('/');
	
	var parent = pathArr[pathArr.length-2];
	var routeIndex = exports.acceptedRoutes.indexOf(pathArr[pathArr.length-1]);
	
	if(exports.acceptedRoutes.indexOf(parent + '/' + pathArr[pathArr.length-1]) >= 0)
		routeIndex = exports.acceptedRoutes.indexOf(parent + '/' + pathArr[pathArr.length-1]);
=======
>>>>>>> a7a2c449
	
	if(!req.params.page)
		req.params.page = 'sandbox';
		
	var routeIndex = exports.acceptedRoutes.indexOf(req.params.page);

	if(routeIndex >= 0){
		
		var currentAcceptedRoute = exports.acceptedRoutes[routeIndex], title = '', sid = '', template = currentAcceptedRoute, fileList = [];
		if(routesMap[currentAcceptedRoute]){
			
			if(routesMap[currentAcceptedRoute].parent){
				if(routesMap[currentAcceptedRoute].parent != parent){
					res.status(404).end('Error');
					return;
				}
				
				console.log(pathArr);
			}
			
			title = routesMap[currentAcceptedRoute].title ? routesMap[currentAcceptedRoute].title : '';
			sid = routesMap[currentAcceptedRoute].sid ?  root + '/' + (req.query.id?req.query.id:'') + '/' : '';
			template = routesMap[currentAcceptedRoute].template ? routesMap[currentAcceptedRoute].template : currentAcceptedRoute;
			fileList = routesMap[currentAcceptedRoute].fileList ? routesMap[currentAcceptedRoute].fileList : [];	
		}
		
		res.locals = {sid: sid, root: root, title: title, fileList:fileList};
		res.render(template);
	}
	
	else{
		res.status(404).end('Error');
	}
}

exports.help = function(req, res){
	
	var currentIndex = fileList.indexOf(req.params.page);
	var displayPage = currentIndex >= 0 ? fileList[currentIndex] : 'index';
	
	res.locals = { sid: root + '/' + (req.query.id?req.query.id:'') + '/', root: root, title: '', script: displayPage + ".js"};
	res.render('help/template');
}

exports.handlePostRequest = function(req, res){
	
	var currentIndex = fileList.indexOf(req.params.page);
	fs.exists('public/adl/sandbox/views/help/'+fileList[currentIndex]+'.js', function(exists){
		//Disables file editing
		return;
		
		if(exists && currentIndex >= 0){
		
			console.log(fileList[currentIndex]);
			fs.writeFile('public/adl/sandbox/views/help/'+fileList[currentIndex]+'.js', req.body.slice(req.body.indexOf("=")+1), function (err) {
			  if (err) throw err;
			  console.log('It\'s saved!');
			});
		}
		
		else console.log("Not there");
	});
	
	res.locals = { sid: root + '/' + (req.query.id?req.query.id:'') + '/', root: root, title: ''};
	res.render('help/template');
}






<|MERGE_RESOLUTION|>--- conflicted
+++ resolved
@@ -26,17 +26,6 @@
 };
 
 exports.generalHandler = function(req, res){
-<<<<<<< HEAD
-	
-	var pathArr = req.route.path.split('/');
-	
-	var parent = pathArr[pathArr.length-2];
-	var routeIndex = exports.acceptedRoutes.indexOf(pathArr[pathArr.length-1]);
-	
-	if(exports.acceptedRoutes.indexOf(parent + '/' + pathArr[pathArr.length-1]) >= 0)
-		routeIndex = exports.acceptedRoutes.indexOf(parent + '/' + pathArr[pathArr.length-1]);
-=======
->>>>>>> a7a2c449
 	
 	if(!req.params.page)
 		req.params.page = 'sandbox';
