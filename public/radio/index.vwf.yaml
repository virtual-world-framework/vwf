# Copyright 2012 United States Government, as represented by the Secretary of Defense, Under
# Secretary of Defense (Personnel & Readiness).
# 
# Licensed under the Apache License, Version 2.0 (the "License"); you may not use this file except
# in compliance with the License. You may obtain a copy of the License at
# 
#   http://www.apache.org/licenses/LICENSE-2.0
# 
# Unless required by applicable law or agreed to in writing, software distributed under the License
# is distributed on an "AS IS" BASIS, WITHOUT WARRANTIES OR CONDITIONS OF ANY KIND, either express
# or implied. See the License for the specific language governing permissions and limitations under
# the License.

--- 
extends: http://vwf.example.com/navscene.vwf
type: model/x-glge
properties:
  ambientColor: [ 183, 183, 183 ]
  navmode: none
  channelImages:
  backlightImages: 
  beepImages: 
  squelchImages: 
  encryptImages: 
  powerImages:  
scripts:
- text: |
    this.initialize = function() {
      this.camera.transform = [ 0.8791424632072449,-0.4765590727329254,0,0,0.44338271021842957,0.8179396390914917,-0.36658763885498047,0,0.17470066249370575,0.3222827613353729,0.9303835034370422,0,-3.814249038696289,-7.036417007446289,3.153610944747925,1 ];
      this.camera.lookAt = this.children.sceneCenter.id;
      this.channelImages = ["images/LCD12_Chan1_Gon_Von.png", "images/LCD12_Chan2_Gon_Von.png", "images/LCD12_Chan3_Gon_Von.png",
          "images/LCD12_Chan4_Gon_Von.png", "images/LCD12_Chan5_Gon_Von.png", "images/LCD12_Chan6_Gon_Von.png",
          "images/LCD12_Chan7_Gon_Von.png", "images/LCD12_Chan8_Gon_Von.png", "images/LCD12_Chan9_Gon_Von.png",
          "images/LCD12_Chan10_Gon_Von.png", "images/LCD12_Chan11_Gon_Von.png", "images/LCD12_Chan12_Gon_Von.png",
          "images/LCD12_Chan13_Gon_Von.png", "images/LCD12_Chan14_Gon_Von.png", "images/LCD12_Chan15_Gon_Von.png",
          "images/LCD12_Chan16_Gon_Von.png"];
      this.backlightImages = ["images/LCD12_LIGT_AUTO_Gon_Von.png", "images/LCD12_LIGT_OFF_Gon_Von.png", "images/LCD12_LIGT_ON_Gon_Von.png"];
      this.beepImages = ["images/LCD12_BEEP_ON_Gon_Von.png", "images/LCD12_BEEP_OFF_Gon_Von.png"];
      this.squelchImages = ["images/LCD12_SQL20_Gon_Von.png", "images/LCD12_SQL30_Gon_Von.png", "images/LCD12_SQL40_Gon_Von.png",
          "images/LCD12_SQL50_Gon_Von.png", "images/LCD12_SQL60_Gon_Von.png", "images/LCD12_SQL70_Gon_Von.png", 
          "images/LCD12_SQL80_Gon_Von.png", "images/LCD12_SQL90_Gon_Von.png", "images/LCD12_SQL100_Gon_Von.png", 
          "images/LCD12_SQL110_Gon_Von.png"];
      this.encryptImages = ["images/LCD7_Scrambler_Gon_Von.png", "images/LCD7_Scrambler_Gon_Voff.png"];
      this.powerImages = ["images/LCD12_Blank_Gon_Voff.png", "images/LCD12_Low2_Gon_Von.png", "images/LCD12_Low1_Gon_Von.png"];
      this.preloadImages();
    }
    this.preloadImages = function() {
      var i;
      for(i = 0; i < this.channelImages.length; i++) {
        new Image().src = this.channelImages[i];
      }
      for(i = 0; i < this.beepImages.length; i++) {
        new Image().src = this.beepImages[i];
      }
      for(i = 0; i < this.squelchImages.length; i++) {
        new Image().src = this.squelchImages[i];
      }
      for(i = 0; i < this.encryptImages.length; i++) {
        new Image().src = this.encryptImages[i];
      }
      for(i = 0; i < this.powerImages.length; i++) {
        new Image().src = this.powerImages[i];
      }
    } //@ sourceURL=radio.index.vwf
children:
  Omni01:
    extends: http://vwf.example.com/light.vwf
    properties:
      lightType: "point"
      enable: true
      distance: 2000
      intensity: 0.3
      color: [ 255, 255, 255 ]
      translation: [ 0, -30, 8 ]
  dir2:
    extends: http://vwf.example.com/light.vwf
    properties:
      lightType: "directional"
      distance: 2000
      intensity: 0.3
      color: [ 255, 255, 255 ]
  sceneCenter:
    extends: http://vwf.example.com/node3.vwf
  radio: 
    extends: http://vwf.example.com/node3.vwf
    source: Radio.DAE
    type: model/vnd.collada+xml
    properties:
      translation: [ 0, 0, 0 ]
      rotation: [ 1, 0, 0, -90 ]
      powerOn:
        set: |
          if ( this.powerOn != Boolean( value ) ){
            this.powerOn = Boolean( value );
            if ( value ) {
              this.volume = 10;
              this.menuMode = "channel";
            } else {
              this.volume = 0;
              this.Radio.LCD.material.texture = "images/lcd.png";
            } 
          } //@ sourceURL=radio.property.powerOn.index.vwf
        value: false
      volume:
        set: |
          if ( value >= 0 && value <= 10 ){
            if ( this.volume == 0 && value != 0 ) {
              this.powerOn = true;
            } else if ( this.volume != 0 && value == 0 ) {
              this.powerOn = false;
            }
            this.volume = value;
          } //@ sourceURL=radio.property.volume.index.vwf
        value: 0
      speak: "up"
      channel:
        set: |
          if ( !this.powerOn ) return;
          switch( value ) {
            case 0:
              this.Radio.LCD.material.texture = this.parent.channelImages[0];
              this.channel = value;
              break;
            case 1:
              this.Radio.LCD.material.texture = this.parent.channelImages[1];
              this.channel = value;
              break;
            case 2:
              this.Radio.LCD.material.texture = this.parent.channelImages[2];
              this.channel = value;
              break;
            case 3:
              this.Radio.LCD.material.texture = this.parent.channelImages[3];
              this.channel = value;
              break;
            case 4:
              this.Radio.LCD.material.texture = this.parent.channelImages[4];
              this.channel = value;
              break;
            case 5:
              this.Radio.LCD.material.texture = this.parent.channelImages[5];
              this.channel = value;
              break;
            case 6:
              this.Radio.LCD.material.texture = this.parent.channelImages[6];
              this.channel = value;
              break;
            case 7:
              this.Radio.LCD.material.texture = this.parent.channelImages[7];
              this.channel = value;
              break;
            case 8:
              this.Radio.LCD.material.texture = this.parent.channelImages[8];
              this.channel = value;
              break;
            case 9:
              this.Radio.LCD.material.texture = this.parent.channelImages[9];
              this.channel = value;
              break;
            case 10:
              this.Radio.LCD.material.texture = this.parent.channelImages[10];
              this.channel = value;
              break;
            case 11:
              this.Radio.LCD.material.texture = this.parent.channelImages[11];
              this.channel = value;
              break;
            case 12:
              this.Radio.LCD.material.texture = this.parent.channelImages[12];
              this.channel = value;
              break;
            case 13:
              this.Radio.LCD.material.texture = this.parent.channelImages[13];
              this.channel = value;
              break;
            case 14:
              this.Radio.LCD.material.texture = this.parent.channelImages[14];
              this.channel = value;
              break;
            case 15:
              this.Radio.LCD.material.texture = this.parent.channelImages[15];
              this.channel = value;
              break;
          }
        value: 0
      headphones: false
      antenna:
        set: |
          if ( value ) {
            this.Radio.playing = !value;
          } else {
            this.logger.debug( "replace the antenna" );
          }
          this.antenna = value;
        value: true
      battery: true
      batteryCover: true 
      beltClip: true
      menuMode:
        set: |
          if ( !this.powerOn ) return;
          switch( value ) {
            case "channel":
              this.channel = this.channel;
              this.menuMode = value;
              break;
            case "backLight":
              this.backLightMode = this.backLightMode;
              this.menuMode = value;
              break;
            case "squelch":
              this.squelch = this.squelch;
              this.menuMode = value;
              break;
            case "beep":
              this.beepOn = this.beepOn;
              this.menuMode = value;
              break;
          }
        value: "none"
      backLightMode:
        set: |
          if ( !this.powerOn ) return;
          switch(value) {
            case "auto":
              this.Radio.LCD.material.texture = this.parent.backlightImages[0];
              this.backLightMode = value;
              break;
            case "off":
              this.Radio.LCD.material.texture = this.parent.backlightImages[1];
              this.backLightMode = value;
              break;
            case "on":
              this.Radio.LCD.material.texture = this.parent.backlightImages[2];
              this.backLightMode = value;
              break;
          }
        value: "auto"
      beepOn:
        set: |
          if ( !this.powerOn ) return;
          if ( value ) {
              this.Radio.LCD.material.texture = this.parent.beepImages[0];
              this.beepOn = value;
          } else {
              this.Radio.LCD.material.texture = this.parent.beepImages[1];
              this.beepOn = value;
          }
        value: true
      squelch:
        set: |
          if ( !this.powerOn ) return;
          switch(value) {
            case 20:
              this.Radio.LCD.material.texture = this.parent.squelchImages[0];
              this.squelch = value;
              break;
            case 30:
              this.Radio.LCD.material.texture = this.parent.squelchImages[1];
              this.squelch = value;
              break;
            case 40:
              this.Radio.LCD.material.texture = this.parent.squelchImages[2];
              this.squelch = value;
              break;
            case 50:
              this.Radio.LCD.material.texture = this.parent.squelchImages[3];
              this.squelch = value;
              break;
            case 60:
              this.Radio.LCD.material.texture = this.parent.squelchImages[4];
              this.squelch = value;
              break;
            case 70:
              this.Radio.LCD.material.texture = this.parent.squelchImages[5];
              this.squelch = value;
              break;
            case 80:
              this.Radio.LCD.material.texture = this.parent.squelchImages[6];
              this.squelch = value;
              break;
            case 90:
              this.Radio.LCD.material.texture = this.parent.squelchImages[7];
              this.squelch = value;
              break;
            case 100:
              this.Radio.LCD.material.texture = this.parent.squelchImages[8];
              this.squelch = value;
              break;
            case 110:
              this.Radio.LCD.material.texture = this.parent.squelchImages[9];
              this.squelch = value;
              break;
          }
        value: 20
      encryptionOn:
        set: |
          if ( !this.powerOn ) return;
          if ( value ) {
            this.Radio.LCD.material.texture = this.parent.encryptImages[0];
              this.encryptionOn = value;
          } else { 
            this.Radio.LCD.material.texture = this.parent.encryptImages[1];
              this.encryptionOn = value;
          } 
          this.encryptionOn = value;
        value: false
      transmitPower:
        set: |
          if ( !this.powerOn ) return;
          switch ( value ){
            case 4:
              this.Radio.LCD.material.texture = this.parent.powerImages[0];
              this.transmitPower = value;
              break;
            case 2:
              this.Radio.LCD.material.texture = this.parent.powerImages[1];
              this.transmitPower = value;
              break;
            case 1:
              this.Radio.LCD.material.texture = this.parent.powerImages[2];
              this.transmitPower = value;
              break;
          }
        value: 4
      keysLocked: false
    scripts: 
    - |
        var radio = this;
        this.configSave = function(){
        }
        this.red = function() {
          if ( radio.keysLocked ) return;
          switch( radio.menuMode ) {
            case 'channel':
              radio.menuMode = 'backLight';
              break;
            case 'backLight':
              radio.menuMode = 'squelch';
              break;
            case 'squelch':
              radio.menuMode = "beep";
              break;
            case 'beep':
              radio.configSave();
              radio.menuMode = 'channel';
              break;
          }
        }
        this.up = function() {
          switch( radio.menuMode ) {
            case "backLight":
              if ( radio.backLightMode == "on" )
                radio.backLightMode = "auto";
              else if ( radio.backLightMode == "auto")
                radio.backLightMode = "off";
              else
                radio.backLightMode = "on";
              break;
            case "squelch":
              if ( radio.squelch <= 100 )
                radio.squelch = radio.squelch + 10;
              break;
            case "beep":
              radio.beepOn = !radio.beepOn;
              break;
          }
        }
        this.down = function() {
          switch( radio.menuMode ) {
            case "backLight":
              if ( radio.backLightMode == "on" )
                radio.backLightMode = "auto";
              else 
                radio.backLightMode = "on";
              break;
            case "squelch":
              if ( radio.squelch >= 30 )
                radio.squelch = radio.squelch - 10;
              break;
            case "beep":
              radio.beepOn = !radio.beepOn;
              break;
          }
        }
        this.p0 = function() {
          if ( radio.keysLocked ) return;
          switch( radio.menuMode ){
            case "channel":
              radio.encryptionOn = !radio.encryptionOn;
              break;
          }
        }
        this.p1 = function() {
          if ( radio.keysLocked ) return;
        }
        this.p2 = function() {
          if ( radio.keysLocked ) return;
          if ( radio.menuMode == "channel" ){
            if ( !radio.settingTransmitPower ){
              radio.settingTransmitPower = true;
            } else {
              switch ( radio.transmitPower ){
                case 4:
                  radio.transmitPower = 2;
                  break;
                case 2:
                  radio.transmitPower = 1;
                  break;
                case 1:
                  radio.transmitPower = 4;
                  break;
              }
            }
          }
        }
        this.p3 = function() {
          radio.keysLocked = !radio.keysLocked;
        }
        this.ptt = function() {
          if ( radio.keysLocked ) return;
        } //@ sourceURL=radio.base.index.vwf
    children: 
      EnvironmentAmbientLight: 
        extends: http://vwf.example.com/node3.vwf 
      Radio: 
        extends: http://vwf.example.com/node3.vwf 
        properties: 
          playing: false
          looping: false
          speed: 1
        children: 
          ic40_MicrophonePort: 
            extends: http://vwf.example.com/node3.vwf 
          ic40_SpeakerPort: 
            extends: http://vwf.example.com/node3.vwf 
          ic40Channel: 
            extends: http://vwf.example.com/node3.vwf
            implements:
            - http://vwf.example.com/control.vwf
            properties: 
              controlType: rotate
              controlMode: continuous
              transformIncrement: -18
              transformAxis: [ 0, 1, 0 ]
              maxValue: 15
              dragSpeed: 20
            scripts:
            - |
                this.pointerUp = function( pointerInfo, pickInfo ) {
                  this.parent.parent.channel = this.controlValue;
                }
                this.pointerMove = function( pointerInfo, pickInfo ) {
                  this.parent.parent.channel = this.controlValue;
                }             
            children: 
              material: 
                extends: http://vwf.example.com/material.vwf 
          ic40Down: 
            extends: http://vwf.example.com/node3.vwf 
            implements:
            - http://vwf.example.com/control.vwf
            properties:
              controlType: translate
              controlMode: momentary
              transformAxis: [ 0.03, 0, 0 ]
            scripts:
            - |
                this.pointerUp = function() {
                  this.parent.parent.down();
                }            
            children: 
              material: 
                extends: http://vwf.example.com/material.vwf 
          ic40Monitor: 
            extends: http://vwf.example.com/node3.vwf 
            children: 
              material: 
                extends: http://vwf.example.com/material.vwf 
          ic40P0: 
            extends: http://vwf.example.com/node3.vwf 
            implements:
            - http://vwf.example.com/control.vwf
            properties:
              controlType: translate
              controlMode: momentary
              transformAxis: [ 0, 0, 0.03 ]
            scripts:
            - |
                this.pointerUp = function() {
                  this.parent.parent.p0();
                }   
            children: 
              material: 
                extends: http://vwf.example.com/material.vwf 
          ic40P1: 
            extends: http://vwf.example.com/node3.vwf 
            implements:
            - http://vwf.example.com/control.vwf
            properties:
              controlType: translate
              controlMode: momentary
              transformAxis: [ 0, 0, 0.03 ]
            scripts:
            - |
                this.pointerUp = function() {
                  this.parent.parent.p1();
                }  
            children: 
              material: 
                extends: http://vwf.example.com/material.vwf 
          ic40P2: 
            extends: http://vwf.example.com/node3.vwf 
            implements:
            - http://vwf.example.com/control.vwf
            properties:
              controlType: translate
              controlMode: momentary
              transformAxis: [ 0, 0, 0.03 ]
            scripts:
            - |
                this.pointerUp = function() {
                  this.parent.parent.p2();
                }   
            children: 
              material: 
                extends: http://vwf.example.com/material.vwf 
          ic40P3: 
            extends: http://vwf.example.com/node3.vwf 
            implements:
            - http://vwf.example.com/control.vwf
            properties:
              controlType: translate
              controlMode: momentary
              transformAxis: [ 0, 0, 0.03 ]
            scripts:
            - |
                this.pointerUp = function() {
                  this.parent.parent.p3();
                }  
            children: 
              material: 
                extends: http://vwf.example.com/material.vwf 
          ic40PTT: 
            extends: http://vwf.example.com/node3.vwf 
            implements:
            - http://vwf.example.com/control.vwf
            properties:
              controlType: translate
              controlMode: momentary
              transformAxis: [ 0.04, 0, 0 ]
            scripts:
            - |
                this.pointerUp = function() {
                  this.parent.parent.ptt();
                }    
          ic40Red: 
            extends: http://vwf.example.com/node3.vwf 
            implements:
            - http://vwf.example.com/control.vwf
            properties:
              controlType: translate
              controlMode: momentary
              transformAxis: [ 0, 0.02, 0 ]
            scripts:
            - |
                this.pointerUp = function() {
                  this.parent.parent.red();
                } //@ sourceURL=ic40Red.vwf  
            children: 
              material: 
                extends: http://vwf.example.com/material.vwf 
          ic40Up: 
            extends: http://vwf.example.com/node3.vwf 
            implements:
            - http://vwf.example.com/control.vwf
            properties:
              controlType: translate
              controlMode: momentary
              transformAxis: [ 0.04, 0, 0 ]
            scripts:
            - |
                this.pointerUp = function() {
                  this.parent.parent.up();
                } //@ sourceURL=ic40Up.vwf 
            children: 
              material: 
                extends: http://vwf.example.com/material.vwf 
          ic40Volume: 
            extends: http://vwf.example.com/node3.vwf 
            implements:
            - http://vwf.example.com/control.vwf
            properties:
              rotation: [ 0, 0, 1, 0 ]
              controlType: rotate
              controlMode: positions
              transformIncrement: 12
              transformAxis: [ 0, 1, 0 ]
            scripts:  
            - | 
                this.pointerUp = function()  {
                  if ( this.parent.parent.volume == 0 ) {
                    this.parent.parent.volume = 1;
                  } else {
                    this.parent.parent.volume = 0;
                  }                            
                } //@ sourceURL=ic40Volume.vwf
            children: 
              material: 
                extends: http://vwf.example.com/material.vwf 
          LCD: 
            extends: http://vwf.example.com/node3.vwf 
            children: 
              material: 
                extends: http://vwf.example.com/material.vwf 
                properties:
                  texture: 
          LCD_Back: 
            extends: http://vwf.example.com/node3.vwf 
            children: 
              material: 
                extends: http://vwf.example.com/material.vwf 
          BeltClip_1: 
            extends: http://vwf.example.com/node3.vwf 
            properties: 
              playing: false
              looping: false
              speed: 1
            scripts:
            - |
                this.pointerUp = function() {
                  this.playing = !this.playing 
                }    
            children: 
              BeltClip: 
                extends: http://vwf.example.com/node3.vwf 
              BeltClipBase: 
                extends: http://vwf.example.com/node3.vwf 
              BeltClip_Latch: 
                extends: http://vwf.example.com/node3.vwf 
                properties: 
                  playing: false
                  looping: false
                  speed: 1
<<<<<<< HEAD
=======
                children:
                  ic40_MicrophonePort:
                    extends: http://vwf.example.com/node3.vwf
                    children:
                      bone6:
                        extends: http://vwf.example.com/node3.vwf
                        children:
                          glgeObj1:
                            extends: http://vwf.example.com/mesh.vwf
                  ic40_SpeakerPort:
                    extends: http://vwf.example.com/node3.vwf
                    children:
                      bone8:
                        extends: http://vwf.example.com/node3.vwf
                        children:
                          glgeObj2:
                            extends: http://vwf.example.com/mesh.vwf
                  ic40Channel:
                    extends: http://vwf.example.com/node3.vwf
                    implements:
                    - http://vwf.example.com/control-old.vwf
                    properties: 
                      controlType: rotate
                      controlMode: continuous
                      transformIncrement: -18
                      transformAxis: [0, 0, 1]
                      maxValue: 15
                      dragSpeed: 20
                    scripts:
                    - |
                        this.pointerUp = function( pointerInfo, pickInfo ) {
                          this.parent.parent.parent.parent.channel = this.controlValue;
                        }
                        this.pointerMove = function( pointerInfo, pickInfo ) {
                          this.parent.parent.parent.parent.channel = this.controlValue;
                        }
                  ic40Down:
                    extends: http://vwf.example.com/node3.vwf
                    implements:
                    - http://vwf.example.com/control-old.vwf
                    properties:
                      controlType: translate
                      controlMode: momentary
                      transformAxis: [ 0.03, 0, 0 ]
                    scripts:
                    - |
                        this.pointerUp = function() {
                          this.parent.parent.parent.parent.down();
                        }
                  ic40Monitor:
                    extends: http://vwf.example.com/node3.vwf
                    children:
                      glgeObj5:
                        extends: http://vwf.example.com/mesh.vwf
                  ic40P0:
                    extends: http://vwf.example.com/node3.vwf
                    implements:
                    - http://vwf.example.com/control-old.vwf
                    properties:
                      controlType: translate
                      controlMode: momentary
                      transformAxis: [ 0, 0.03, 0 ]
                    scripts:
                    - |
                        this.pointerUp = function() {
                          this.parent.parent.parent.parent.p0();
                        }                
                  ic40P1:
                    extends: http://vwf.example.com/node3.vwf
                    implements:
                    - http://vwf.example.com/control-old.vwf
                    properties:
                      controlType: translate
                      controlMode: momentary
                      transformAxis: [ 0, 0.03, 0 ]
                    scripts:
                    - |
                        this.pointerUp = function() {
                          this.parent.parent.parent.parent.p1();
                        }                  
                  ic40P2:
                    extends: http://vwf.example.com/node3.vwf
                    implements:
                    - http://vwf.example.com/control-old.vwf
                    properties:
                      controlType: translate
                      controlMode: momentary
                      transformAxis: [ 0, 0.03, 0 ]
                    scripts:
                    - |
                        this.pointerUp = function() {
                          this.parent.parent.parent.parent.p2();
                        }                  
                  ic40P3:
                    extends: http://vwf.example.com/node3.vwf
                    implements:
                    - http://vwf.example.com/control-old.vwf
                    properties:
                      controlType: translate
                      controlMode: momentary
                      transformAxis: [ 0, 0.03, 0 ]
                    scripts:
                    - |
                        this.pointerUp = function() {
                          this.parent.parent.parent.parent.p3();
                        }                  
                  ic40PTT:
                    extends: http://vwf.example.com/node3.vwf
                    implements:
                    - http://vwf.example.com/control-old.vwf
                    properties:
                      controlType: translate
                      controlMode: momentary
                      transformAxis: [ 0.04, 0, 0 ]
                    scripts:
                    - |
                        this.pointerUp = function() {
                          this.parent.parent.parent.parent.ptt();
                        }                  
                  ic40Red:
                    extends: http://vwf.example.com/node3.vwf
                    implements:
                    - http://vwf.example.com/control-old.vwf
                    properties:
                      controlType: translate
                      controlMode: momentary
                      transformAxis: [ 0, 0, -0.02 ]
                    scripts:
                    - |
                        this.pointerUp = function() {
                          this.parent.parent.parent.parent.red();
                        }                 
                  ic40Up:
                    extends: http://vwf.example.com/node3.vwf
                    implements:
                    - http://vwf.example.com/control-old.vwf
                    properties:
                      controlType: translate
                      controlMode: momentary
                      transformAxis: [ 0.04, 0, 0 ]
                    scripts:
                    - |
                        this.pointerUp = function() {
                          this.parent.parent.parent.parent.up();
                        }
                  ic40Volume:
                    extends: http://vwf.example.com/node3.vwf
                    implements:
                    - http://vwf.example.com/control-old.vwf
                    properties:
                      rotation: [0, 0, 1, 0]
                      controlType: rotate
                      controlMode: positions
                      transformIncrement: 12
                      transformAxis: [0, 0, 1]
                    scripts:  
                    - | 
                        this.pointerUp = function()  {
                          if ( this.parent.parent.parent.parent.volume == 0 ) {
                            this.parent.parent.parent.parent.volume = 1;
                          } else {
                            this.parent.parent.parent.parent.volume = 0;
                          }                            
                        }
                  LCD:
                    extends: http://vwf.example.com/node3.vwf
                    children:
                      glgeObj14:
                        extends: http://vwf.example.com/mesh.vwf
                        children:
                          material:
                            extends: http://vwf.example.com/material.vwf
                            properties:
                              texture: 
                  LCD_Back:
                    extends: http://vwf.example.com/node3.vwf
                    children:
                      glgeObj15:
                        extends: http://vwf.example.com/mesh.vwf
                  BeltClip_1:
                    extends: http://vwf.example.com/node3.vwf
                    properties: 
                      playing: false
                      looping: false
                      speed: 1
                    scripts:
                    - |
                        this.pointerUp = function() {
                          this.playing = !this.playing 
                        }               
                    children:
                      BeltClip:
                        extends: http://vwf.example.com/node3.vwf
                        children:
                          bone25:
                            extends: http://vwf.example.com/node3.vwf
                            children:
                              glgeObj16:
                                extends: http://vwf.example.com/mesh.vwf
                      BeltClipBase:
                        extends: http://vwf.example.com/node3.vwf
                        children:
                          bone27:
                            extends: http://vwf.example.com/node3.vwf
                            children:
                              glgeObj17:
                                extends: http://vwf.example.com/mesh.vwf
                      BeltClip_Latch:
                        extends: http://vwf.example.com/node3.vwf
                        properties: 
                          playing: false
                          looping: false
                          speed: 1
                        scripts:
                        - |
                            this.pointerUp = function() {
                              this.playing = !this.playing 
                            }                      
                        children:
                          BeltClipTab:
                            extends: http://vwf.example.com/node3.vwf
                            children:
                              bone30:
                                extends: http://vwf.example.com/node3.vwf
                                children:
                                  glgeObj18:
                                    extends: http://vwf.example.com/mesh.vwf
                  Battery:
                    extends: http://vwf.example.com/node3.vwf
                    properties: 
                      playing: false
                      looping: false
                      speed: 1
                    scripts:
                    - |
                        this.pointerUp = function() {
                          this.playing = !this.playing 
                        }                 
                    children:
                      ic40Battery:
                        extends: http://vwf.example.com/node3.vwf
                        children:
                          bone33:
                            extends: http://vwf.example.com/node3.vwf
                            children:
                              glgeObj19:
                                extends: http://vwf.example.com/mesh.vwf
                  BatteryLatch:
                    extends: http://vwf.example.com/node3.vwf
                    properties: 
                      playing: false
                      looping: false
                      speed: 1
                    scripts:
                    - |
                        this.pointerUp = function() {
                          this.playing = !this.playing 
                        }                    
                    children:
                      ic40BatteryLatch:
                        extends: http://vwf.example.com/node3.vwf
                        children:
                          glgeObj20:
                            extends: http://vwf.example.com/mesh.vwf
                  ic40Radio:
                    extends: http://vwf.example.com/node3.vwf
                    children:
                      bone37:
                        extends: http://vwf.example.com/node3.vwf
                        children:
                          glgeObj21:
                            extends: http://vwf.example.com/mesh.vwf
              ic40Antennae:
                extends: http://vwf.example.com/node3.vwf
>>>>>>> e2808e27
                scripts:
                - |
                    this.pointerUp = function() {
                      this.playing = !this.playing 
                    }   
                children: 
                  BeltClipTab: 
                    extends: http://vwf.example.com/node3.vwf 
          Battery: 
            extends: http://vwf.example.com/node3.vwf 
            properties: 
              playing: false
              looping: false
              speed: 1
            scripts:
            - |
                this.pointerUp = function() {
                  this.playing = !this.playing 
                }  
            children: 
              ic40Battery: 
                extends: http://vwf.example.com/node3.vwf 
          BatteryLatch: 
            extends: http://vwf.example.com/node3.vwf 
            properties: 
              playing: false
              looping: false
              speed: 1
            scripts:
            - |
                this.pointerUp = function() {
                  this.playing = !this.playing 
                }          
            children: 
              ic40BatteryLatch: 
                extends: http://vwf.example.com/node3.vwf 
                children: 
                  material: 
                    extends: http://vwf.example.com/material.vwf 
          ic40Radio: 
            extends: http://vwf.example.com/node3.vwf 
      ic40Antennae: 
        extends: http://vwf.example.com/node3.vwf 
        scripts:
        - |
            this.ic40Antennae = function() {
              this.parent.parent.antenna = !this.parent.parent.antenna; 
            }         
        children: 
          material: 
            extends: http://vwf.example.com/material.vwf <|MERGE_RESOLUTION|>--- conflicted
+++ resolved
@@ -437,7 +437,7 @@
           ic40Channel: 
             extends: http://vwf.example.com/node3.vwf
             implements:
-            - http://vwf.example.com/control.vwf
+            - http://vwf.example.com/control-old.vwf
             properties: 
               controlType: rotate
               controlMode: continuous
@@ -459,7 +459,7 @@
           ic40Down: 
             extends: http://vwf.example.com/node3.vwf 
             implements:
-            - http://vwf.example.com/control.vwf
+            - http://vwf.example.com/control-old.vwf
             properties:
               controlType: translate
               controlMode: momentary
@@ -480,7 +480,7 @@
           ic40P0: 
             extends: http://vwf.example.com/node3.vwf 
             implements:
-            - http://vwf.example.com/control.vwf
+            - http://vwf.example.com/control-old.vwf
             properties:
               controlType: translate
               controlMode: momentary
@@ -496,7 +496,7 @@
           ic40P1: 
             extends: http://vwf.example.com/node3.vwf 
             implements:
-            - http://vwf.example.com/control.vwf
+            - http://vwf.example.com/control-old.vwf
             properties:
               controlType: translate
               controlMode: momentary
@@ -512,7 +512,7 @@
           ic40P2: 
             extends: http://vwf.example.com/node3.vwf 
             implements:
-            - http://vwf.example.com/control.vwf
+            - http://vwf.example.com/control-old.vwf
             properties:
               controlType: translate
               controlMode: momentary
@@ -528,7 +528,7 @@
           ic40P3: 
             extends: http://vwf.example.com/node3.vwf 
             implements:
-            - http://vwf.example.com/control.vwf
+            - http://vwf.example.com/control-old.vwf
             properties:
               controlType: translate
               controlMode: momentary
@@ -544,7 +544,7 @@
           ic40PTT: 
             extends: http://vwf.example.com/node3.vwf 
             implements:
-            - http://vwf.example.com/control.vwf
+            - http://vwf.example.com/control-old.vwf
             properties:
               controlType: translate
               controlMode: momentary
@@ -557,7 +557,7 @@
           ic40Red: 
             extends: http://vwf.example.com/node3.vwf 
             implements:
-            - http://vwf.example.com/control.vwf
+            - http://vwf.example.com/control-old.vwf
             properties:
               controlType: translate
               controlMode: momentary
@@ -573,7 +573,7 @@
           ic40Up: 
             extends: http://vwf.example.com/node3.vwf 
             implements:
-            - http://vwf.example.com/control.vwf
+            - http://vwf.example.com/control-old.vwf
             properties:
               controlType: translate
               controlMode: momentary
@@ -589,7 +589,7 @@
           ic40Volume: 
             extends: http://vwf.example.com/node3.vwf 
             implements:
-            - http://vwf.example.com/control.vwf
+            - http://vwf.example.com/control-old.vwf
             properties:
               rotation: [ 0, 0, 1, 0 ]
               controlType: rotate
@@ -642,8 +642,6 @@
                   playing: false
                   looping: false
                   speed: 1
-<<<<<<< HEAD
-=======
                 children:
                   ic40_MicrophonePort:
                     extends: http://vwf.example.com/node3.vwf
@@ -918,7 +916,6 @@
                             extends: http://vwf.example.com/mesh.vwf
               ic40Antennae:
                 extends: http://vwf.example.com/node3.vwf
->>>>>>> e2808e27
                 scripts:
                 - |
                     this.pointerUp = function() {
