--- conflicted
+++ resolved
@@ -1,851 +1,847 @@
-define( [ "module", "vwf/model" ], function( module, model ) {
-
-    return model.load( module, {
-
-       // == Module Definition ====================================================================
-
-       // -- initialize ---------------------------------------------------------------------------
-
-       initialize: function() {
-
-          this.nodes = {}; // maps id => { property: value, ... }
-          this.scenes = {};
-          this.active = {};
-          this.enabled = false;
-          this.lastTime = 0;
-          this.delayedProperties = {};
-          this.updating = false;
-
-       },
-
-       // == Model API ============================================================================
-
-       // -- creatingNode -------------------------------------------------------------------------
-
-       creatingNode: function( nodeID, childID, childExtendsID, childImplementsIDs,
-          childSource, childType, childName, callback /* ( ready ) */) {
-
-<<<<<<< HEAD
-          var kernel = this.kernel.kernel.kernel;
-          //this.logger.enable = true;
-=======
-          //this.logger.enabled = true;
->>>>>>> ebd7baf9
-          //this.logger.info( "creatingNode", nodeID, childID, childExtendsID, childImplementsIDs,
-          //                  childSource, childType, childName );
-          //this.logger.enabled = false;
-
-          prototypes = getPrototypes.call( this, kernel, childExtendsID );
-          if ( prototypes && isSceneDefinition.call( this, prototypes ) ) {
-            this.scenes[ childID ] = {};
-            this.scenes[ childID ].ID = childID;
-            this.scenes[ childID ].extendsID = childExtendsID;
-            this.scenes[ childID ].implementsIDs = childImplementsIDs;
-            this.scenes[ childID ].source = childSource;
-            this.scenes[ childID ].type = childType;
-            this.scenes[ childID ].system = jigLib.PhysicsSystem.getInstance();
-            this.scenes[ childID ].initialized = false;
-            this.scenes[ childID ].propertyMap = {};
-          } else {
-
-              switch ( childExtendsID ) {
-                 case "http-vwf-example-com-physics3-vwf":
-                 case "http-vwf-example-com-node3-vwf":
-                 case "http-vwf-example-com-mesh-vwf":
-                    this.nodes[ childID ] = {};
-    /* hardcoded */ this.nodes[ childID ].sceneID = "index-vwf";
-                    this.nodes[ childID ].name = childName;
-                    this.nodes[ childID ].ID = childID;
-                    this.nodes[ childID ].parentID = nodeID;
-                    this.nodes[ childID ].extendsID = childExtendsID;
-                    this.nodes[ childID ].implementsIDs = childImplementsIDs;
-                    this.nodes[ childID ].source = childSource;
-                    this.nodes[ childID ].type = childType;
-                
-                    break;
-                }
-            }
-          
-       },
-
-        // -- deletingNode -------------------------------------------------------------------------
-
-        deletingNode: function( nodeID ) {
-
-            if ( this.active[ nodeID ] ) {
-                delete this.active[ nodeID ];
-            } 
-                       
-            if ( this.nodes[ nodeID ] ) {
-                var node = this.nodes[ nodeID ];
-                var scene = this.scenes[ node.sceneID ];
-                if ( node.jigLibObj ) {
-                    if ( node.jigLibObj ) {
-                        if ( scene ) scene.system.removeBody( node.jigLibObj );
-                        node.jigLibObj = undefined;
-                    }
-                }
-                if ( node.jigLibMeshes ) {
-                    for ( var j = 0; j < node.jigLibMeshes.length; j++ ) {
-                        if ( scene ) scene.system.removeBody( node.jigLibMeshes[ j ] );
-                    }
-                    node.jigLibMeshes = undefined;
-                }
-                delete this.nodes[ nodeID ];
-            }
-
-        },
-
-//        // -- addingChild --------------------------------------------------------------------------
-
-//        addingChild: function( nodeID, childID, childName ) {
-//        },
-
-//        // -- movingChild --------------------------------------------------------------------------
-
-//        movingChild: function( nodeID, childID, childName ) {
-//        },
-
-//        // -- removingChild ------------------------------------------------------------------------
-
-//        removingChild: function( nodeID, childID, childName ) {
-//        },
-
-//        // -- parenting ----------------------------------------------------------------------------
-
-//        parenting: function( nodeID ) {
-//        },
-
-//        // -- childrening --------------------------------------------------------------------------
-
-//        childrening: function( nodeID ) {
-//        },
-
-//        // -- naming -------------------------------------------------------------------------------
-
-//        naming: function( nodeID ) {
-//        },
-
-        // -- creatingProperty ---------------------------------------------------------------------
-
-        creatingProperty: function( nodeID, propertyName, propertyValue ) {
-            return this.initializingProperty( nodeID, propertyName, propertyValue );
-        },
-
-        // -- initializingProperty -----------------------------------------------------------------
-
-        initializingProperty: function( nodeID, propertyName, propertyValue ) {
-
-            var value = undefined;
-            //this.logger.enabled = true;
-            //this.logger.info( "creatingProperty", nodeID, propertyName, propertyValue );
-            //this.logger.enabled = false;
-
-            if ( !( propertyValue === undefined ) ) {
-                var node = this.nodes[ nodeID ];
-                if ( node ) {
-                    var scene = this.scenes[ node.sceneID ];
-                    if ( scene && !scene.initialized ) {
-                        var pm;
-                        if ( !scene.propertyMap[ nodeID ] ) {
-                            scene.propertyMap[ nodeID ] = {};
-                            scene.propertyMap[ nodeID ].hasPhysics = false;
-                        }
-                        pm = scene.propertyMap[ nodeID ];
-                        pm[ propertyName ] = propertyValue;
-                        if ( !pm.hasPhysics ) {
-                            pm.hasPhysics = isPhysicsProp.call( this, propertyName );    
-                        }
-                    } else {
-                        if ( node.jigLibObj ) {
-                            this.settingProperty( nodeID, propertyName, propertyValue );
-                        } else {
-                            if ( propertyName == "physics" ) {
-                                this.settingProperty( nodeID, propertyName, propertyValue );
-                                if ( this.delayedProperties[ nodeID ] ) {
-                                    var propValue;
-                                    for ( propName in this.delayedProperties[ nodeID ] ) {
-                                        propValue = this.delayedProperties[ nodeID ][ propName ];
-                                        this.settingProperty( nodeID, propName, propValue );
-                                    }
-                                    delete this.delayedProperties[ nodeID ];
-                                }
-                            } else {
-                                if ( !this.delayedProperties[ nodeID ] ) {
-                                    this.delayedProperties[ nodeID ] = {};
-                                }
-                                this.delayedProperties[ nodeID ][ propertyName ] = propertyValue;
-                            }                
-                        }
-
-                    }
-                } else {
-                    var scene = this.scenes[ nodeID ];
-                    if ( scene ) {
-                        this.settingProperty( nodeID, propertyName, propertyValue );
-                    }
-                }
-            }
-
-            return value;
-        },
-
-        // TODO: deletingProperty
-
-        // -- settingProperty ----------------------------------------------------------------------
-
-        settingProperty: function( nodeID, propertyName, propertyValue ) {
-
-            var value = undefined;
-            //this.logger.enabled = !this.updating;
-            //if (!( ( nodeID == "http-vwf-example-com-camera-vwf" ) || ( nodeID == "http-vwf-example-com-camera-vwf-maincamera" ) ) )
-            //    this.logger.info( "settingProperty", nodeID, propertyName, propertyValue );
-            //this.logger.enabled = false;
-
-            if ( this.updating ) {
-                switch ( propertyName ) { 
-                    case "translation":
-                    case "rotation":
-                    case "rotationMatrix":
-                    case "transform":
-                        return;
-                        break;
-                    }
-            }
-
-            var activeNode  = this.active[ nodeID ];
-            var node = this.nodes[ nodeID ];
-            var scene = this.scenes[ nodeID ]
-
-            if ( node && node.jigLibObj ) {
-                //console.info( "jiglib-model.settingProperty( " + nodeID + ", " + propertyName + ", " + propertyValue + " )" );
-             
-                scene = this.scenes[ node.sceneID ];  
-                switch ( propertyName ) {
-                case "translation":
-                    if ( activeNode && activeNode.jlObj ) {
-    //                          if ( activeNode.offset ) {
-    //                              var newPos = [ propertyValue[0] - activeNode.offset[0], propertyValue[1] - activeNode.offset[1], propertyValue[2] - activeNode.offset[2] ];
-    //                              activeNode.jlObj.moveTo( newPos );
-    //                          } else {                     
-                        activeNode.jlObj.moveTo( propertyValue ); 
-    //                          }   
-                    } else {
-                        node.jigLibObj.moveTo( propertyValue ); 
-                    }   
-                    break;                       
-                case "scale":
-//                        var physics = this.gettingProperty( nodeID, "physics", [] );
-//                        physicsType = ( physics.constructor == Array ) ? physics[0] : physics;
-//                        switch( physicsType ) {
-//                            case "box":
-//                                createJBox.call( this, nodeID, propertyValue, undefined );
-//                                break;
-//                            case "sphere":
-//                                createJSphere.call( this, nodeID, propertyValue, undefined );
-//                                break;
-//                            case "mesh":
-//                                createJMesh.call( this, nodeID, propertyValue );
-//                                break;                            
-//                        }
-
-                    break;
-                case "mass":
-                    node.jigLibObj.set_mass( propertyValue );
-                    break;
-                case "restitution":
-                    node.jigLibObj.set_restitution( propertyValue );
-                    break;                       
-                case "friction":
-                    node.jigLibObj.set_friction( propertyValue );
-                    break;                    
-                case "rotVelocityDamping":
-                    node.jigLibObj.set_rotVelocityDamping( propertyValue );
-                    break;    
-                case "linVelocityDamping":
-                    node.jigLibObj.set_linVelocityDamping( propertyValue );
-                    break; 
-                case "velocity":
-//                    console.info( nodeID + ".velocity = " + propertyValue );
-                    node.jigLibObj.setVelocity( propertyValue ); // should be [ x, y, z ]
-                    break;                        
-                }
-            } else if ( node && !scene ) {
-                scene = this.scenes[ node.sceneID ];
-                if ( propertyName == "physics" ) {
-                    if ( scene && scene.system && propertyValue ) {
-                        //console.info( "**  jiglib-model.settingProperty( " + nodeID + ", " + propertyName + ", " + propertyValue + " )" );
-                        var type = ( propertyValue.constructor == Array ) ? propertyValue[0] : propertyValue;
-                        switch ( type ) {
-                            case "mesh": {
-                                createJMesh.call( this, nodeID, undefined );
-                            }
-                            break;
-                            case "box": {
-                                createJBox.call( this, nodeID, undefined, propertyValue );
-                            }
-                            break;
-                            case "sphere": {
-                                createJSphere.call( this, nodeID, undefined, propertyValue );
-                            }
-                            break;
-                            case "plane": {
-                                createJPlane.call( this, nodeID, propertyValue );
-                            }
-                            break;
-                            default:
-                            //node.jigLibObj = undefined;
-                            break;
-                        }
-                    }
-
-                    if ( this.delayedProperties[nodeID] ) {
-                        var props = this.delayedProperties[nodeID];
-                        //console.info( "     START SETTING delayedProperties ----" );
-                        for ( var propName in props ) {
-                            //console.info( id + " delayed property set: " + propertyName + " = " + props[propertyName] );
-                            this.settingProperty( nodeID, propName, props[propName] );
-                        } 
-                        //console.info( "     DONE SETTING delayedProperties ----" );
-                        delete this.delayedProperties[nodeID];                       
-                    }
-
-                } else {
-                    if ( node ) {
-                        //console.info( "STORING settingProperty( " + nodeID+", " + propertyName + ", " + propertyValue + " )" )
-                        var propArray;
-                        if ( !this.delayedProperties[nodeID] ) {
-                            this.delayedProperties[nodeID] = {};
-                        }
-                        propArray = this.delayedProperties[nodeID];
-
-                        propArray[ propertyName ] = propertyValue; 
-                    }                      
-                }
-            } else {
-                if ( scene && scene.system ) {
-                    //console.info( "     jiglib-model.settingProperty( " + nodeID + ", " + propertyName + ", " + propertyValue + " )" );
-                    switch ( propertyName ) {
-                        case "gravity":
-                            scene.system.setGravity( propertyValue );
-                            break;
-                        case "collisionSystem": {
-                            var pv = propertyValue;
-                            if ( pv.constructor == Array ) {
-                                switch ( pv.length ) {
-                                    case 10:
-                                        scene.system.setCollisionSystem( pv[0], pv[1], pv[2], pv[3], pv[4], pv[5], pv[6], pv[7], pv[8], pv[9] );
-                                        break;
-                                    case 1:
-                                        scene.system.setCollisionSystem( pv[0] );
-                                        break;    
-                                    }                             
-                                }           
-                                break;
-                            }
-                        case "loadDone":
-                            if ( propertyValue && !scene.initialized ) {
-                                initializeScene.call( this, scene ); 
-                            }
-                            this.enabled = propertyValue;
-                            //this.enabled = false;
-                            break;
-                    }
-                }
-            }
-
-            return value;
-        },
-
-        // -- gettingProperty ----------------------------------------------------------------------
-
-        gettingProperty: function( nodeID, propertyName, propertyValue ) {
-            //this.logger.enabled = true;
-            //if (!( ( nodeID == "http-vwf-example-com-camera-vwf" ) || ( nodeID == "http-vwf-example-com-camera-vwf-maincamera" ) ) )
-            //    this.logger.info( "gettingProperty", nodeID, propertyName, propertyValue );
-            //this.logger.enabled = false;
-          
-            propertyValue = undefined;
-
-            if ( this.nodes[ nodeID ] ) {
-                var node = this.nodes[ nodeID ];
-                if ( node && node.jigLibObj ) {
-                switch ( propertyName ) {
-                    case "physics":
-                        if ( node.jigLibObj.constructor == jigLib.JBox ) {
-                            propertyValue = [];
-                            propertyValue.push( "box" );
-                            propertyValue.push( node.jigLibObj._sideLengths[0] );
-                            propertyValue.push( node.jigLibObj._sideLengths[1] );
-                            propertyValue.push( node.jigLibObj._sideLengths[2] );
-                        } else if ( node.jigLibObj.constructor == jigLib.JSphere ) {
-                            propertyValue = [];
-                            propertyValue.push( "sphere" );
-                            propertyValue.push( node.jigLibObj.get_radius() );
-                        } else if ( node.jigLibObj.constructor == jigLib.JPlane ) {
-                            propertyValue = [];
-                            propertyValue.push( "plane" );
-                            propertyValue.push( node.jigLibObj.get_normal() );
-                        } else {
-                            propertyValue = [];
-                            propertyValue.push( "mesh" );
-                        }
-                        break;
-                    case "mass":
-                        propertyValue = node.jigLibObj.get_mass();
-                        break;
-                    case "restitution":
-                        propertyValue = node.jigLibObj.get_restitution();
-                        break;                       
-                    case "friction":
-                        propertyValue = node.jigLibObj.get_friction();
-                        break;                    
-                    case "rotVelocityDamping":
-                        propertyValue = node.jigLibObj.get_rotVelocityDamping();
-                        break;    
-                    case "linVelocityDamping":
-                        propertyValue = node.jigLibObj.get_linVelocityDamping();
-                        break;    
-        //                    case "velocity":
-        //                       propertyValue = node.jigLibObj.getVelocity( node.jigLibObj.get_position() );
-        //                       break;
-                    }
-                }
-            } else if ( this.scenes[ nodeID ] ) {
-                var sceneNode = this.scenes[ nodeID ];
-                if ( sceneNode && sceneNode.system ) {
-                    switch ( propertyName ) {
-                        case "gravity":
-                            propertyValue = sceneNode.system.get_gravity();
-                            break;
-                        case "collisionSystem":
-                            propertyValue = undefined;
-                            break;
-                    }
-                }
-                
-            }
-            return propertyValue;
-        },
-
-
-
-//        // -- creatingMethod ------------------------------------------------------------------------
-
-//        creatingMethod: function( nodeID, methodName, methodParameters, methodBody ) {
-//        },
-
-
-//        // -- callingMethod ------------------------------------------------------------------------
-
-//        callingMethod: function( nodeID, methodName, methodParameters ) {
-//        },
-
-
-//        // -- creatingEvent ------------------------------------------------------------------------
-
-//        creatingEvent: function( nodeID, eventName, eventParameters ) {
-//        },
-
-//        // TODO: deletingEvent
-
-//        // -- firingEvent --------------------------------------------------------------------------
-
-//        firingEvent: function( nodeID, eventName, eventParameters ) {
-//        },
-
-
-//        // -- executing ----------------------------------------------------------------------------
-
-//        executing: function (nodeID, scriptText, scriptType) {
-//            return undefined;
-//        },
-
-
-        // == ticking =============================================================================
-
-        ticking: function( vwfTime ) {
-
-            var elaspedTime = vwfTime - this.lastTime;
-            this.lastTime = vwfTime;
-            
-            if ( this.enabled ) {
-                if ( elaspedTime > 0 ) {
-                    if (elaspedTime > 0.05) elaspedTime = 0.05;
-                    var activeObj, posRotProp, pos, rot;
-                    var sceneNode = this.scenes["index-vwf"];               
-
-                    if ( sceneNode && sceneNode.system ) {
-                        sceneNode.system.integrate( elaspedTime );
-                        this.updating = true;
-                        for ( var nodeID in this.active ) {
-                            activeObj = this.active[nodeID];
-                            if ( activeObj && activeObj.jlObj ) {
-                                pos = activeObj.jlObj.get_currentState().position;
-                                rot = GLGE.Mat4( activeObj.jlObj.get_currentState().get_orientation().glmatrix );
-                                posRot = [ pos[0], pos[1], pos[2], rot ];
-                                this.kernel.setProperty( nodeID, "posRotMatrix", posRot );
-                            }
-                        }
-                        this.updating = false;
-                    }
-                }
-            }
-        },
-
-    } );
-
-    // == Private functions ==================================================================
-    
-    // == calcRadius =========================================================================
-
-    function calcRadius( offset, verts ) {
-        var radius = 0;
-        var temp = 0;
-        var iIndex = -1;
-        for ( var i = 0; i < verts.length; i++ ) {
-            temp = ( verts[i][0] - offset[0] ) ^ 2 + ( verts[i][1] - offset[1] ) ^ 2 + + ( verts[i][2] - offset[2] ) ^ 2;
-            if ( temp > radius ) {
-                radius = temp; 
-                iIndex = i;
-            }
-        }
-
-        raduis = Math.sqrt( radius );
-        return radius;
-    }
-
-//    // == findMeshChildren =================================================================
-
-//    function findMeshChildren( nodeID, childList ) {
-//        var children = this.kernel.children( nodeID );
-
-//        if ( this.nodes[nodeID] &&  this.nodes[nodeID].extendsID == "http-vwf-example-com-mesh-vwf" ) {
-//            childList.push( this.nodes[nodeID] ); 
-//        }
-
-//        if ( children && children.length ) {
-//            for ( var i = 0; i < children.length; i++ ) {
-//                findMeshChildren.call( this, children[i], childList );
-//            }
-//        }
-//    }
-
-    // == createJBox =====================================================================
-
-    function createJBox( nodeID, scale, def ) {
-
-        var node = this.nodes[ nodeID ];
-        if ( node ) {
-            var scene = this.scenes[ node.sceneID ];
-            if ( scene ) {
-                var v1, v2;
-                var width = 1;
-                var depth = 1;
-                var height = 1;
-                var pos = this.kernel.getProperty( nodeID, "translation" ) || [ 0, 0, 0 ];
-                var useBoundingBox = scale || !def;
-
-                if ( useBoundingBox ) { 
-                    var bBox = this.kernel.getProperty( nodeID, "boundingbox" );
-                    var offset = this.kernel.getProperty( nodeID, "centerOffset" ) || [ 0, 0, 0 ] ;
-                    if ( bBox.max[0] - bBox.min[0] != 0 ) width = ( bBox.max[0] - bBox.min[0] );
-                    if ( bBox.max[1] - bBox.min[1] != 0 ) depth = ( bBox.max[1] - bBox.min[1] );
-                    if ( bBox.max[2] - bBox.min[2] != 0 ) height = ( bBox.max[2] - bBox.min[2] );                                
-                } else if ( def.constructor == Array && def.length == 4 ) {
-                    width = def[ 1 ];
-                    depth = def[ 2 ]
-                    height = def[ 3 ];
-                }
-
-                //console.info( nodeID + " created JBox ( " + width + ", " + depth + ", " + height + " )" );                                
-                
-                if ( node.jigLibObj ) {
-                    scene.system.removeBody( node.jigLibObj );
-                    node.jigLibObj = null;
-                }                
-                node.jigLibObj = new jigLib.JBox( null, width, depth, height );
-
-                if ( node.jigLibObj ) {
-                    scene.system.addBody( node.jigLibObj );
-                    if ( pos ) node.jigLibObj.moveTo( [ pos[0], pos[1], pos[2] ] )
-                    this.active[ nodeID ] = {};
-                    this.active[ nodeID ].jlObj = node.jigLibObj;
-                    this.active[ nodeID ].offset = offset;
-                }
-            }
-        }    
-    
-    }
-
-    // == createJSphere =====================================================================
-
-    function createJSphere( nodeID, scale, def ) {
-
-        var node = this.nodes[ nodeID ];
-        if ( node ) {
-            var scene = this.scenes[ node.sceneID ];
-            if ( scene ) {
-                var v1, v2;
-                var verts = this.kernel.getProperty( nodeID, "vertices" );
-                var offset = this.kernel.getProperty( nodeID, "centerOffset" ) || [ 0, 0, 0 ];
-                var pos = this.kernel.getProperty( nodeID, "translation" )|| [ 0, 0, 0 ];
-
-                var raduis = 10;
-                var useBoundingBox = scale || !def;
-
-                if ( useBoundingBox ) {
-                    var cRadius = 0; 
-                    if ( !scale ) scale = this.kernel.getProperty( nodeID, "scale" ) || [ 1, 1, 1 ];
-                    for ( var j = 0; j < verts.length; j++ ) {
-                        vt = verts[j];
-                        if ( scale ) {
-                            vt[0] = vt[0] * scale[0];
-                            vt[1] = vt[1] * scale[1];
-                            vt[2] = vt[2] * scale[2];
-                        }
-                        verts[j] = vt;
-                    }
-                    cRadius = calcRadius.call( this, offset, verts );
-                    if ( cRadius > 0 ) raduis = cRadius; 
-                } else if ( def.constructor == Array && def.length == 2 ) {
-                    raduis = def[1];
-                } 
-            
-                if ( node.jigLibObj ) {
-                    scene.system.removeBody( node.jigLibObj );
-                    node.jigLibObj = null;
-                }        
-                node.jigLibObj = new jigLib.JSphere( null, raduis );
-                if ( node.jigLibObj ) {
-                    scene.system.addBody( node.jigLibObj );
-                    //console.info( "     JSphere object created" );
-                    this.active[ nodeID ] = {};
-                    this.active[ nodeID ].jlObj = node.jigLibObj;
-                    this.active[ nodeID ].offset = this.kernel.getProperty( nodeID, "centerOffset" ) || [ 0, 0, 0 ];
-                }
-            }
-        }
-
-    }
-
-
-    // == createJMesh =====================================================================
-
-    function createJMesh( nodeID, scale ) {
-
-        //console.info( "createJMesh( "+nodeID+","+scale+" )" )
-        var node = this.nodes[ nodeID ];
-        if ( node ) {
-            var scene = this.scenes[ node.sceneID ];
-            if ( scene ) {
-                if ( node.jigLibMeshes ) {
-                    for ( var j = 0; j < node.jigLibMeshes.length; j++ ) {
-                        scene.system.removeBody( node.jigLibMeshes[ j ] );
-                    }
-                }
-                node.jigLibMeshes = [];
-                var pos = this.kernel.getProperty( nodeID, "translation" ) || [ 0, 0, 0 ];
-                var meshDataList = this.kernel.getProperty( nodeID, "meshData" );
-                if ( meshDataList ) {
-                    var verts, vertIndices, scale, vt, jMesh;
-                    for ( var i = 0; i < meshDataList.length; i++ ) {
-                        verts = meshDataList[i].vertices;
-                        vertIndices = meshDataList[i].vertexIndices;
-                        scale = meshDataList[i].scale || [ 1, 1, 1 ];
-                        for ( var j = 0; j < verts.length; j++ ) {
-                            vt = verts[j];
-                            if ( scale ) {
-                                vt[0] = vt[0] * scale[0];
-                                vt[1] = vt[1] * scale[1];
-                                vt[2] = vt[2] * scale[2];
-                            }
-                            verts[j] = vt;
-                        }
-
-//                        console.info("=========== "+nodeID+ "===========");
-//			            console.info("=====================================================================================");
-//			            for (var k = 0; k < verts.length; k++) {
-//				            console.info(k + ".	x: " + verts[k][0] + "	y: " + verts[k][1] + "	z: " + verts[k][2]);
-//			            }
-//			            console.info("=====================================================================================");
-//			            console.info("=========== "+nodeID+" ===========");
-
-//                        console.info( nodeID + " created JTriangleMesh()" );
-                        jMesh = new jigLib.JTriangleMesh();
-                        node.jigLibMeshes.push( jMesh );
-                        jMesh.createMesh( verts, vertIndices );
-
-                        scene.system.addBody( jMesh );
-                        //if ( pos ) jMesh.moveTo( pos );
-                    }
-                }
-            }
-        }
-    }
-
-    // == createJPlane =====================================================================
-
-    function createJPlane( nodeID, physicsDef ) {
-
-        var node = this.nodes[ nodeID ];
-        if ( node ) {
-            var scene = this.scenes[ node.sceneID ];
-            if ( scene ) {
-                var normal = [0, 0, 1, 0];
-                if ( physicsDef.constructor == Array ) {
-                    switch ( physicsDef.length ) {
-                        case "2":
-                            if ( physicsDef[1].constructor == Array ) {
-                                if ( physicsDef[1].length == 4 ) {
-                                    normal = physicsDef[1];
-                                }
-                            }
-                            break;
-                        case "5":
-                            for ( var i = 0; i < 4; i++ ) {
-                                normal[i] = physicsDef[i+1];
-                            }
-                            break;
-                    }    
-                }
-
-                if ( node.jigLibObj ) {
-                    scene.system.removeBody( node.jigLibObj );
-                    node.jigLibObj = null;
-                }
-                //console.info( nodeID + " created JPlane ( null, " + normal + " )" );                                
-                node.jigLibObj = new jigLib.JPlane( null, normal );
-
-                scene.system.addBody( node.jigLibObj );
-            }
-        }
-    }
-
-    // == getPrototypes =====================================================================
-
-    function getPrototypes( kernel, extendsID ) {
-        var prototypes = [];
-        var id = extendsID;
-
-        while ( id !== undefined ) {
-            prototypes.push( id );
-            id = kernel.prototype( id );
-        }
-                
-        return prototypes;
-    }
-
-    // == isGlgeSceneDefinition ==============================================================
-
-    function isSceneDefinition( prototypes ) {
-        var foundGlge = false;
-        if ( prototypes ) {
-            for ( var i = 0; i < prototypes.length && !foundGlge; i++ ) {
-                foundGlge = ( prototypes[i] == "http-vwf-example-com-physics2-vwf" );    
-            }
-        }
-
-        return foundGlge;
-    }
-
-
-    // == isPhysicsProp =====================================================================
-
-    function isPhysicsProp( pn ) {
-        var physicsProp = false;
-        switch ( pn ) {
-            case "physics":
-            case "mass":     
-            case "velocity":
-            case "restitution":
-            case "friction":
-            case "rotVelocityDamping":     
-            case "linVelocityDamping":
-                physicsProp = true;
-                break;
-            default:
-                physicsProp = false;
-                break;                
-        }
-        return physicsProp;
-    }
-
-    // == initializeScene ===================================================================
-
-    function initializeScene( scene ) {
-        var pm;
-        for ( nodeID in scene.propertyMap ) {
-            pm = scene.propertyMap[ nodeID ];
-            if ( pm.hasPhysics ) {
-                initializeObject.call( this, nodeID, pm );
-            }
-        }
-        scene.propertyMap = {};
-        scene.initialized = true;
-    }
-
-    // == initializeObject ===================================================================
-
-    function initializeObject( nodeID, props ) {
-        var physicsDef, physicsType, scale;
-        if ( props.physics ) {
-            physicsDef = props.physics;
-            physicsType = ( physicsDef.constructor == Array ) ? physicsDef[0] : physicsDef;
-            scale = props.scale
-
-            // set up the physics object for each 
-            switch( physicsType ) {
-                case "box":
-                    if ( scale ) {
-                        createJBox.call( this, nodeID, scale, undefined );
-                    } else {
-                        createJBox.call( this, nodeID, undefined, physicsDef );
-                    }
-                    break;
-                case "sphere":
-                    if ( scale ) {
-                        createJSphere.call( this, nodeID, scale, undefined );
-                    } else {
-                        createJSphere.call( this, nodeID, undefined, physicsDef );
-                    }
-                    break;
-                case "mesh":
-                    createJMesh.call( this, nodeID, scale );
-                    break;
-                case "plane":
-                    createJPlane.call( this, nodeID, physicsDef );
-                    break;                            
-            }  
-            
-            // set the rest of the non physics props
-            for ( propertyName in props ) {
-                switch( propertyName ) {
-                    case "physics":
-                    case "scale":
-                        break;
-                    default:
-                        if ( !isPhysicsProp.call( this, propertyName ) ) {
-                            this.settingProperty( nodeID, propertyName, props[ propertyName ] );
-                        }
-                        break;    
-                }
-            } 
-            
-            // set the physics props
-            for ( propertyName in props ) {
-                switch( propertyName ) {
-                    case "physics":
-                    case "scale":
-                        break;
-                    default:
-                        if ( isPhysicsProp.call( this, propertyName ) ) {
-                            this.settingProperty( nodeID, propertyName, props[ propertyName ] );
-                        }
-                        break;    
-                }
-            }                      
-        }
-    }
-
-} );
+define( [ "module", "vwf/model" ], function( module, model ) {
+
+    return model.load( module, {
+
+       // == Module Definition ====================================================================
+
+       // -- initialize ---------------------------------------------------------------------------
+
+       initialize: function() {
+
+          this.nodes = {}; // maps id => { property: value, ... }
+          this.scenes = {};
+          this.active = {};
+          this.enabled = false;
+          this.lastTime = 0;
+          this.delayedProperties = {};
+          this.updating = false;
+
+       },
+
+       // == Model API ============================================================================
+
+       // -- creatingNode -------------------------------------------------------------------------
+
+       creatingNode: function( nodeID, childID, childExtendsID, childImplementsIDs,
+          childSource, childType, childName, callback /* ( ready ) */) {
+
+          var kernel = this.kernel.kernel.kernel;
+          //this.logger.enable = true;
+          //this.logger.info( "creatingNode", nodeID, childID, childExtendsID, childImplementsIDs,
+          //                  childSource, childType, childName );
+          //this.logger.enabled = false;
+
+          prototypes = getPrototypes.call( this, kernel, childExtendsID );
+          if ( prototypes && isSceneDefinition.call( this, prototypes ) ) {
+            this.scenes[ childID ] = {};
+            this.scenes[ childID ].ID = childID;
+            this.scenes[ childID ].extendsID = childExtendsID;
+            this.scenes[ childID ].implementsIDs = childImplementsIDs;
+            this.scenes[ childID ].source = childSource;
+            this.scenes[ childID ].type = childType;
+            this.scenes[ childID ].system = jigLib.PhysicsSystem.getInstance();
+            this.scenes[ childID ].initialized = false;
+            this.scenes[ childID ].propertyMap = {};
+          } else {
+
+              switch ( childExtendsID ) {
+                 case "http-vwf-example-com-physics3-vwf":
+                 case "http-vwf-example-com-node3-vwf":
+                 case "http-vwf-example-com-mesh-vwf":
+                    this.nodes[ childID ] = {};
+    /* hardcoded */ this.nodes[ childID ].sceneID = "index-vwf";
+                    this.nodes[ childID ].name = childName;
+                    this.nodes[ childID ].ID = childID;
+                    this.nodes[ childID ].parentID = nodeID;
+                    this.nodes[ childID ].extendsID = childExtendsID;
+                    this.nodes[ childID ].implementsIDs = childImplementsIDs;
+                    this.nodes[ childID ].source = childSource;
+                    this.nodes[ childID ].type = childType;
+                
+                    break;
+                }
+            }
+          
+       },
+
+        // -- deletingNode -------------------------------------------------------------------------
+
+        deletingNode: function( nodeID ) {
+
+            if ( this.active[ nodeID ] ) {
+                delete this.active[ nodeID ];
+            } 
+                       
+            if ( this.nodes[ nodeID ] ) {
+                var node = this.nodes[ nodeID ];
+                var scene = this.scenes[ node.sceneID ];
+                if ( node.jigLibObj ) {
+                    if ( node.jigLibObj ) {
+                        if ( scene ) scene.system.removeBody( node.jigLibObj );
+                        node.jigLibObj = undefined;
+                    }
+                }
+                if ( node.jigLibMeshes ) {
+                    for ( var j = 0; j < node.jigLibMeshes.length; j++ ) {
+                        if ( scene ) scene.system.removeBody( node.jigLibMeshes[ j ] );
+                    }
+                    node.jigLibMeshes = undefined;
+                }
+                delete this.nodes[ nodeID ];
+            }
+
+        },
+
+//        // -- addingChild --------------------------------------------------------------------------
+
+//        addingChild: function( nodeID, childID, childName ) {
+//        },
+
+//        // -- movingChild --------------------------------------------------------------------------
+
+//        movingChild: function( nodeID, childID, childName ) {
+//        },
+
+//        // -- removingChild ------------------------------------------------------------------------
+
+//        removingChild: function( nodeID, childID, childName ) {
+//        },
+
+//        // -- parenting ----------------------------------------------------------------------------
+
+//        parenting: function( nodeID ) {
+//        },
+
+//        // -- childrening --------------------------------------------------------------------------
+
+//        childrening: function( nodeID ) {
+//        },
+
+//        // -- naming -------------------------------------------------------------------------------
+
+//        naming: function( nodeID ) {
+//        },
+
+        // -- creatingProperty ---------------------------------------------------------------------
+
+        creatingProperty: function( nodeID, propertyName, propertyValue ) {
+            return this.initializingProperty( nodeID, propertyName, propertyValue );
+        },
+
+        // -- initializingProperty -----------------------------------------------------------------
+
+        initializingProperty: function( nodeID, propertyName, propertyValue ) {
+
+            var value = undefined;
+            //this.logger.enabled = true;
+            //this.logger.info( "creatingProperty", nodeID, propertyName, propertyValue );
+            //this.logger.enabled = false;
+
+            if ( !( propertyValue === undefined ) ) {
+                var node = this.nodes[ nodeID ];
+                if ( node ) {
+                    var scene = this.scenes[ node.sceneID ];
+                    if ( scene && !scene.initialized ) {
+                        var pm;
+                        if ( !scene.propertyMap[ nodeID ] ) {
+                            scene.propertyMap[ nodeID ] = {};
+                            scene.propertyMap[ nodeID ].hasPhysics = false;
+                        }
+                        pm = scene.propertyMap[ nodeID ];
+                        pm[ propertyName ] = propertyValue;
+                        if ( !pm.hasPhysics ) {
+                            pm.hasPhysics = isPhysicsProp.call( this, propertyName );    
+                        }
+                    } else {
+                        if ( node.jigLibObj ) {
+                            this.settingProperty( nodeID, propertyName, propertyValue );
+                        } else {
+                            if ( propertyName == "physics" ) {
+                                this.settingProperty( nodeID, propertyName, propertyValue );
+                                if ( this.delayedProperties[ nodeID ] ) {
+                                    var propValue;
+                                    for ( propName in this.delayedProperties[ nodeID ] ) {
+                                        propValue = this.delayedProperties[ nodeID ][ propName ];
+                                        this.settingProperty( nodeID, propName, propValue );
+                                    }
+                                    delete this.delayedProperties[ nodeID ];
+                                }
+                            } else {
+                                if ( !this.delayedProperties[ nodeID ] ) {
+                                    this.delayedProperties[ nodeID ] = {};
+                                }
+                                this.delayedProperties[ nodeID ][ propertyName ] = propertyValue;
+                            }                
+                        }
+
+                    }
+                } else {
+                    var scene = this.scenes[ nodeID ];
+                    if ( scene ) {
+                        this.settingProperty( nodeID, propertyName, propertyValue );
+                    }
+                }
+            }
+
+            return value;
+        },
+
+        // TODO: deletingProperty
+
+        // -- settingProperty ----------------------------------------------------------------------
+
+        settingProperty: function( nodeID, propertyName, propertyValue ) {
+
+            var value = undefined;
+            //this.logger.enabled = !this.updating;
+            //if (!( ( nodeID == "http-vwf-example-com-camera-vwf" ) || ( nodeID == "http-vwf-example-com-camera-vwf-maincamera" ) ) )
+            //    this.logger.info( "settingProperty", nodeID, propertyName, propertyValue );
+            //this.logger.enabled = false;
+
+            if ( this.updating ) {
+                switch ( propertyName ) { 
+                    case "translation":
+                    case "rotation":
+                    case "rotationMatrix":
+                    case "transform":
+                        return;
+                        break;
+                    }
+            }
+
+            var activeNode  = this.active[ nodeID ];
+            var node = this.nodes[ nodeID ];
+            var scene = this.scenes[ nodeID ]
+
+            if ( node && node.jigLibObj ) {
+                //console.info( "jiglib-model.settingProperty( " + nodeID + ", " + propertyName + ", " + propertyValue + " )" );
+             
+                scene = this.scenes[ node.sceneID ];  
+                switch ( propertyName ) {
+                case "translation":
+                    if ( activeNode && activeNode.jlObj ) {
+    //                          if ( activeNode.offset ) {
+    //                              var newPos = [ propertyValue[0] - activeNode.offset[0], propertyValue[1] - activeNode.offset[1], propertyValue[2] - activeNode.offset[2] ];
+    //                              activeNode.jlObj.moveTo( newPos );
+    //                          } else {                     
+                        activeNode.jlObj.moveTo( propertyValue ); 
+    //                          }   
+                    } else {
+                        node.jigLibObj.moveTo( propertyValue ); 
+                    }   
+                    break;                       
+                case "scale":
+//                        var physics = this.gettingProperty( nodeID, "physics", [] );
+//                        physicsType = ( physics.constructor == Array ) ? physics[0] : physics;
+//                        switch( physicsType ) {
+//                            case "box":
+//                                createJBox.call( this, nodeID, propertyValue, undefined );
+//                                break;
+//                            case "sphere":
+//                                createJSphere.call( this, nodeID, propertyValue, undefined );
+//                                break;
+//                            case "mesh":
+//                                createJMesh.call( this, nodeID, propertyValue );
+//                                break;                            
+//                        }
+
+                    break;
+                case "mass":
+                    node.jigLibObj.set_mass( propertyValue );
+                    break;
+                case "restitution":
+                    node.jigLibObj.set_restitution( propertyValue );
+                    break;                       
+                case "friction":
+                    node.jigLibObj.set_friction( propertyValue );
+                    break;                    
+                case "rotVelocityDamping":
+                    node.jigLibObj.set_rotVelocityDamping( propertyValue );
+                    break;    
+                case "linVelocityDamping":
+                    node.jigLibObj.set_linVelocityDamping( propertyValue );
+                    break; 
+                case "velocity":
+//                    console.info( nodeID + ".velocity = " + propertyValue );
+                    node.jigLibObj.setVelocity( propertyValue ); // should be [ x, y, z ]
+                    break;                        
+                }
+            } else if ( node && !scene ) {
+                scene = this.scenes[ node.sceneID ];
+                if ( propertyName == "physics" ) {
+                    if ( scene && scene.system && propertyValue ) {
+                        //console.info( "**  jiglib-model.settingProperty( " + nodeID + ", " + propertyName + ", " + propertyValue + " )" );
+                        var type = ( propertyValue.constructor == Array ) ? propertyValue[0] : propertyValue;
+                        switch ( type ) {
+                            case "mesh": {
+                                createJMesh.call( this, nodeID, undefined );
+                            }
+                            break;
+                            case "box": {
+                                createJBox.call( this, nodeID, undefined, propertyValue );
+                            }
+                            break;
+                            case "sphere": {
+                                createJSphere.call( this, nodeID, undefined, propertyValue );
+                            }
+                            break;
+                            case "plane": {
+                                createJPlane.call( this, nodeID, propertyValue );
+                            }
+                            break;
+                            default:
+                            //node.jigLibObj = undefined;
+                            break;
+                        }
+                    }
+
+                    if ( this.delayedProperties[nodeID] ) {
+                        var props = this.delayedProperties[nodeID];
+                        //console.info( "     START SETTING delayedProperties ----" );
+                        for ( var propName in props ) {
+                            //console.info( id + " delayed property set: " + propertyName + " = " + props[propertyName] );
+                            this.settingProperty( nodeID, propName, props[propName] );
+                        } 
+                        //console.info( "     DONE SETTING delayedProperties ----" );
+                        delete this.delayedProperties[nodeID];                       
+                    }
+
+                } else {
+                    if ( node ) {
+                        //console.info( "STORING settingProperty( " + nodeID+", " + propertyName + ", " + propertyValue + " )" )
+                        var propArray;
+                        if ( !this.delayedProperties[nodeID] ) {
+                            this.delayedProperties[nodeID] = {};
+                        }
+                        propArray = this.delayedProperties[nodeID];
+
+                        propArray[ propertyName ] = propertyValue; 
+                    }                      
+                }
+            } else {
+                if ( scene && scene.system ) {
+                    //console.info( "     jiglib-model.settingProperty( " + nodeID + ", " + propertyName + ", " + propertyValue + " )" );
+                    switch ( propertyName ) {
+                        case "gravity":
+                            scene.system.setGravity( propertyValue );
+                            break;
+                        case "collisionSystem": {
+                            var pv = propertyValue;
+                            if ( pv.constructor == Array ) {
+                                switch ( pv.length ) {
+                                    case 10:
+                                        scene.system.setCollisionSystem( pv[0], pv[1], pv[2], pv[3], pv[4], pv[5], pv[6], pv[7], pv[8], pv[9] );
+                                        break;
+                                    case 1:
+                                        scene.system.setCollisionSystem( pv[0] );
+                                        break;    
+                                    }                             
+                                }           
+                                break;
+                            }
+                        case "loadDone":
+                            if ( propertyValue && !scene.initialized ) {
+                                initializeScene.call( this, scene ); 
+                            }
+                            this.enabled = propertyValue;
+                            //this.enabled = false;
+                            break;
+                    }
+                }
+            }
+
+            return value;
+        },
+
+        // -- gettingProperty ----------------------------------------------------------------------
+
+        gettingProperty: function( nodeID, propertyName, propertyValue ) {
+            //this.logger.enabled = true;
+            //if (!( ( nodeID == "http-vwf-example-com-camera-vwf" ) || ( nodeID == "http-vwf-example-com-camera-vwf-maincamera" ) ) )
+            //    this.logger.info( "gettingProperty", nodeID, propertyName, propertyValue );
+            //this.logger.enabled = false;
+          
+            propertyValue = undefined;
+
+            if ( this.nodes[ nodeID ] ) {
+                var node = this.nodes[ nodeID ];
+                if ( node && node.jigLibObj ) {
+                switch ( propertyName ) {
+                    case "physics":
+                        if ( node.jigLibObj.constructor == jigLib.JBox ) {
+                            propertyValue = [];
+                            propertyValue.push( "box" );
+                            propertyValue.push( node.jigLibObj._sideLengths[0] );
+                            propertyValue.push( node.jigLibObj._sideLengths[1] );
+                            propertyValue.push( node.jigLibObj._sideLengths[2] );
+                        } else if ( node.jigLibObj.constructor == jigLib.JSphere ) {
+                            propertyValue = [];
+                            propertyValue.push( "sphere" );
+                            propertyValue.push( node.jigLibObj.get_radius() );
+                        } else if ( node.jigLibObj.constructor == jigLib.JPlane ) {
+                            propertyValue = [];
+                            propertyValue.push( "plane" );
+                            propertyValue.push( node.jigLibObj.get_normal() );
+                        } else {
+                            propertyValue = [];
+                            propertyValue.push( "mesh" );
+                        }
+                        break;
+                    case "mass":
+                        propertyValue = node.jigLibObj.get_mass();
+                        break;
+                    case "restitution":
+                        propertyValue = node.jigLibObj.get_restitution();
+                        break;                       
+                    case "friction":
+                        propertyValue = node.jigLibObj.get_friction();
+                        break;                    
+                    case "rotVelocityDamping":
+                        propertyValue = node.jigLibObj.get_rotVelocityDamping();
+                        break;    
+                    case "linVelocityDamping":
+                        propertyValue = node.jigLibObj.get_linVelocityDamping();
+                        break;    
+        //                    case "velocity":
+        //                       propertyValue = node.jigLibObj.getVelocity( node.jigLibObj.get_position() );
+        //                       break;
+                    }
+                }
+            } else if ( this.scenes[ nodeID ] ) {
+                var sceneNode = this.scenes[ nodeID ];
+                if ( sceneNode && sceneNode.system ) {
+                    switch ( propertyName ) {
+                        case "gravity":
+                            propertyValue = sceneNode.system.get_gravity();
+                            break;
+                        case "collisionSystem":
+                            propertyValue = undefined;
+                            break;
+                    }
+                }
+                
+            }
+            return propertyValue;
+        },
+
+
+
+//        // -- creatingMethod ------------------------------------------------------------------------
+
+//        creatingMethod: function( nodeID, methodName, methodParameters, methodBody ) {
+//        },
+
+
+//        // -- callingMethod ------------------------------------------------------------------------
+
+//        callingMethod: function( nodeID, methodName, methodParameters ) {
+//        },
+
+
+//        // -- creatingEvent ------------------------------------------------------------------------
+
+//        creatingEvent: function( nodeID, eventName, eventParameters ) {
+//        },
+
+//        // TODO: deletingEvent
+
+//        // -- firingEvent --------------------------------------------------------------------------
+
+//        firingEvent: function( nodeID, eventName, eventParameters ) {
+//        },
+
+
+//        // -- executing ----------------------------------------------------------------------------
+
+//        executing: function (nodeID, scriptText, scriptType) {
+//            return undefined;
+//        },
+
+
+        // == ticking =============================================================================
+
+        ticking: function( vwfTime ) {
+
+            var elaspedTime = vwfTime - this.lastTime;
+            this.lastTime = vwfTime;
+            
+            if ( this.enabled ) {
+                if ( elaspedTime > 0 ) {
+                    if (elaspedTime > 0.05) elaspedTime = 0.05;
+                    var activeObj, posRotProp, pos, rot;
+                    var sceneNode = this.scenes["index-vwf"];               
+
+                    if ( sceneNode && sceneNode.system ) {
+                        sceneNode.system.integrate( elaspedTime );
+                        this.updating = true;
+                        for ( var nodeID in this.active ) {
+                            activeObj = this.active[nodeID];
+                            if ( activeObj && activeObj.jlObj ) {
+                                pos = activeObj.jlObj.get_currentState().position;
+                                rot = GLGE.Mat4( activeObj.jlObj.get_currentState().get_orientation().glmatrix );
+                                posRot = [ pos[0], pos[1], pos[2], rot ];
+                                this.kernel.setProperty( nodeID, "posRotMatrix", posRot );
+                            }
+                        }
+                        this.updating = false;
+                    }
+                }
+            }
+        },
+
+    } );
+
+    // == Private functions ==================================================================
+    
+    // == calcRadius =========================================================================
+
+    function calcRadius( offset, verts ) {
+        var radius = 0;
+        var temp = 0;
+        var iIndex = -1;
+        for ( var i = 0; i < verts.length; i++ ) {
+            temp = ( verts[i][0] - offset[0] ) ^ 2 + ( verts[i][1] - offset[1] ) ^ 2 + + ( verts[i][2] - offset[2] ) ^ 2;
+            if ( temp > radius ) {
+                radius = temp; 
+                iIndex = i;
+            }
+        }
+
+        raduis = Math.sqrt( radius );
+        return radius;
+    }
+
+//    // == findMeshChildren =================================================================
+
+//    function findMeshChildren( nodeID, childList ) {
+//        var children = this.kernel.children( nodeID );
+
+//        if ( this.nodes[nodeID] &&  this.nodes[nodeID].extendsID == "http-vwf-example-com-mesh-vwf" ) {
+//            childList.push( this.nodes[nodeID] ); 
+//        }
+
+//        if ( children && children.length ) {
+//            for ( var i = 0; i < children.length; i++ ) {
+//                findMeshChildren.call( this, children[i], childList );
+//            }
+//        }
+//    }
+
+    // == createJBox =====================================================================
+
+    function createJBox( nodeID, scale, def ) {
+
+        var node = this.nodes[ nodeID ];
+        if ( node ) {
+            var scene = this.scenes[ node.sceneID ];
+            if ( scene ) {
+                var v1, v2;
+                var width = 1;
+                var depth = 1;
+                var height = 1;
+                var pos = this.kernel.getProperty( nodeID, "translation" ) || [ 0, 0, 0 ];
+                var useBoundingBox = scale || !def;
+
+                if ( useBoundingBox ) { 
+                    var bBox = this.kernel.getProperty( nodeID, "boundingbox" );
+                    var offset = this.kernel.getProperty( nodeID, "centerOffset" ) || [ 0, 0, 0 ] ;
+                    if ( bBox.max[0] - bBox.min[0] != 0 ) width = ( bBox.max[0] - bBox.min[0] );
+                    if ( bBox.max[1] - bBox.min[1] != 0 ) depth = ( bBox.max[1] - bBox.min[1] );
+                    if ( bBox.max[2] - bBox.min[2] != 0 ) height = ( bBox.max[2] - bBox.min[2] );                                
+                } else if ( def.constructor == Array && def.length == 4 ) {
+                    width = def[ 1 ];
+                    depth = def[ 2 ]
+                    height = def[ 3 ];
+                }
+
+                //console.info( nodeID + " created JBox ( " + width + ", " + depth + ", " + height + " )" );                                
+                
+                if ( node.jigLibObj ) {
+                    scene.system.removeBody( node.jigLibObj );
+                    node.jigLibObj = null;
+                }                
+                node.jigLibObj = new jigLib.JBox( null, width, depth, height );
+
+                if ( node.jigLibObj ) {
+                    scene.system.addBody( node.jigLibObj );
+                    if ( pos ) node.jigLibObj.moveTo( [ pos[0], pos[1], pos[2] ] )
+                    this.active[ nodeID ] = {};
+                    this.active[ nodeID ].jlObj = node.jigLibObj;
+                    this.active[ nodeID ].offset = offset;
+                }
+            }
+        }    
+    
+    }
+
+    // == createJSphere =====================================================================
+
+    function createJSphere( nodeID, scale, def ) {
+
+        var node = this.nodes[ nodeID ];
+        if ( node ) {
+            var scene = this.scenes[ node.sceneID ];
+            if ( scene ) {
+                var v1, v2;
+                var verts = this.kernel.getProperty( nodeID, "vertices" );
+                var offset = this.kernel.getProperty( nodeID, "centerOffset" ) || [ 0, 0, 0 ];
+                var pos = this.kernel.getProperty( nodeID, "translation" )|| [ 0, 0, 0 ];
+
+                var raduis = 10;
+                var useBoundingBox = scale || !def;
+
+                if ( useBoundingBox ) {
+                    var cRadius = 0; 
+                    if ( !scale ) scale = this.kernel.getProperty( nodeID, "scale" ) || [ 1, 1, 1 ];
+                    for ( var j = 0; j < verts.length; j++ ) {
+                        vt = verts[j];
+                        if ( scale ) {
+                            vt[0] = vt[0] * scale[0];
+                            vt[1] = vt[1] * scale[1];
+                            vt[2] = vt[2] * scale[2];
+                        }
+                        verts[j] = vt;
+                    }
+                    cRadius = calcRadius.call( this, offset, verts );
+                    if ( cRadius > 0 ) raduis = cRadius; 
+                } else if ( def.constructor == Array && def.length == 2 ) {
+                    raduis = def[1];
+                } 
+            
+                if ( node.jigLibObj ) {
+                    scene.system.removeBody( node.jigLibObj );
+                    node.jigLibObj = null;
+                }        
+                node.jigLibObj = new jigLib.JSphere( null, raduis );
+                if ( node.jigLibObj ) {
+                    scene.system.addBody( node.jigLibObj );
+                    //console.info( "     JSphere object created" );
+                    this.active[ nodeID ] = {};
+                    this.active[ nodeID ].jlObj = node.jigLibObj;
+                    this.active[ nodeID ].offset = this.kernel.getProperty( nodeID, "centerOffset" ) || [ 0, 0, 0 ];
+                }
+            }
+        }
+
+    }
+
+
+    // == createJMesh =====================================================================
+
+    function createJMesh( nodeID, scale ) {
+
+        //console.info( "createJMesh( "+nodeID+","+scale+" )" )
+        var node = this.nodes[ nodeID ];
+        if ( node ) {
+            var scene = this.scenes[ node.sceneID ];
+            if ( scene ) {
+                if ( node.jigLibMeshes ) {
+                    for ( var j = 0; j < node.jigLibMeshes.length; j++ ) {
+                        scene.system.removeBody( node.jigLibMeshes[ j ] );
+                    }
+                }
+                node.jigLibMeshes = [];
+                var pos = this.kernel.getProperty( nodeID, "translation" ) || [ 0, 0, 0 ];
+                var meshDataList = this.kernel.getProperty( nodeID, "meshData" );
+                if ( meshDataList ) {
+                    var verts, vertIndices, scale, vt, jMesh;
+                    for ( var i = 0; i < meshDataList.length; i++ ) {
+                        verts = meshDataList[i].vertices;
+                        vertIndices = meshDataList[i].vertexIndices;
+                        scale = meshDataList[i].scale || [ 1, 1, 1 ];
+                        for ( var j = 0; j < verts.length; j++ ) {
+                            vt = verts[j];
+                            if ( scale ) {
+                                vt[0] = vt[0] * scale[0];
+                                vt[1] = vt[1] * scale[1];
+                                vt[2] = vt[2] * scale[2];
+                            }
+                            verts[j] = vt;
+                        }
+
+//                        console.info("=========== "+nodeID+ "===========");
+//			            console.info("=====================================================================================");
+//			            for (var k = 0; k < verts.length; k++) {
+//				            console.info(k + ".	x: " + verts[k][0] + "	y: " + verts[k][1] + "	z: " + verts[k][2]);
+//			            }
+//			            console.info("=====================================================================================");
+//			            console.info("=========== "+nodeID+" ===========");
+
+//                        console.info( nodeID + " created JTriangleMesh()" );
+                        jMesh = new jigLib.JTriangleMesh();
+                        node.jigLibMeshes.push( jMesh );
+                        jMesh.createMesh( verts, vertIndices );
+
+                        scene.system.addBody( jMesh );
+                        //if ( pos ) jMesh.moveTo( pos );
+                    }
+                }
+            }
+        }
+    }
+
+    // == createJPlane =====================================================================
+
+    function createJPlane( nodeID, physicsDef ) {
+
+        var node = this.nodes[ nodeID ];
+        if ( node ) {
+            var scene = this.scenes[ node.sceneID ];
+            if ( scene ) {
+                var normal = [0, 0, 1, 0];
+                if ( physicsDef.constructor == Array ) {
+                    switch ( physicsDef.length ) {
+                        case "2":
+                            if ( physicsDef[1].constructor == Array ) {
+                                if ( physicsDef[1].length == 4 ) {
+                                    normal = physicsDef[1];
+                                }
+                            }
+                            break;
+                        case "5":
+                            for ( var i = 0; i < 4; i++ ) {
+                                normal[i] = physicsDef[i+1];
+                            }
+                            break;
+                    }    
+                }
+
+                if ( node.jigLibObj ) {
+                    scene.system.removeBody( node.jigLibObj );
+                    node.jigLibObj = null;
+                }
+                //console.info( nodeID + " created JPlane ( null, " + normal + " )" );                                
+                node.jigLibObj = new jigLib.JPlane( null, normal );
+
+                scene.system.addBody( node.jigLibObj );
+            }
+        }
+    }
+
+    // == getPrototypes =====================================================================
+
+    function getPrototypes( kernel, extendsID ) {
+        var prototypes = [];
+        var id = extendsID;
+
+        while ( id !== undefined ) {
+            prototypes.push( id );
+            id = kernel.prototype( id );
+        }
+                
+        return prototypes;
+    }
+
+    // == isGlgeSceneDefinition ==============================================================
+
+    function isSceneDefinition( prototypes ) {
+        var foundGlge = false;
+        if ( prototypes ) {
+            for ( var i = 0; i < prototypes.length && !foundGlge; i++ ) {
+                foundGlge = ( prototypes[i] == "http-vwf-example-com-physics2-vwf" );    
+            }
+        }
+
+        return foundGlge;
+    }
+
+
+    // == isPhysicsProp =====================================================================
+
+    function isPhysicsProp( pn ) {
+        var physicsProp = false;
+        switch ( pn ) {
+            case "physics":
+            case "mass":     
+            case "velocity":
+            case "restitution":
+            case "friction":
+            case "rotVelocityDamping":     
+            case "linVelocityDamping":
+                physicsProp = true;
+                break;
+            default:
+                physicsProp = false;
+                break;                
+        }
+        return physicsProp;
+    }
+
+    // == initializeScene ===================================================================
+
+    function initializeScene( scene ) {
+        var pm;
+        for ( nodeID in scene.propertyMap ) {
+            pm = scene.propertyMap[ nodeID ];
+            if ( pm.hasPhysics ) {
+                initializeObject.call( this, nodeID, pm );
+            }
+        }
+        scene.propertyMap = {};
+        scene.initialized = true;
+    }
+
+    // == initializeObject ===================================================================
+
+    function initializeObject( nodeID, props ) {
+        var physicsDef, physicsType, scale;
+        if ( props.physics ) {
+            physicsDef = props.physics;
+            physicsType = ( physicsDef.constructor == Array ) ? physicsDef[0] : physicsDef;
+            scale = props.scale
+
+            // set up the physics object for each 
+            switch( physicsType ) {
+                case "box":
+                    if ( scale ) {
+                        createJBox.call( this, nodeID, scale, undefined );
+                    } else {
+                        createJBox.call( this, nodeID, undefined, physicsDef );
+                    }
+                    break;
+                case "sphere":
+                    if ( scale ) {
+                        createJSphere.call( this, nodeID, scale, undefined );
+                    } else {
+                        createJSphere.call( this, nodeID, undefined, physicsDef );
+                    }
+                    break;
+                case "mesh":
+                    createJMesh.call( this, nodeID, scale );
+                    break;
+                case "plane":
+                    createJPlane.call( this, nodeID, physicsDef );
+                    break;                            
+            }  
+            
+            // set the rest of the non physics props
+            for ( propertyName in props ) {
+                switch( propertyName ) {
+                    case "physics":
+                    case "scale":
+                        break;
+                    default:
+                        if ( !isPhysicsProp.call( this, propertyName ) ) {
+                            this.settingProperty( nodeID, propertyName, props[ propertyName ] );
+                        }
+                        break;    
+                }
+            } 
+            
+            // set the physics props
+            for ( propertyName in props ) {
+                switch( propertyName ) {
+                    case "physics":
+                    case "scale":
+                        break;
+                    default:
+                        if ( isPhysicsProp.call( this, propertyName ) ) {
+                            this.settingProperty( nodeID, propertyName, props[ propertyName ] );
+                        }
+                        break;    
+                }
+            }                      
+        }
+    }
+
+} );