extend layout

block scenarios

  //- Left join each scenario with its sessions. Select only launchable scenarios (with documents)
  //- and joinable sessions (with instances).

  -
    var scenario_sessions =
      scenarioScenarioSessions( manifest[ "/ITDG/index.vwf" ] || [] );

  table.table-striped.table#scenarios
    thead
      tr
        th.col-sm-5 Scenario
        th.col-sm-1 Company
        th.col-sm-1 Platoon
        th.col-sm-1 Unit
        th.col-sm-3 &nbsp;
        th.col-sm-1 &nbsp;
    tbody
      if user.instructor
        tr.application
          form
            td.col-sm-5.title: input.form-control.input-sm(name="title" type="text" placeholder="New Scenario Title")
            td.col-sm-3.name(colspan=3): input.form-control.input-sm.hidden(name="name" type="text" placeholder="Scenario Name")
            td.col-sm-3 &nbsp;
            td.col-sm-1: button.btn.btn-sm.create(type="submit" disabled) Create
      each scenario_session in scenario_sessions
        -
          var scenario = scenario_session.scenario,
            session = scenario_session.session;
        if session
          if session.instance || user.instructor
            tr.session
              td.col-sm-5= session.state.scenarioTitle
                br
                span.small= instructorStudentsLabel( session )
              td.col-sm-1= session.state.classroom.company
              td.col-sm-1= session.state.classroom.platoon
              td.col-sm-1= session.state.classroom.unit
              td.col-sm-3 &nbsp;
              td.col-sm-1: a.btn.btn-sm.join(href=session.instance||session.document.uri target="_blank")= session.instance ? "Join" : "Start"
        else if user.instructor
          tr.scenario
            form
              td.col-sm-5= scenario.state.scenarioTitle
              td.col-sm-1.company: input.form-control.input-sm(name="company" type="text" maxlength="8")
              td.col-sm-1.platoon: input.form-control.input-sm(name="platoon" type="number" min="1" max="9" step="1")
              td.col-sm-1.unit: input.form-control.input-sm(name="unit" type="number" min="1" max="9" step="1")
              td.col-sm-3.name: input(name="name" type="hidden" value=scenario.state.scenarioName)
              td.col-sm-1
                a.btn.btn-sm.edit(href=scenario.instance||scenario.document.uri target="_blank") Edit
                button.btn.btn-sm.create.hidden(type="submit" disabled) Create
    script.
      document.addEventListener( "DOMContentLoaded", function() {
        $( "table#scenarios" ).on( "input", "tr.scenario", function() {
          var this$ = $( this ), filled = this$.find( ".company input" ).val() &&
            this$.find( ".platoon input" ).val() &&
            this$.find( ".unit input" ).val();
          if ( filled ) {
            this$.find( ".btn.edit" ).addClass( "hidden" );
            this$.find( ".btn.create" ).removeClass( "hidden" );
            this$.find( ".btn.create" ).prop( "disabled", false );
          } else {
            this$.find( ".btn.edit" ).removeClass( "hidden" );
            this$.find( ".btn.create" ).addClass( "hidden" );
            this$.find( ".btn.create" ).prop( "disabled", true );
          }
        } );
        $( "table#scenarios" ).on( "submit", "tr.scenario form", function() {
          var row$ = $( this ).parents( "tr.scenario" ), properties = {
               name: row$.find( ".name input" ).val(),
            company: row$.find( ".company input" ).val(),
            platoon: row$.find( ".platoon input" ).val(),
               unit: row$.find( ".unit input" ).val(),
          };
          $.post( "sessions", properties ).
            done( function() { document.location.reload() } ).
            fail( function() {} );
          return false;
        } );
        $( "table#scenarios" ).on( "input", "tr.application", function() {
          var this$ = $( this ),
            filled = this$.find( ".title input" ).val();
          if ( filled ) {
<<<<<<< HEAD
            this$.find( ".btn.create" ).removeAttr( 'disabled' );
            this$.find( ".name input" ).val( this$.find( ".title input" ).val().trim().replace( /[^0-9A-Za-z]+/g, "-" ) );
=======
            this$.find( ".btn.create" ).prop( "disabled", false );
            this$.find( ".name input" ).val( this$.find( ".title input" ).val().replace( /[^0-9A-Za-z]+/g, "-" ) );
>>>>>>> cc26046e
          } else {
            this$.find( ".btn.create" ).prop( "disabled", true );
          }
        } );
        $( "table#scenarios" ).on( "submit", "tr.application form", function() {
          var row$ = $( this ).parents( "tr.application" ), properties = {
             name: row$.find( ".name input" ).val(),
            title: row$.find( ".title input" ).val(),
          };
          $.post( "scenarios", properties ).
            done( function() { document.location.reload() } ).
            fail( function() {} );
          return false;
        } );
      } );

block sessions

  //- Join each scenario with its sessions. Select only completed sessions (with documents).

  -
    var scenario_sessions =
      sessionScenarioSessions( manifest[ "/ITDG/index.vwf" ] || [] );

  table.table-striped.table#sessions
    thead
      tr
        th.col-sm-5 Scenario
        th.col-sm-1 Company
        th.col-sm-1 Platoon
        th.col-sm-1 Unit
        th.col-sm-3 Date
        th.col-sm-1 &nbsp;
    tbody: each scenario_session in scenario_sessions
      -
        var scenario = scenario_session.scenario,
          session = scenario_session.session;
      tr
        td.col-sm-5= session.state.scenarioTitle
        td.col-sm-1= session.state.classroom.company
        td.col-sm-1= session.state.classroom.platoon
        td.col-sm-1= session.state.classroom.unit
        td.col-sm-3= dateFormat( session.document.timestamp )
        td.col-sm-1: a.btn.btn-sm.review(href=session.instance||session.document.uri target="_blank") Review<|MERGE_RESOLUTION|>--- conflicted
+++ resolved
@@ -84,13 +84,8 @@
           var this$ = $( this ),
             filled = this$.find( ".title input" ).val();
           if ( filled ) {
-<<<<<<< HEAD
-            this$.find( ".btn.create" ).removeAttr( 'disabled' );
+            this$.find( ".btn.create" ).prop( "disabled", false );
             this$.find( ".name input" ).val( this$.find( ".title input" ).val().trim().replace( /[^0-9A-Za-z]+/g, "-" ) );
-=======
-            this$.find( ".btn.create" ).prop( "disabled", false );
-            this$.find( ".name input" ).val( this$.find( ".title input" ).val().replace( /[^0-9A-Za-z]+/g, "-" ) );
->>>>>>> cc26046e
           } else {
             this$.find( ".btn.create" ).prop( "disabled", true );
           }
