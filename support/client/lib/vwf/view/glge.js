﻿"use strict";

// Copyright 2012 United States Government, as represented by the Secretary of Defense, Under
// Secretary of Defense (Personnel & Readiness).
// 
// Licensed under the Apache License, Version 2.0 (the "License"); you may not use this file except
// in compliance with the License. You may obtain a copy of the License at
// 
//   http://www.apache.org/licenses/LICENSE-2.0
// 
// Unless required by applicable law or agreed to in writing, software distributed under the License
// is distributed on an "AS IS" BASIS, WITHOUT WARRANTIES OR CONDITIONS OF ANY KIND, either express
// or implied. See the License for the specific language governing permissions and limitations under
// the License.

define( [ "module", "vwf/view" ], function( module, view ) {

    return view.load( module, {

        initialize: function( rootSelector ) {
            if (!vwf) return;

            this.rootSelector = rootSelector;
            this.canvasQuery = undefined;
 
            this.lastPick = undefined;
            this.keyStates = { keysDown: {}, mods: {} };

            this.height = 600;
            this.width = 800;

            if ( window && window.innerHeight ) this.height = window.innerHeight - 20;
            if ( window && window.innerWidth ) this.width = window.innerWidth - 20;

            this.canvasQuery = jQuery( this.rootSelector );
          
            // Connect GLGE to the VWF timeline.
            GLGE.now = function() {
                return vwf.time() * 1000;
            }
        },

        createdNode: function( nodeID, childID, childExtendsID, childImplementsIDs,
            childSource, childType, childURI, childName, callback /* ( ready ) */) {

            if (childExtendsID === undefined /* || childName === undefined */)
                return;

            if (this.state.scenes[childID]) {

                // this is the scene definition so go ahead and create the canvas and setup the view
                var glgeView = this;
                var domWin = window;

                this.canvasQuery = jQuery(this.rootSelector).append(
                    "<canvas id='" + this.state.sceneRootID + "' class='vwf-scene' width='" + this.width + "' height='" + this.height + "'/>"
                ).children(":last");

                var canvas = this.canvasQuery.get(0);
                window.onkeydown = function (event) {
                    var key = undefined;
                    var validKey = false;
                    switch (event.keyCode) {
                        case 17:
                        case 16:
                        case 18:
                        case 19:
                        case 20:
                            break;
                        default:
                            key = getKeyValue.call( glgeView, event.keyCode);
                            glgeView.keyStates.keysDown[key.key] = key;
                            validKey = true;
                            break;
                    }

                    if (!glgeView.keyStates.mods) glgeView.keyStates.mods = {};
                    glgeView.keyStates.mods.alt = event.altKey;
                    glgeView.keyStates.mods.shift = event.shiftKey;
                    glgeView.keyStates.mods.ctrl = event.ctrlKey;
                    glgeView.keyStates.mods.meta = event.metaKey;

                    var sceneNode = glgeView.state.scenes[glgeView.state.sceneRootID];
                    if (validKey && sceneNode /*&& Object.keys( glgeView.keyStates.keysDown ).length > 0*/) {
                        //var params = JSON.stringify( glgeView.keyStates );
                        glgeView.kernel.dispatchEvent(sceneNode.ID, "keyDown", [glgeView.keyStates]);
                    }
                };

                window.onkeyup = function (event) {
                    var key = undefined;
                    var validKey = false;
                    switch (event.keyCode) {
                        case 16:
                        case 17:
                        case 18:
                        case 19:
                        case 20:
                            break;
                        default:
                            key = getKeyValue.call( glgeView, event.keyCode);
                            delete glgeView.keyStates.keysDown[key.key];
                            validKey = true;
                            break;
                    }

                    glgeView.keyStates.mods.alt = event.altKey;
                    glgeView.keyStates.mods.shift = event.shiftKey;
                    glgeView.keyStates.mods.ctrl = event.ctrlKey;
                    glgeView.keyStates.mods.meta = event.metaKey;

                    var sceneNode = glgeView.state.scenes[glgeView.state.sceneRootID];
                    if (validKey && sceneNode) {
                        //var params = JSON.stringify( glgeView.keyStates );
                        glgeView.kernel.dispatchEvent(sceneNode.ID, "keyUp", [glgeView.keyStates]);
                    }

                };

                window.onresize = function () {
                    var origWidth = glgeView.width;
                    var origHeight = glgeView.height;
                    if (domWin && domWin.innerHeight) glgeView.height = domWin.innerHeight - 20;
                    if (domWin && domWin.innerWidth) glgeView.width = domWin.innerWidth - 20;

                    if ((origWidth != glgeView.width) || (origHeight != glgeView.height)) {
                        canvas.height = glgeView.height;
                        canvas.width = glgeView.width;
                        var camID = glgeView.state.cameraInUseID
                        if (!camID && camID != "") {
                            var cam = glgeView.state.cameraInUse;
                            camID = getObjectID.call( glgeView, cam, false, false);
                        }
                        if (camID && camID != "") {
                            vwf.setProperty(camID, "aspect", (glgeView.width / glgeView.height) /*/ 1.333*/);  // TODO: a view shouldn't go directly to the kernel (using "vwf"), and the aspect ratio and size are window-dependent and shouldn't be shared properties in the application
                        }
                        vwf.setProperty(glgeView.state.sceneRootID, "size", [glgeView.width, glgeView.height]);  // TODO: a view shouldn't go directly to the kernel (using "vwf"), and the aspect ratio and size are window-dependent and shouldn't be shared properties in the application
                        $('#topdown_a').height(canvas.height);
                        $('#topdown_b').height(canvas.height);
                        $('#client_list').height(canvas.height);
                        $('#time_control').height(canvas.height);
                        $('#about_tab').height(canvas.height);
                    }
                }

                var sceneNode = this.state.scenes[childID];
                if (sceneNode) {
                    initScene.call(this, sceneNode);
                }
            }
        },
 
 
        // -- deletedNode ------------------------------------------------------------------------------

        //deletedNode: function( nodeID ) { },

        // -- addedChild -------------------------------------------------------------------------------

        //addedChild: function( nodeID, childID, childName ) { },

        // -- removedChild -----------------------------------------------------------------------------

        //removedChild: function( nodeID, childID ) { },

        // -- createdProperty --------------------------------------------------------------------------

        //createdProperty: function (nodeID, propertyName, propertyValue) { },

        // -- initializedProperty ----------------------------------------------------------------------

        //initializedProperty: function (nodeID, propertyName, propertyValue) { },

        // TODO: deletedProperty

        // -- satProperty ------------------------------------------------------------------------------

        //satProperty: function (nodeID, propertyName, propertyValue) { },

        // -- gotProperty ------------------------------------------------------------------------------

        //gotProperty: function ( nodeID, propertyName, propertyValue ) { },
    
    
    } );

    // GLGE private functions
    // -- initScene ------------------------------------------------------------------------
<<<<<<< HEAD
	var lastPick;
    function initScene( sceneNode ) {
	
=======
    function initScene( sceneNode ) {
	
        var self = this;
>>>>>>> 182694c8
		var requestAnimFrame, cancelAnimFrame;
		(function() {
			var lastTime = 0;
			var vendors = ['ms', 'moz', 'webkit', 'o'];
			for(var x = 0; x < vendors.length && !window.requestAnimationFrame; ++x) {
				window.requestAnimationFrame = window[vendors[x]+'RequestAnimationFrame'];
				window.cancelRequestAnimationFrame = window[vendors[x]+
				  'CancelRequestAnimationFrame'];
			}

			if (!window.requestAnimationFrame) {
				requestAnimFrame = function(callback, element) {
					var currTime = +new Date;
					var timeToCall = Math.max(0, 16 - (currTime - lastTime));
					var id = window.setTimeout(function() { callback(currTime + timeToCall); }, 
					  timeToCall);
					lastTime = currTime + timeToCall;
					return id;
				};
			}
			else {
				requestAnimFrame = window.requestAnimationFrame;
			}

			if (!window.cancelAnimationFrame) {
				cancelAnimFrame = function(id) {
					clearTimeout(id);
				};
			}
			else {
				cancelAnimFrame = window.cancelAnimationFrame;
			}
		}());
<<<<<<< HEAD

=======
        
>>>>>>> 182694c8
		var lastPickTime = 0;
        function renderScene(time) {
			requestAnimFrame( renderScene );
            sceneNode.frameCount++;
			if((mouse.getMousePosition().x != oldMouseX || mouse.getMousePosition().y != oldMouseY) && ((time - lastPickTime) > 100)) {
<<<<<<< HEAD
				lastPick = mousePick.call( this, mouse, sceneNode );
=======
                var newPick = mousePick.call( this, mouse, sceneNode );
                if(newPick) {
    				self.lastPick = newPick;
                }
>>>>>>> 182694c8
				oldMouseX = mouse.getMousePosition().x;
				oldMouseY = mouse.getMousePosition().y;
				lastPickTime = time;
			}
            renderer.render();
        };

        var canvas = this.canvasQuery.get( 0 );

        if ( canvas ) {
			var mouse = new GLGE.MouseInput( canvas );
			var oldMouseX = mouse.getMousePosition().x;
			var oldMouseY = mouse.getMousePosition().y;
            sceneNode.glgeRenderer = new GLGE.Renderer( canvas );
            sceneNode.glgeRenderer.setScene( sceneNode.glgeScene );

            sceneNode.glgeScene.setAmbientColor( [ 183, 183, 183 ] );

            this.state.cameraInUse = sceneNode.glgeScene.camera;
            this.state.cameraInUse.setAspect( ( canvas.width / canvas.height) /*/ 1.333 */ );

            // set up all of the mouse event handlers
            initMouseEvents.call( this, canvas );

            // Schedule the renderer.

            var view = this;
            var scene = sceneNode.glgeScene;
            var renderer = sceneNode.glgeRenderer;

            sceneNode.frameCount = 0; // needed for estimating when we're pick-safe

            renderScene((+new Date));
        }
    } 

    // -- initCamera ------------------------------------------------------------------------

    function initCamera( glgeCamera ) {
        if ( glgeCamera ) {
            glgeCamera.setLoc( 0, 0, 0 );
            glgeCamera.setRot( 0, 0, 0 );
            glgeCamera.setType( GLGE.C_PERSPECTIVE );
            glgeCamera.setRotOrder( GLGE.ROT_XZY );
        }        
    }

    // -- initMouseEvents ------------------------------------------------------------------------

    function initMouseEvents( canvas ) {
        var sceneNode = this.state.scenes[this.state.sceneRootID], child;
        var sceneID = this.state.sceneRootID;
        var sceneView = this;

        var pointerDownID = undefined;
        var pointerOverID = undefined;
        var pointerPickID = undefined;
        var glgeActualObj = undefined;

        var lastXPos = -1;
        var lastYPos = -1;
        var mouseRightDown = false;
        var mouseLeftDown = false;
        var mouseMiddleDown = false;
        var win = window;

        var container = document.getElementById("container");
        var sceneCanvas = canvas;
        var mouse = new GLGE.MouseInput( sceneCanvas );
        var mouseOverCanvas = false;

        var self = this;

        var getEventData = function( e, debug ) {
            var returnData = { eventData: undefined, eventNodeData: undefined };
<<<<<<< HEAD
            var pickInfo = lastPick;
=======
            var pickInfo = self.lastPick;
>>>>>>> 182694c8
            pointerPickID = undefined;

            glgeActualObj = pickInfo ? pickInfo.object : undefined;
            pointerPickID = pickInfo ? getPickObjectID.call( sceneView, pickInfo, debug ) : undefined;
            var mouseButton = "left";
            switch( e.button ) {
                case 2: 
                    mouseButton = "right";
                    break;
                case 1: 
                    mouseButton = "middle";
                    break;
                default:
                    mouseButton = "left";
                    break;
            };

            returnData.eventData = [ {
                /*client: "123456789ABCDEFG", */
                button: mouseButton,
                clicks: 1,
                buttons: {
                        left: mouseLeftDown,
                        middle: mouseMiddleDown,
                        right: mouseRightDown,
                    },
                modifiers: {
                        alt: e.altKey,
                        ctrl: e.ctrlKey,
                        shift: e.shiftKey,
                        meta: e.metaKey,
                    },
                position: [ mouseXPos.call( this,e)/sceneView.width, mouseYPos.call( this,e)/sceneView.height ],
            } ];



            var camera = sceneView.state.cameraInUse;
            var worldCamPos, worldCamTrans, camInverse;
            if ( camera ) { 
                worldCamPos = [ camera.getLocX(), camera.getLocY(), camera.getLocZ() ]; 
//                worldCamTrans = goog.vec.Mat4.createFromArray( camera.getLocalMatrix() );
//                goog.vec.Mat4.transpose( worldCamTrans, worldCamTrans );
//                camInverse = goog.vec.Mat4.create();
//                goog.vec.Mat4.invert( worldCamTrans, camInverse );
            }

            returnData.eventNodeData = { "": [ {
                distance: pickInfo ? pickInfo.distance : undefined,
                globalPosition: pickInfo ? pickInfo.coord : undefined,
                globalNormal: pickInfo ? pickInfo.normal : undefined,
                globalSource: worldCamPos,            
            } ] };

            if ( pickInfo && pickInfo.normal ) {
                var pin = pickInfo.normal;  
                var nml = goog.vec.Vec3.createFloat32FromValues( pin[0], pin[1], pin[2] );
                nml = goog.vec.Vec3.normalize( nml, goog.vec.Vec3.create() );
                returnData.eventNodeData[""][0].globalNormal = [ nml[0], nml[1], nml[2] ];
            }

            if ( sceneView && sceneView.state.nodes[ pointerPickID ] ) {
                var camera = sceneView.state.cameraInUse;
                var childID = pointerPickID;
                var child = sceneView.state.nodes[ childID ];
                var parentID = child.parentID;
                var parent = sceneView.state.nodes[ child.parentID ];
                var trans, parentTrans, localTrans, localNormal, parentInverse, relativeCamPos;
                while ( child ) {

                    trans = goog.vec.Mat4.createFromArray( child.glgeObject.getLocalMatrix() );
                    goog.vec.Mat4.transpose( trans, trans );                   
                    
                    if ( parent ) {                   
                        parentTrans = goog.vec.Mat4.createFromArray( parent.glgeObject.getLocalMatrix() );
                        goog.vec.Mat4.transpose( parentTrans, parentTrans ); 
                    } else {
                        parentTrans = undefined;
                    }

                    if ( trans && parentTrans ) {
                        // get the parent inverse, and multiply by the world
                        // transform to get the local transform 
                        parentInverse = goog.vec.Mat4.create();
                        if ( goog.vec.Mat4.invert( parentTrans, parentInverse ) ) {
                            localTrans = goog.vec.Mat4.multMat( parentInverse, trans,
                                goog.vec.Mat4.create()                       
                            );
                        }
                    }

                    // transform the global normal into local
                    if ( pickInfo && pickInfo.normal ) {
                        localNormal = goog.vec.Mat4.multVec3Projective( trans, pickInfo.normal, 
                            goog.vec.Vec3.create() );
                    } else {
                        localNormal = undefined;  
                    }

                    if ( worldCamPos ) { 
                        relativeCamPos = goog.vec.Mat4.multVec3Projective( trans, worldCamPos, 
                            goog.vec.Vec3.create() );                         
                    } else { 
                        relativeCamPos = undefined;
                    }
                                        
                    returnData.eventNodeData[ childID ] = [ {
                        position: localTrans,
                        normal: localNormal,
                        source: relativeCamPos,
                        distance: pickInfo ? pickInfo.distance : undefined,
                        globalPosition: pickInfo ? pickInfo.coord : undefined,
                        globalNormal: pickInfo ? pickInfo.normal : undefined,
                        globalSource: worldCamPos,            
                    } ];

                    childID = parentID;
                    child = sceneView.state.nodes[ childID ];
                    parentID = child ? child.parentID : undefined;
                    parent = parentID ? sceneView.state.nodes[ child.parentID ] : undefined;

                }
            }
            return returnData;
        }          

        canvas.onmousedown = function( e ) {
           switch( e.button ) {
                case 2: 
                    mouseRightDown = true;
                    break;
                case 1: 
                    mouseMiddleDown = true;
                    break;
                case 0:
                    mouseLeftDown = true;
                    break;
            };
            var event = getEventData( e, false );
            if ( event ) {
                pointerDownID = pointerPickID ? pointerPickID : sceneID;
                sceneView.kernel.dispatchEvent( pointerDownID, "pointerDown", event.eventData, event.eventNodeData );
            }
        }

        canvas.onmouseup = function( e ) {
            var ctrlDown = e.ctrlKey;
            var atlDown = e.altKey;
            var ctrlAndAltDown = ctrlDown && atlDown;

            switch( e.button ) {
                case 2: 
                    mouseRightDown = false;
                    break;
                case 1: 
                    mouseMiddleDown = false;
                    break;
                case 0:
                    mouseLeftDown = false;
                    break;
            };

            var eData = getEventData( e, ctrlAndAltDown );
            if ( eData ) {
                var mouseUpObjectID = pointerPickID;
                if ( mouseUpObjectID && pointerDownID && mouseUpObjectID == pointerDownID ) {
                    sceneView.kernel.dispatchEvent( mouseUpObjectID, "pointerClick", eData.eventData, eData.eventNodeData );

                    var glgeObj = sceneView.state.nodes[mouseUpObjectID].glgeObject;
                    if ( glgeObj ) {
                        if( ctrlDown && !atlDown ) {
                            if ( sceneView.state.nodes[mouseUpObjectID] ) {
                                var colladaObj;
                                var currentObj = glgeObj;
                                while ( !colladaObj && currentObj ) {
                                    if ( currentObj.constructor == GLGE.Collada )
                                        colladaObj = currentObj;
                                    else
                                        currentObj = currentObj.parent;
                                } 
                                if ( colladaObj ) {
                                    recurseGroup.call( sceneView, colladaObj, 0 );
                                }
                            }                
                        } else if ( atlDown && !ctrlDown ) {
                            recurseGroup.call( sceneView, glgeObj, 0 ); 
                        }
                    }
                }
                sceneView.kernel.dispatchEvent( pointerDownID, "pointerUp", eData.eventData, eData.eventNodeData );
            }
            pointerDownID = undefined;
        }

        canvas.onmouseover = function( e ) {
            mouseOverCanvas = true;
            var eData = getEventData( e, false );
            if ( eData ) {
                pointerOverID = pointerPickID ? pointerPickID : sceneID;
                sceneView.kernel.dispatchEvent( pointerOverID, "pointerEnter", eData.eventData, eData.eventNodeData );
            }
        }

        canvas.onmousemove = function( e ) {
            var eData = getEventData( e, false );
            if ( eData ) {
                if ( mouseLeftDown || mouseRightDown || mouseMiddleDown ) {
                    sceneView.kernel.dispatchEvent( pointerDownID, "pointerMove", eData.eventData, eData.eventNodeData );
                } else {
                    if ( pointerPickID ) {
                        if ( pointerOverID ) {
                            if ( pointerPickID != pointerOverID ) {
                                sceneView.kernel.dispatchEvent( pointerOverID, "pointerLeave", eData.eventData, eData.eventNodeData );
                                pointerOverID = pointerPickID;
                                sceneView.kernel.dispatchEvent( pointerOverID, "pointerEnter", eData.eventData, eData.eventNodeData );
                            } else {
                                sceneView.kernel.dispatchEvent( pointerOverID, "pointerHover", eData.eventData, eData.eventNodeData );
                            }
                        } else {
                            pointerOverID = pointerPickID;
                            sceneView.kernel.dispatchEvent( pointerOverID, "pointerEnter", eData.eventData, eData.eventNodeData );
                        }
                    } else {
                        if ( pointerOverID ) {
                            sceneView.kernel.dispatchEvent( pointerOverID, "pointerLeave", eData.eventData, eData.eventNodeData );
                            pointerOverID = undefined;
                        }
                    }
                }
            }
        }

        canvas.onmouseout = function( e ) {
            if ( pointerOverID ) {
                sceneView.kernel.dispatchEvent( pointerOverID, "pointerLeave" );
                pointerOverID = undefined;
            }
            mouseOverCanvas = false;
        }

        canvas.setAttribute("onmousewheel", '');
        if(typeof canvas.onmousewheel == "function") {
            canvas.removeAttribute("onmousewheel");
            canvas.onmousewheel = function( e ) {
                var eData = getEventData( e, false );
                if ( eData ) {
                    eData.eventNodeData[""][0].wheel = {
                        delta: e.wheelDelta,
                        deltaX: e.wheelDeltaX,
                        deltaY: e.wheelDeltaY,
                    };
                    var id = sceneID;
                    if ( pointerDownID && mouseRightDown || mouseLeftDown || mouseMiddleDown )
                        id = pointerDownID;
                    else if ( pointerOverID )
                        id = pointerOverID; 
                        
                    sceneView.kernel.dispatchEvent( id, "pointerWheel", eData.eventData, eData.eventNodeData );
                }
            };
        }
        else {
            canvas.removeAttribute("onmousewheel");
            canvas.addEventListener('DOMMouseScroll', function( e ) {
                var eData = getEventData( e, false );
                if ( eData ) {
                    eData.eventNodeData[""][0].wheel = {
                        delta: e.detail * -40,
                        deltaX: e.detail * -40,
                        deltaY: e.detail * -40,
                    };
                    var id = sceneID;
                    if ( pointerDownID && mouseRightDown || mouseLeftDown || mouseMiddleDown )
                        id = pointerDownID;
                    else if ( pointerOverID )
                        id = pointerOverID; 
                        
                    sceneView.kernel.dispatchEvent( id, "pointerWheel", eData.eventData, eData.eventNodeData );
                }
            });
        }

        // == Draggable Content ========================================================================

//        canvas.addEventListener( "dragenter", function( e ) {
//            e.stopPropagation();
//            e.preventDefault();             
//        }, false );
//        canvas.addEventListener( "dragexit", function( e ) {
//            e.stopPropagation();
//            e.preventDefault();             
//        }, false );

        // -- dragOver ---------------------------------------------------------------------------------

        canvas.ondragover = function( e ) {
            sceneCanvas.mouseX=e.clientX;
            sceneCanvas.mouseY=e.clientY;
            var eData = getEventData( e, false );
            if ( eData ) {
                e.dataTransfer.dropEffect = "copy";
            }
            e.preventDefault();    
        };

        // -- drop ---------------------------------------------------------------------------------

        canvas.ondrop = function( e ) {

            e.preventDefault();
            var eData = getEventData( e, false );

            if ( eData ) {

                var fileData, fileName, fileUrl, match, object;

                try {

                    fileData = JSON.parse( e.dataTransfer.getData('text/plain') );
                    fileName = decodeURIComponent(fileData.fileName);
                    fileUrl = decodeURIComponent(fileData.fileUrl);

                    if ( match = fileUrl.match( /(.*\.vwf)\.(json|yaml)$/i ) ) {  // assignment is intentional

                        object = {
                          extends: match[1],
                          properties: { 
                            translation: eData.eventNodeData[""][0].globalPosition,
                            scale: [ 1, 1, 1 ],
                          },
                        };

                        fileName = fileName.replace( /\.(json|yaml)$/i, "" );

                    } else if ( match = fileUrl.match( /\.dae$/i ) ) { // assignment is intentional

                        object = {
                          extends: "http://vwf.example.com/node3.vwf",
                          source: fileUrl,
                          type: "model/vnd.collada+xml",
                          properties: { 
                            translation: eData.eventNodeData[""][0].globalPosition,
                            scale: [ 1, 1, 1 ],
                          },   
                        };

                    }

                    if ( object ) {
                        sceneView.kernel.createChild( "index-vwf", fileName, object, undefined );                
                    }

                } catch ( e ) {
                    // TODO: invalid JSON
                }

            }
        };
         
    };

    function nameGlge(obj) {
        return obj.colladaName || obj.colladaId || obj.name || obj.id || obj.uid || "";
    }

    function name(obj) {
        return obj.colladaName || obj.colladaId || obj.name || obj.id || "";
    }

    function path(obj) {
        var sOut = "";
        var sName = "";

        while (obj && obj.parent) {
            if (sOut == "")
                sOut = name.call(this,obj);
            else
                sOut = name.call(this,obj) + "." + sOut;
            obj = obj.parent;
        }
        return sOut;
    }

    function mouseXPos(e) {
        return e.clientX - e.currentTarget.offsetLeft + window.scrollX + window.slideOffset;
    }

    function mouseYPos(e) {
        return e.clientY - e.currentTarget.offsetTop + window.scrollY;
    }

    function getPickObjectID( pickInfo, debug ) {

        if ( pickInfo && pickInfo.object ) {
            return getObjectID.call( this, pickInfo.object, true, debug );
        }
        return undefined;

    }

    function getObjectID( objectToLookFor, bubbleUp, debug ) {

        var objectIDFound = -1;
        var self = this;    

        while (objectIDFound == -1 && objectToLookFor) {
            if ( debug ) {
                this.logger.info("====>>>  vwf.view-glge.mousePick: searching for: " + path.call(this,objectToLookFor) );
            }
            jQuery.each( this.state.nodes, function (nodeID, node) {
                if ( node.glgeObject == objectToLookFor && !node.glgeMaterial ) {
                    if ( debug ) { self.logger.info("pick object name: " + name(objectToLookFor) + " with id = " + nodeID ); }
                    objectIDFound = nodeID;
                }
            });
            if ( bubbleUp ) {
                objectToLookFor = objectToLookFor.parent;
            } else {
                objectToLookFor = undefined;
            }
        }
        if (objectIDFound != -1)
            return objectIDFound;

        return undefined;
    }

    function mousePick( mouse, sceneNode ) {

        if (sceneNode && sceneNode.glgeScene) {

            // GLGE won't calculate picks if we pick too soon after launch. The exact cause is
            // unclear, but it appears to work if there isn't a pick before the first few frames
            // or while deferred loads are occurring.

            if ( sceneNode.frameCount > 10 && sceneNode.pendingLoads == 0 ) {

                var objectIDFound = -1;
                var mousepos=mouse.getMousePosition();
                mousepos.x = mousepos.x + window.scrollX + window.slideOffset;
                mousepos.y = mousepos.y + window.scrollY;

                return sceneNode.glgeScene.pick(mousepos.x, mousepos.y);
            }
        }
        return undefined;
    }

    function recurseGroup( grp, iDepth ) {
        if ( grp && grp.getChildren ) {
            var grpChildren = grp.getChildren();
            var sOut = indent.call( this,iDepth);
            var name = "";

            for (var i = 0; i < grpChildren.length; i++) {
                if (grpChildren[i].constructor == GLGE.Collada) {
                    iDepth++;
                    outputCollada.call( this, grpChildren[i], iDepth, true);
                    recurseGroup.call( this, grpChildren[i], iDepth + 1);
                    outputCollada.call( this, grpChildren[i], iDepth, false);
                    iDepth--;
                } else if (grpChildren[i].constructor == GLGE.Group) {
                    iDepth++;
                    outputGroup.call( this, grpChildren[i], iDepth, true);
                    recurseGroup.call( this, grpChildren[i], iDepth + 1);
                    outputGroup.call( this, grpChildren[i], iDepth, false);
                    iDepth--;
                } else if ( grpChildren[i].constructor == GLGE.Object ) {
                    outputObject.call( this, grpChildren[i], iDepth);
                }
            }
        } else if ( grp.constructor == GLGE.Object ) {
            outputObject.call( this, grp, iDepth );
        }
    }

    function getChildCount(grp) {
        var iCount = 0;
        if (grp) {
            var grpChildren = grp.getChildren();
            if (grpChildren) {
                for (var i = 0; i < grpChildren.length; i++) {
                    if (grpChildren[i].constructor != GLGE.Object) {
                        iCount++;
                    }
                }
            }
        }
        return iCount;
    };

    function indentStr() {
        return "  ";
    }

    function indent(iIndent) {
        var sOut = "";
        for (var j = 0; j < iIndent; j++) { sOut = sOut + indentStr.call( this ); }
        return sOut;
    }

    function outputCollada(collada, iIndent, open) {
        var sOut = indent.call(this,iIndent);
        if (open) {
            this.logger.info(sOut + "children:")
        }
    }

    function outputGroup( group, iIndent, open ) {
        var sOut = indent.call( this, iIndent + 1);
        if (open) {
            var lastGroupName = name(group);
            this.logger.info(indent.call( this,iIndent) + lastGroupName + ":");
            this.logger.info(indent.call( this,iIndent + 1) + "extends: http://vwf.example.com/node3.vwf");

            if (getChildCount.call( this, group) > 0)
                this.logger.info(sOut + "children:");
        }
    }

    function outputObject(obj, iIndent) {
        var indentAdd = 0;
        var objName = name( obj );
        if ( objName != "" ) {
            this.logger.info( indent.call( this,iIndent) + "children:" );
            this.logger.info( indent.call( this,iIndent+1) + objName + ":");
            this.logger.info( indent.call( this,iIndent+2) + "extends: http://vwf.example.com/object3.vwf");
            indentAdd = 2;
        }
    }

    function outputMaterial( obj, iIndent, objName, index  ) {

        var sOut = indent.call( this,iIndent + 1);
        this.logger.info( indent.call( this,iIndent) + objName + "Material" + index + ":" );
        this.logger.info( sOut + "extends: http://vwf.example.com/material.vwf");

    }

    function getKeyValue( keyCode ) {
        var key = { key: undefined, code: keyCode, char: undefined };
        switch ( keyCode ) {
            case 8:
                key.key = "backspace";
                break;
            case 9:
                key.key = "tab";
                break;
            case 13:
                key.key = "enter";
                break;
            case 16:
                key.key = "shift";
                break;
            case 17:
                key.key = "ctrl";
                break;
            case 18:
                key = "alt";
                break;
            case 19:
                key.key = "pausebreak";
                break;
            case 20:
                key.key = "capslock";
                break;
            case 27:
                key.key = "escape";
                break;
            case 33:
                key.key = "pageup";
                break;
            case 34:
                key.key = "pagedown";
                break;
            case 35:
                key.key = "end";
                break;
            case 36:
                key.key = "home";
                break;
            case 37:
                key.key = "leftarrow";
                break;
            case 38:
                key.key = "uparrow";
                break;
            case 39:
                key.key = "rightarrow";
                break;
            case 40:
                key.key = "downarrow";
                break;
            case 45:
                key.key = "insert";
                break;
            case 46:
                key.key = "delete";
                break;
            case 48:
                key.key = "0";
                key.char = "0";
                break;
            case 49:
                key.key = "1";
                key.char = "1";
                break;
            case 50:
                key.key = "2";
                key.char = "2";
                break;
            case 51:
                key.key = "3";
                key.char = "3";
                break;
            case 52:
                key.key = "4";
                key.char = "4";
                break;
            case 53:
                key.key = "5";
                key.char = "5";
                break;
            case 54:
                key.key = "6";
                key.char = "6";
                break;
            case 55:
                key.key = "7";
                key.char = "7";
                break;                
            case 56:
                key.key = "8";
                key.char = "8";
                break;
            case 57:
                key.key = "9";
                key.char = "9";
                break;  
            case 65:
                key.key = "A";
                key.char = "A";
                break;
            case 66:
                key.key = "B";
                key.char = "B";
                break;
            case 67:
                key.key = "C";
                key.char = "C";
                break;
            case 68:
                key.key = "D";
                key.char = "D";
                break;
            case 69:
                key.key = "E";
                key.char = "E";
                break;
            case 70:
                key.key = "F";
                key.char = "F";
                break;
            case 71:
                key.key = "G";
                key.char = "G";
                break;
            case 72:
                key.key = "H";
                key.char = "H";
                break;
            case 73:
                key.key = "I";
                key.char = "I";
                break;                
            case 74:
                key.key = "J";
                key.char = "J";
                break;
            case 75:
                key.key = "K";
                key.char = "K";
                break;                 
            case 76:
                key.key = "L";
                key.char = "L";
                break;
            case 77:
                key.key = "M";
                key.char = "M";
                break;
            case 78:
                key.key = "N";
                key.char = "N";
                break;
            case 79:
                key.key = "O";
                key.char = "O";
                break;
            case 80:
                key.key = "P";
                key.char = "P";
                break;
            case 81:
                key.key = "Q";
                key.char = "Q";
                break;
            case 82:
                key.key = "R";
                key.char = "R";
                break;
            case 83:
                key.key = "S";
                key.char = "S";
                break;                
            case 84:
                key.key = "T";
                key.char = "T";
                break;
            case 85:
                key.key = "U";
                key.char = "U";
                break;                  
            case 86:
                key.key = "V";
                key.char = "V";
                break;
            case 87:
                key.key = "W";
                key.char = "W";
                break;
            case 88:
                key.key = "X";
                key.char = "X";
                break;                
            case 89:
                key.key = "Y";
                key.char = "Y";
                break;
            case 90:
                key.key = "Z";
                key.char = "Z";
                break; 
            case 91:
                key.key = "leftwindow";
                break;
            case 92:
                key.key = "rightwindow";
                break;
            case 93:
                key.key = "select";
                break;
            case 96:
                key.key = "numpad0";
                key.char = "0";
                break;
            case 97:
                key.key = "numpad1";
                key.char = "1";
                break;
            case 98:
                key.key = "numpad2";
                key.char = "2";
                break;
            case 99:
                key.key = "numpad3";
                key.char = "3";
                break;
            case 100:
                key.key = "numpad4";
                key.char = "4";
                break;
            case 101:
                key.key = "numpad5";
                key.char = "5";
                break;
            case 102:
                key.key = "numpad6";
                key.char = "6";
                break;
            case 103:
                key.key = "numpad7";
                key.char = "7";
                break;
            case 104:
                key.key = "numpad8";
                key.char = "8";
                break;
            case 105:
                key.key = "numpad9";
                key.char = "9";
                break;
            case 106:
                key.key = "multiply";
                key.char = "*";
                break;
            case 107:
                key.key = "add";
                key.char = "+";
                break;
            case 109:
                key.key = "subtract";
                key.char = "-";
                break;
            case 110:
                key.key = "decimalpoint";
                key.char = ".";
                break;
            case 111:
                key.key = "divide";
                key.char = "/";
                break;
            case 112:
                key.key = "f1";
                break;
            case 113:
                key.key = "f2";
                break;
            case 114:
                key.key = "f3";
                break;
            case 115:
                key.key = "f4";
                break;
            case 116:
                key.key = "f5";
                break;
            case 117:
                key.key = "f6";
                break;
            case 118:
                key.key = "f7";
                break;
            case 119:
                key.key = "f8";
                break;
            case 120:
                key.key = "f9";
                break;
            case 121:
                key.key = "f10";
                break;
            case 122:
                key.key = "f11";
                break;
            case 123:
                key.key = "f12";
                break;
            case 144:
                key.key = "numlock";
                break;
            case 145:
                key.key = "scrolllock";
                break;
            case 186:
                key.key = "semicolon";
                key.char = ";";
                break;
            case 187:
                key.key = "equal";
                key.char = "=";
                break;
            case 188:
                key.key = "comma";
                key.char = ",";
                break;
            case 189:
                key.key = "dash";
                key.char = "-";
                break;
            case 190:
                key.key = "period";
                key.char = ".";
                break;
            case 191:
                key.key = "forwardslash";
                key.char = "/";
                break;
            case 192:
                key.key = "graveaccent";
                break;
            case 219:
                key.key = "openbraket";
                key.char = "{";
                break;
            case 220:
                key.key = "backslash";
                key.char = "\\";
                break;
            case 221:
                key.key = "closebraket";
                key.char = "}";
                break;
            case 222:
                key.key = "singlequote";
                key.char = "'";
                break;
            case 32:
                key.key = "space";
                key.char = " ";
                break;
        }
        return key;
    }

} );<|MERGE_RESOLUTION|>--- conflicted
+++ resolved
@@ -1,1234 +1,1216 @@
-﻿"use strict";
-
-// Copyright 2012 United States Government, as represented by the Secretary of Defense, Under
-// Secretary of Defense (Personnel & Readiness).
-// 
-// Licensed under the Apache License, Version 2.0 (the "License"); you may not use this file except
-// in compliance with the License. You may obtain a copy of the License at
-// 
-//   http://www.apache.org/licenses/LICENSE-2.0
-// 
-// Unless required by applicable law or agreed to in writing, software distributed under the License
-// is distributed on an "AS IS" BASIS, WITHOUT WARRANTIES OR CONDITIONS OF ANY KIND, either express
-// or implied. See the License for the specific language governing permissions and limitations under
-// the License.
-
-define( [ "module", "vwf/view" ], function( module, view ) {
-
-    return view.load( module, {
-
-        initialize: function( rootSelector ) {
-            if (!vwf) return;
-
-            this.rootSelector = rootSelector;
-            this.canvasQuery = undefined;
- 
-            this.lastPick = undefined;
-            this.keyStates = { keysDown: {}, mods: {} };
-
-            this.height = 600;
-            this.width = 800;
-
-            if ( window && window.innerHeight ) this.height = window.innerHeight - 20;
-            if ( window && window.innerWidth ) this.width = window.innerWidth - 20;
-
-            this.canvasQuery = jQuery( this.rootSelector );
-          
-            // Connect GLGE to the VWF timeline.
-            GLGE.now = function() {
-                return vwf.time() * 1000;
-            }
-        },
-
-        createdNode: function( nodeID, childID, childExtendsID, childImplementsIDs,
-            childSource, childType, childURI, childName, callback /* ( ready ) */) {
-
-            if (childExtendsID === undefined /* || childName === undefined */)
-                return;
-
-            if (this.state.scenes[childID]) {
-
-                // this is the scene definition so go ahead and create the canvas and setup the view
-                var glgeView = this;
-                var domWin = window;
-
-                this.canvasQuery = jQuery(this.rootSelector).append(
-                    "<canvas id='" + this.state.sceneRootID + "' class='vwf-scene' width='" + this.width + "' height='" + this.height + "'/>"
-                ).children(":last");
-
-                var canvas = this.canvasQuery.get(0);
-                window.onkeydown = function (event) {
-                    var key = undefined;
-                    var validKey = false;
-                    switch (event.keyCode) {
-                        case 17:
-                        case 16:
-                        case 18:
-                        case 19:
-                        case 20:
-                            break;
-                        default:
-                            key = getKeyValue.call( glgeView, event.keyCode);
-                            glgeView.keyStates.keysDown[key.key] = key;
-                            validKey = true;
-                            break;
-                    }
-
-                    if (!glgeView.keyStates.mods) glgeView.keyStates.mods = {};
-                    glgeView.keyStates.mods.alt = event.altKey;
-                    glgeView.keyStates.mods.shift = event.shiftKey;
-                    glgeView.keyStates.mods.ctrl = event.ctrlKey;
-                    glgeView.keyStates.mods.meta = event.metaKey;
-
-                    var sceneNode = glgeView.state.scenes[glgeView.state.sceneRootID];
-                    if (validKey && sceneNode /*&& Object.keys( glgeView.keyStates.keysDown ).length > 0*/) {
-                        //var params = JSON.stringify( glgeView.keyStates );
-                        glgeView.kernel.dispatchEvent(sceneNode.ID, "keyDown", [glgeView.keyStates]);
-                    }
-                };
-
-                window.onkeyup = function (event) {
-                    var key = undefined;
-                    var validKey = false;
-                    switch (event.keyCode) {
-                        case 16:
-                        case 17:
-                        case 18:
-                        case 19:
-                        case 20:
-                            break;
-                        default:
-                            key = getKeyValue.call( glgeView, event.keyCode);
-                            delete glgeView.keyStates.keysDown[key.key];
-                            validKey = true;
-                            break;
-                    }
-
-                    glgeView.keyStates.mods.alt = event.altKey;
-                    glgeView.keyStates.mods.shift = event.shiftKey;
-                    glgeView.keyStates.mods.ctrl = event.ctrlKey;
-                    glgeView.keyStates.mods.meta = event.metaKey;
-
-                    var sceneNode = glgeView.state.scenes[glgeView.state.sceneRootID];
-                    if (validKey && sceneNode) {
-                        //var params = JSON.stringify( glgeView.keyStates );
-                        glgeView.kernel.dispatchEvent(sceneNode.ID, "keyUp", [glgeView.keyStates]);
-                    }
-
-                };
-
-                window.onresize = function () {
-                    var origWidth = glgeView.width;
-                    var origHeight = glgeView.height;
-                    if (domWin && domWin.innerHeight) glgeView.height = domWin.innerHeight - 20;
-                    if (domWin && domWin.innerWidth) glgeView.width = domWin.innerWidth - 20;
-
-                    if ((origWidth != glgeView.width) || (origHeight != glgeView.height)) {
-                        canvas.height = glgeView.height;
-                        canvas.width = glgeView.width;
-                        var camID = glgeView.state.cameraInUseID
-                        if (!camID && camID != "") {
-                            var cam = glgeView.state.cameraInUse;
-                            camID = getObjectID.call( glgeView, cam, false, false);
-                        }
-                        if (camID && camID != "") {
-                            vwf.setProperty(camID, "aspect", (glgeView.width / glgeView.height) /*/ 1.333*/);  // TODO: a view shouldn't go directly to the kernel (using "vwf"), and the aspect ratio and size are window-dependent and shouldn't be shared properties in the application
-                        }
-                        vwf.setProperty(glgeView.state.sceneRootID, "size", [glgeView.width, glgeView.height]);  // TODO: a view shouldn't go directly to the kernel (using "vwf"), and the aspect ratio and size are window-dependent and shouldn't be shared properties in the application
-                        $('#topdown_a').height(canvas.height);
-                        $('#topdown_b').height(canvas.height);
-                        $('#client_list').height(canvas.height);
-                        $('#time_control').height(canvas.height);
-                        $('#about_tab').height(canvas.height);
-                    }
-                }
-
-                var sceneNode = this.state.scenes[childID];
-                if (sceneNode) {
-                    initScene.call(this, sceneNode);
-                }
-            }
-        },
- 
- 
-        // -- deletedNode ------------------------------------------------------------------------------
-
-        //deletedNode: function( nodeID ) { },
-
-        // -- addedChild -------------------------------------------------------------------------------
-
-        //addedChild: function( nodeID, childID, childName ) { },
-
-        // -- removedChild -----------------------------------------------------------------------------
-
-        //removedChild: function( nodeID, childID ) { },
-
-        // -- createdProperty --------------------------------------------------------------------------
-
-        //createdProperty: function (nodeID, propertyName, propertyValue) { },
-
-        // -- initializedProperty ----------------------------------------------------------------------
-
-        //initializedProperty: function (nodeID, propertyName, propertyValue) { },
-
-        // TODO: deletedProperty
-
-        // -- satProperty ------------------------------------------------------------------------------
-
-        //satProperty: function (nodeID, propertyName, propertyValue) { },
-
-        // -- gotProperty ------------------------------------------------------------------------------
-
-        //gotProperty: function ( nodeID, propertyName, propertyValue ) { },
-    
-    
-    } );
-
-    // GLGE private functions
-    // -- initScene ------------------------------------------------------------------------
-<<<<<<< HEAD
-	var lastPick;
-    function initScene( sceneNode ) {
-	
-=======
-    function initScene( sceneNode ) {
-	
-        var self = this;
->>>>>>> 182694c8
-		var requestAnimFrame, cancelAnimFrame;
-		(function() {
-			var lastTime = 0;
-			var vendors = ['ms', 'moz', 'webkit', 'o'];
-			for(var x = 0; x < vendors.length && !window.requestAnimationFrame; ++x) {
-				window.requestAnimationFrame = window[vendors[x]+'RequestAnimationFrame'];
-				window.cancelRequestAnimationFrame = window[vendors[x]+
-				  'CancelRequestAnimationFrame'];
-			}
-
-			if (!window.requestAnimationFrame) {
-				requestAnimFrame = function(callback, element) {
-					var currTime = +new Date;
-					var timeToCall = Math.max(0, 16 - (currTime - lastTime));
-					var id = window.setTimeout(function() { callback(currTime + timeToCall); }, 
-					  timeToCall);
-					lastTime = currTime + timeToCall;
-					return id;
-				};
-			}
-			else {
-				requestAnimFrame = window.requestAnimationFrame;
-			}
-
-			if (!window.cancelAnimationFrame) {
-				cancelAnimFrame = function(id) {
-					clearTimeout(id);
-				};
-			}
-			else {
-				cancelAnimFrame = window.cancelAnimationFrame;
-			}
-		}());
-<<<<<<< HEAD
-
-=======
-        
->>>>>>> 182694c8
-		var lastPickTime = 0;
-        function renderScene(time) {
-			requestAnimFrame( renderScene );
-            sceneNode.frameCount++;
-			if((mouse.getMousePosition().x != oldMouseX || mouse.getMousePosition().y != oldMouseY) && ((time - lastPickTime) > 100)) {
-<<<<<<< HEAD
-				lastPick = mousePick.call( this, mouse, sceneNode );
-=======
-                var newPick = mousePick.call( this, mouse, sceneNode );
-                if(newPick) {
-    				self.lastPick = newPick;
-                }
->>>>>>> 182694c8
-				oldMouseX = mouse.getMousePosition().x;
-				oldMouseY = mouse.getMousePosition().y;
-				lastPickTime = time;
-			}
-            renderer.render();
-        };
-
-        var canvas = this.canvasQuery.get( 0 );
-
-        if ( canvas ) {
-			var mouse = new GLGE.MouseInput( canvas );
-			var oldMouseX = mouse.getMousePosition().x;
-			var oldMouseY = mouse.getMousePosition().y;
-            sceneNode.glgeRenderer = new GLGE.Renderer( canvas );
-            sceneNode.glgeRenderer.setScene( sceneNode.glgeScene );
-
-            sceneNode.glgeScene.setAmbientColor( [ 183, 183, 183 ] );
-
-            this.state.cameraInUse = sceneNode.glgeScene.camera;
-            this.state.cameraInUse.setAspect( ( canvas.width / canvas.height) /*/ 1.333 */ );
-
-            // set up all of the mouse event handlers
-            initMouseEvents.call( this, canvas );
-
-            // Schedule the renderer.
-
-            var view = this;
-            var scene = sceneNode.glgeScene;
-            var renderer = sceneNode.glgeRenderer;
-
-            sceneNode.frameCount = 0; // needed for estimating when we're pick-safe
-
-            renderScene((+new Date));
-        }
-    } 
-
-    // -- initCamera ------------------------------------------------------------------------
-
-    function initCamera( glgeCamera ) {
-        if ( glgeCamera ) {
-            glgeCamera.setLoc( 0, 0, 0 );
-            glgeCamera.setRot( 0, 0, 0 );
-            glgeCamera.setType( GLGE.C_PERSPECTIVE );
-            glgeCamera.setRotOrder( GLGE.ROT_XZY );
-        }        
-    }
-
-    // -- initMouseEvents ------------------------------------------------------------------------
-
-    function initMouseEvents( canvas ) {
-        var sceneNode = this.state.scenes[this.state.sceneRootID], child;
-        var sceneID = this.state.sceneRootID;
-        var sceneView = this;
-
-        var pointerDownID = undefined;
-        var pointerOverID = undefined;
-        var pointerPickID = undefined;
-        var glgeActualObj = undefined;
-
-        var lastXPos = -1;
-        var lastYPos = -1;
-        var mouseRightDown = false;
-        var mouseLeftDown = false;
-        var mouseMiddleDown = false;
-        var win = window;
-
-        var container = document.getElementById("container");
-        var sceneCanvas = canvas;
-        var mouse = new GLGE.MouseInput( sceneCanvas );
-        var mouseOverCanvas = false;
-
-        var self = this;
-
-        var getEventData = function( e, debug ) {
-            var returnData = { eventData: undefined, eventNodeData: undefined };
-<<<<<<< HEAD
-            var pickInfo = lastPick;
-=======
-            var pickInfo = self.lastPick;
->>>>>>> 182694c8
-            pointerPickID = undefined;
-
-            glgeActualObj = pickInfo ? pickInfo.object : undefined;
-            pointerPickID = pickInfo ? getPickObjectID.call( sceneView, pickInfo, debug ) : undefined;
-            var mouseButton = "left";
-            switch( e.button ) {
-                case 2: 
-                    mouseButton = "right";
-                    break;
-                case 1: 
-                    mouseButton = "middle";
-                    break;
-                default:
-                    mouseButton = "left";
-                    break;
-            };
-
-            returnData.eventData = [ {
-                /*client: "123456789ABCDEFG", */
-                button: mouseButton,
-                clicks: 1,
-                buttons: {
-                        left: mouseLeftDown,
-                        middle: mouseMiddleDown,
-                        right: mouseRightDown,
-                    },
-                modifiers: {
-                        alt: e.altKey,
-                        ctrl: e.ctrlKey,
-                        shift: e.shiftKey,
-                        meta: e.metaKey,
-                    },
-                position: [ mouseXPos.call( this,e)/sceneView.width, mouseYPos.call( this,e)/sceneView.height ],
-            } ];
-
-
-
-            var camera = sceneView.state.cameraInUse;
-            var worldCamPos, worldCamTrans, camInverse;
-            if ( camera ) { 
-                worldCamPos = [ camera.getLocX(), camera.getLocY(), camera.getLocZ() ]; 
-//                worldCamTrans = goog.vec.Mat4.createFromArray( camera.getLocalMatrix() );
-//                goog.vec.Mat4.transpose( worldCamTrans, worldCamTrans );
-//                camInverse = goog.vec.Mat4.create();
-//                goog.vec.Mat4.invert( worldCamTrans, camInverse );
-            }
-
-            returnData.eventNodeData = { "": [ {
-                distance: pickInfo ? pickInfo.distance : undefined,
-                globalPosition: pickInfo ? pickInfo.coord : undefined,
-                globalNormal: pickInfo ? pickInfo.normal : undefined,
-                globalSource: worldCamPos,            
-            } ] };
-
-            if ( pickInfo && pickInfo.normal ) {
-                var pin = pickInfo.normal;  
-                var nml = goog.vec.Vec3.createFloat32FromValues( pin[0], pin[1], pin[2] );
-                nml = goog.vec.Vec3.normalize( nml, goog.vec.Vec3.create() );
-                returnData.eventNodeData[""][0].globalNormal = [ nml[0], nml[1], nml[2] ];
-            }
-
-            if ( sceneView && sceneView.state.nodes[ pointerPickID ] ) {
-                var camera = sceneView.state.cameraInUse;
-                var childID = pointerPickID;
-                var child = sceneView.state.nodes[ childID ];
-                var parentID = child.parentID;
-                var parent = sceneView.state.nodes[ child.parentID ];
-                var trans, parentTrans, localTrans, localNormal, parentInverse, relativeCamPos;
-                while ( child ) {
-
-                    trans = goog.vec.Mat4.createFromArray( child.glgeObject.getLocalMatrix() );
-                    goog.vec.Mat4.transpose( trans, trans );                   
-                    
-                    if ( parent ) {                   
-                        parentTrans = goog.vec.Mat4.createFromArray( parent.glgeObject.getLocalMatrix() );
-                        goog.vec.Mat4.transpose( parentTrans, parentTrans ); 
-                    } else {
-                        parentTrans = undefined;
-                    }
-
-                    if ( trans && parentTrans ) {
-                        // get the parent inverse, and multiply by the world
-                        // transform to get the local transform 
-                        parentInverse = goog.vec.Mat4.create();
-                        if ( goog.vec.Mat4.invert( parentTrans, parentInverse ) ) {
-                            localTrans = goog.vec.Mat4.multMat( parentInverse, trans,
-                                goog.vec.Mat4.create()                       
-                            );
-                        }
-                    }
-
-                    // transform the global normal into local
-                    if ( pickInfo && pickInfo.normal ) {
-                        localNormal = goog.vec.Mat4.multVec3Projective( trans, pickInfo.normal, 
-                            goog.vec.Vec3.create() );
-                    } else {
-                        localNormal = undefined;  
-                    }
-
-                    if ( worldCamPos ) { 
-                        relativeCamPos = goog.vec.Mat4.multVec3Projective( trans, worldCamPos, 
-                            goog.vec.Vec3.create() );                         
-                    } else { 
-                        relativeCamPos = undefined;
-                    }
-                                        
-                    returnData.eventNodeData[ childID ] = [ {
-                        position: localTrans,
-                        normal: localNormal,
-                        source: relativeCamPos,
-                        distance: pickInfo ? pickInfo.distance : undefined,
-                        globalPosition: pickInfo ? pickInfo.coord : undefined,
-                        globalNormal: pickInfo ? pickInfo.normal : undefined,
-                        globalSource: worldCamPos,            
-                    } ];
-
-                    childID = parentID;
-                    child = sceneView.state.nodes[ childID ];
-                    parentID = child ? child.parentID : undefined;
-                    parent = parentID ? sceneView.state.nodes[ child.parentID ] : undefined;
-
-                }
-            }
-            return returnData;
-        }          
-
-        canvas.onmousedown = function( e ) {
-           switch( e.button ) {
-                case 2: 
-                    mouseRightDown = true;
-                    break;
-                case 1: 
-                    mouseMiddleDown = true;
-                    break;
-                case 0:
-                    mouseLeftDown = true;
-                    break;
-            };
-            var event = getEventData( e, false );
-            if ( event ) {
-                pointerDownID = pointerPickID ? pointerPickID : sceneID;
-                sceneView.kernel.dispatchEvent( pointerDownID, "pointerDown", event.eventData, event.eventNodeData );
-            }
-        }
-
-        canvas.onmouseup = function( e ) {
-            var ctrlDown = e.ctrlKey;
-            var atlDown = e.altKey;
-            var ctrlAndAltDown = ctrlDown && atlDown;
-
-            switch( e.button ) {
-                case 2: 
-                    mouseRightDown = false;
-                    break;
-                case 1: 
-                    mouseMiddleDown = false;
-                    break;
-                case 0:
-                    mouseLeftDown = false;
-                    break;
-            };
-
-            var eData = getEventData( e, ctrlAndAltDown );
-            if ( eData ) {
-                var mouseUpObjectID = pointerPickID;
-                if ( mouseUpObjectID && pointerDownID && mouseUpObjectID == pointerDownID ) {
-                    sceneView.kernel.dispatchEvent( mouseUpObjectID, "pointerClick", eData.eventData, eData.eventNodeData );
-
-                    var glgeObj = sceneView.state.nodes[mouseUpObjectID].glgeObject;
-                    if ( glgeObj ) {
-                        if( ctrlDown && !atlDown ) {
-                            if ( sceneView.state.nodes[mouseUpObjectID] ) {
-                                var colladaObj;
-                                var currentObj = glgeObj;
-                                while ( !colladaObj && currentObj ) {
-                                    if ( currentObj.constructor == GLGE.Collada )
-                                        colladaObj = currentObj;
-                                    else
-                                        currentObj = currentObj.parent;
-                                } 
-                                if ( colladaObj ) {
-                                    recurseGroup.call( sceneView, colladaObj, 0 );
-                                }
-                            }                
-                        } else if ( atlDown && !ctrlDown ) {
-                            recurseGroup.call( sceneView, glgeObj, 0 ); 
-                        }
-                    }
-                }
-                sceneView.kernel.dispatchEvent( pointerDownID, "pointerUp", eData.eventData, eData.eventNodeData );
-            }
-            pointerDownID = undefined;
-        }
-
-        canvas.onmouseover = function( e ) {
-            mouseOverCanvas = true;
-            var eData = getEventData( e, false );
-            if ( eData ) {
-                pointerOverID = pointerPickID ? pointerPickID : sceneID;
-                sceneView.kernel.dispatchEvent( pointerOverID, "pointerEnter", eData.eventData, eData.eventNodeData );
-            }
-        }
-
-        canvas.onmousemove = function( e ) {
-            var eData = getEventData( e, false );
-            if ( eData ) {
-                if ( mouseLeftDown || mouseRightDown || mouseMiddleDown ) {
-                    sceneView.kernel.dispatchEvent( pointerDownID, "pointerMove", eData.eventData, eData.eventNodeData );
-                } else {
-                    if ( pointerPickID ) {
-                        if ( pointerOverID ) {
-                            if ( pointerPickID != pointerOverID ) {
-                                sceneView.kernel.dispatchEvent( pointerOverID, "pointerLeave", eData.eventData, eData.eventNodeData );
-                                pointerOverID = pointerPickID;
-                                sceneView.kernel.dispatchEvent( pointerOverID, "pointerEnter", eData.eventData, eData.eventNodeData );
-                            } else {
-                                sceneView.kernel.dispatchEvent( pointerOverID, "pointerHover", eData.eventData, eData.eventNodeData );
-                            }
-                        } else {
-                            pointerOverID = pointerPickID;
-                            sceneView.kernel.dispatchEvent( pointerOverID, "pointerEnter", eData.eventData, eData.eventNodeData );
-                        }
-                    } else {
-                        if ( pointerOverID ) {
-                            sceneView.kernel.dispatchEvent( pointerOverID, "pointerLeave", eData.eventData, eData.eventNodeData );
-                            pointerOverID = undefined;
-                        }
-                    }
-                }
-            }
-        }
-
-        canvas.onmouseout = function( e ) {
-            if ( pointerOverID ) {
-                sceneView.kernel.dispatchEvent( pointerOverID, "pointerLeave" );
-                pointerOverID = undefined;
-            }
-            mouseOverCanvas = false;
-        }
-
-        canvas.setAttribute("onmousewheel", '');
-        if(typeof canvas.onmousewheel == "function") {
-            canvas.removeAttribute("onmousewheel");
-            canvas.onmousewheel = function( e ) {
-                var eData = getEventData( e, false );
-                if ( eData ) {
-                    eData.eventNodeData[""][0].wheel = {
-                        delta: e.wheelDelta,
-                        deltaX: e.wheelDeltaX,
-                        deltaY: e.wheelDeltaY,
-                    };
-                    var id = sceneID;
-                    if ( pointerDownID && mouseRightDown || mouseLeftDown || mouseMiddleDown )
-                        id = pointerDownID;
-                    else if ( pointerOverID )
-                        id = pointerOverID; 
-                        
-                    sceneView.kernel.dispatchEvent( id, "pointerWheel", eData.eventData, eData.eventNodeData );
-                }
-            };
-        }
-        else {
-            canvas.removeAttribute("onmousewheel");
-            canvas.addEventListener('DOMMouseScroll', function( e ) {
-                var eData = getEventData( e, false );
-                if ( eData ) {
-                    eData.eventNodeData[""][0].wheel = {
-                        delta: e.detail * -40,
-                        deltaX: e.detail * -40,
-                        deltaY: e.detail * -40,
-                    };
-                    var id = sceneID;
-                    if ( pointerDownID && mouseRightDown || mouseLeftDown || mouseMiddleDown )
-                        id = pointerDownID;
-                    else if ( pointerOverID )
-                        id = pointerOverID; 
-                        
-                    sceneView.kernel.dispatchEvent( id, "pointerWheel", eData.eventData, eData.eventNodeData );
-                }
-            });
-        }
-
-        // == Draggable Content ========================================================================
-
-//        canvas.addEventListener( "dragenter", function( e ) {
-//            e.stopPropagation();
-//            e.preventDefault();             
-//        }, false );
-//        canvas.addEventListener( "dragexit", function( e ) {
-//            e.stopPropagation();
-//            e.preventDefault();             
-//        }, false );
-
-        // -- dragOver ---------------------------------------------------------------------------------
-
-        canvas.ondragover = function( e ) {
-            sceneCanvas.mouseX=e.clientX;
-            sceneCanvas.mouseY=e.clientY;
-            var eData = getEventData( e, false );
-            if ( eData ) {
-                e.dataTransfer.dropEffect = "copy";
-            }
-            e.preventDefault();    
-        };
-
-        // -- drop ---------------------------------------------------------------------------------
-
-        canvas.ondrop = function( e ) {
-
-            e.preventDefault();
-            var eData = getEventData( e, false );
-
-            if ( eData ) {
-
-                var fileData, fileName, fileUrl, match, object;
-
-                try {
-
-                    fileData = JSON.parse( e.dataTransfer.getData('text/plain') );
-                    fileName = decodeURIComponent(fileData.fileName);
-                    fileUrl = decodeURIComponent(fileData.fileUrl);
-
-                    if ( match = fileUrl.match( /(.*\.vwf)\.(json|yaml)$/i ) ) {  // assignment is intentional
-
-                        object = {
-                          extends: match[1],
-                          properties: { 
-                            translation: eData.eventNodeData[""][0].globalPosition,
-                            scale: [ 1, 1, 1 ],
-                          },
-                        };
-
-                        fileName = fileName.replace( /\.(json|yaml)$/i, "" );
-
-                    } else if ( match = fileUrl.match( /\.dae$/i ) ) { // assignment is intentional
-
-                        object = {
-                          extends: "http://vwf.example.com/node3.vwf",
-                          source: fileUrl,
-                          type: "model/vnd.collada+xml",
-                          properties: { 
-                            translation: eData.eventNodeData[""][0].globalPosition,
-                            scale: [ 1, 1, 1 ],
-                          },   
-                        };
-
-                    }
-
-                    if ( object ) {
-                        sceneView.kernel.createChild( "index-vwf", fileName, object, undefined );                
-                    }
-
-                } catch ( e ) {
-                    // TODO: invalid JSON
-                }
-
-            }
-        };
-         
-    };
-
-    function nameGlge(obj) {
-        return obj.colladaName || obj.colladaId || obj.name || obj.id || obj.uid || "";
-    }
-
-    function name(obj) {
-        return obj.colladaName || obj.colladaId || obj.name || obj.id || "";
-    }
-
-    function path(obj) {
-        var sOut = "";
-        var sName = "";
-
-        while (obj && obj.parent) {
-            if (sOut == "")
-                sOut = name.call(this,obj);
-            else
-                sOut = name.call(this,obj) + "." + sOut;
-            obj = obj.parent;
-        }
-        return sOut;
-    }
-
-    function mouseXPos(e) {
-        return e.clientX - e.currentTarget.offsetLeft + window.scrollX + window.slideOffset;
-    }
-
-    function mouseYPos(e) {
-        return e.clientY - e.currentTarget.offsetTop + window.scrollY;
-    }
-
-    function getPickObjectID( pickInfo, debug ) {
-
-        if ( pickInfo && pickInfo.object ) {
-            return getObjectID.call( this, pickInfo.object, true, debug );
-        }
-        return undefined;
-
-    }
-
-    function getObjectID( objectToLookFor, bubbleUp, debug ) {
-
-        var objectIDFound = -1;
-        var self = this;    
-
-        while (objectIDFound == -1 && objectToLookFor) {
-            if ( debug ) {
-                this.logger.info("====>>>  vwf.view-glge.mousePick: searching for: " + path.call(this,objectToLookFor) );
-            }
-            jQuery.each( this.state.nodes, function (nodeID, node) {
-                if ( node.glgeObject == objectToLookFor && !node.glgeMaterial ) {
-                    if ( debug ) { self.logger.info("pick object name: " + name(objectToLookFor) + " with id = " + nodeID ); }
-                    objectIDFound = nodeID;
-                }
-            });
-            if ( bubbleUp ) {
-                objectToLookFor = objectToLookFor.parent;
-            } else {
-                objectToLookFor = undefined;
-            }
-        }
-        if (objectIDFound != -1)
-            return objectIDFound;
-
-        return undefined;
-    }
-
-    function mousePick( mouse, sceneNode ) {
-
-        if (sceneNode && sceneNode.glgeScene) {
-
-            // GLGE won't calculate picks if we pick too soon after launch. The exact cause is
-            // unclear, but it appears to work if there isn't a pick before the first few frames
-            // or while deferred loads are occurring.
-
-            if ( sceneNode.frameCount > 10 && sceneNode.pendingLoads == 0 ) {
-
-                var objectIDFound = -1;
-                var mousepos=mouse.getMousePosition();
-                mousepos.x = mousepos.x + window.scrollX + window.slideOffset;
-                mousepos.y = mousepos.y + window.scrollY;
-
-                return sceneNode.glgeScene.pick(mousepos.x, mousepos.y);
-            }
-        }
-        return undefined;
-    }
-
-    function recurseGroup( grp, iDepth ) {
-        if ( grp && grp.getChildren ) {
-            var grpChildren = grp.getChildren();
-            var sOut = indent.call( this,iDepth);
-            var name = "";
-
-            for (var i = 0; i < grpChildren.length; i++) {
-                if (grpChildren[i].constructor == GLGE.Collada) {
-                    iDepth++;
-                    outputCollada.call( this, grpChildren[i], iDepth, true);
-                    recurseGroup.call( this, grpChildren[i], iDepth + 1);
-                    outputCollada.call( this, grpChildren[i], iDepth, false);
-                    iDepth--;
-                } else if (grpChildren[i].constructor == GLGE.Group) {
-                    iDepth++;
-                    outputGroup.call( this, grpChildren[i], iDepth, true);
-                    recurseGroup.call( this, grpChildren[i], iDepth + 1);
-                    outputGroup.call( this, grpChildren[i], iDepth, false);
-                    iDepth--;
-                } else if ( grpChildren[i].constructor == GLGE.Object ) {
-                    outputObject.call( this, grpChildren[i], iDepth);
-                }
-            }
-        } else if ( grp.constructor == GLGE.Object ) {
-            outputObject.call( this, grp, iDepth );
-        }
-    }
-
-    function getChildCount(grp) {
-        var iCount = 0;
-        if (grp) {
-            var grpChildren = grp.getChildren();
-            if (grpChildren) {
-                for (var i = 0; i < grpChildren.length; i++) {
-                    if (grpChildren[i].constructor != GLGE.Object) {
-                        iCount++;
-                    }
-                }
-            }
-        }
-        return iCount;
-    };
-
-    function indentStr() {
-        return "  ";
-    }
-
-    function indent(iIndent) {
-        var sOut = "";
-        for (var j = 0; j < iIndent; j++) { sOut = sOut + indentStr.call( this ); }
-        return sOut;
-    }
-
-    function outputCollada(collada, iIndent, open) {
-        var sOut = indent.call(this,iIndent);
-        if (open) {
-            this.logger.info(sOut + "children:")
-        }
-    }
-
-    function outputGroup( group, iIndent, open ) {
-        var sOut = indent.call( this, iIndent + 1);
-        if (open) {
-            var lastGroupName = name(group);
-            this.logger.info(indent.call( this,iIndent) + lastGroupName + ":");
-            this.logger.info(indent.call( this,iIndent + 1) + "extends: http://vwf.example.com/node3.vwf");
-
-            if (getChildCount.call( this, group) > 0)
-                this.logger.info(sOut + "children:");
-        }
-    }
-
-    function outputObject(obj, iIndent) {
-        var indentAdd = 0;
-        var objName = name( obj );
-        if ( objName != "" ) {
-            this.logger.info( indent.call( this,iIndent) + "children:" );
-            this.logger.info( indent.call( this,iIndent+1) + objName + ":");
-            this.logger.info( indent.call( this,iIndent+2) + "extends: http://vwf.example.com/object3.vwf");
-            indentAdd = 2;
-        }
-    }
-
-    function outputMaterial( obj, iIndent, objName, index  ) {
-
-        var sOut = indent.call( this,iIndent + 1);
-        this.logger.info( indent.call( this,iIndent) + objName + "Material" + index + ":" );
-        this.logger.info( sOut + "extends: http://vwf.example.com/material.vwf");
-
-    }
-
-    function getKeyValue( keyCode ) {
-        var key = { key: undefined, code: keyCode, char: undefined };
-        switch ( keyCode ) {
-            case 8:
-                key.key = "backspace";
-                break;
-            case 9:
-                key.key = "tab";
-                break;
-            case 13:
-                key.key = "enter";
-                break;
-            case 16:
-                key.key = "shift";
-                break;
-            case 17:
-                key.key = "ctrl";
-                break;
-            case 18:
-                key = "alt";
-                break;
-            case 19:
-                key.key = "pausebreak";
-                break;
-            case 20:
-                key.key = "capslock";
-                break;
-            case 27:
-                key.key = "escape";
-                break;
-            case 33:
-                key.key = "pageup";
-                break;
-            case 34:
-                key.key = "pagedown";
-                break;
-            case 35:
-                key.key = "end";
-                break;
-            case 36:
-                key.key = "home";
-                break;
-            case 37:
-                key.key = "leftarrow";
-                break;
-            case 38:
-                key.key = "uparrow";
-                break;
-            case 39:
-                key.key = "rightarrow";
-                break;
-            case 40:
-                key.key = "downarrow";
-                break;
-            case 45:
-                key.key = "insert";
-                break;
-            case 46:
-                key.key = "delete";
-                break;
-            case 48:
-                key.key = "0";
-                key.char = "0";
-                break;
-            case 49:
-                key.key = "1";
-                key.char = "1";
-                break;
-            case 50:
-                key.key = "2";
-                key.char = "2";
-                break;
-            case 51:
-                key.key = "3";
-                key.char = "3";
-                break;
-            case 52:
-                key.key = "4";
-                key.char = "4";
-                break;
-            case 53:
-                key.key = "5";
-                key.char = "5";
-                break;
-            case 54:
-                key.key = "6";
-                key.char = "6";
-                break;
-            case 55:
-                key.key = "7";
-                key.char = "7";
-                break;                
-            case 56:
-                key.key = "8";
-                key.char = "8";
-                break;
-            case 57:
-                key.key = "9";
-                key.char = "9";
-                break;  
-            case 65:
-                key.key = "A";
-                key.char = "A";
-                break;
-            case 66:
-                key.key = "B";
-                key.char = "B";
-                break;
-            case 67:
-                key.key = "C";
-                key.char = "C";
-                break;
-            case 68:
-                key.key = "D";
-                key.char = "D";
-                break;
-            case 69:
-                key.key = "E";
-                key.char = "E";
-                break;
-            case 70:
-                key.key = "F";
-                key.char = "F";
-                break;
-            case 71:
-                key.key = "G";
-                key.char = "G";
-                break;
-            case 72:
-                key.key = "H";
-                key.char = "H";
-                break;
-            case 73:
-                key.key = "I";
-                key.char = "I";
-                break;                
-            case 74:
-                key.key = "J";
-                key.char = "J";
-                break;
-            case 75:
-                key.key = "K";
-                key.char = "K";
-                break;                 
-            case 76:
-                key.key = "L";
-                key.char = "L";
-                break;
-            case 77:
-                key.key = "M";
-                key.char = "M";
-                break;
-            case 78:
-                key.key = "N";
-                key.char = "N";
-                break;
-            case 79:
-                key.key = "O";
-                key.char = "O";
-                break;
-            case 80:
-                key.key = "P";
-                key.char = "P";
-                break;
-            case 81:
-                key.key = "Q";
-                key.char = "Q";
-                break;
-            case 82:
-                key.key = "R";
-                key.char = "R";
-                break;
-            case 83:
-                key.key = "S";
-                key.char = "S";
-                break;                
-            case 84:
-                key.key = "T";
-                key.char = "T";
-                break;
-            case 85:
-                key.key = "U";
-                key.char = "U";
-                break;                  
-            case 86:
-                key.key = "V";
-                key.char = "V";
-                break;
-            case 87:
-                key.key = "W";
-                key.char = "W";
-                break;
-            case 88:
-                key.key = "X";
-                key.char = "X";
-                break;                
-            case 89:
-                key.key = "Y";
-                key.char = "Y";
-                break;
-            case 90:
-                key.key = "Z";
-                key.char = "Z";
-                break; 
-            case 91:
-                key.key = "leftwindow";
-                break;
-            case 92:
-                key.key = "rightwindow";
-                break;
-            case 93:
-                key.key = "select";
-                break;
-            case 96:
-                key.key = "numpad0";
-                key.char = "0";
-                break;
-            case 97:
-                key.key = "numpad1";
-                key.char = "1";
-                break;
-            case 98:
-                key.key = "numpad2";
-                key.char = "2";
-                break;
-            case 99:
-                key.key = "numpad3";
-                key.char = "3";
-                break;
-            case 100:
-                key.key = "numpad4";
-                key.char = "4";
-                break;
-            case 101:
-                key.key = "numpad5";
-                key.char = "5";
-                break;
-            case 102:
-                key.key = "numpad6";
-                key.char = "6";
-                break;
-            case 103:
-                key.key = "numpad7";
-                key.char = "7";
-                break;
-            case 104:
-                key.key = "numpad8";
-                key.char = "8";
-                break;
-            case 105:
-                key.key = "numpad9";
-                key.char = "9";
-                break;
-            case 106:
-                key.key = "multiply";
-                key.char = "*";
-                break;
-            case 107:
-                key.key = "add";
-                key.char = "+";
-                break;
-            case 109:
-                key.key = "subtract";
-                key.char = "-";
-                break;
-            case 110:
-                key.key = "decimalpoint";
-                key.char = ".";
-                break;
-            case 111:
-                key.key = "divide";
-                key.char = "/";
-                break;
-            case 112:
-                key.key = "f1";
-                break;
-            case 113:
-                key.key = "f2";
-                break;
-            case 114:
-                key.key = "f3";
-                break;
-            case 115:
-                key.key = "f4";
-                break;
-            case 116:
-                key.key = "f5";
-                break;
-            case 117:
-                key.key = "f6";
-                break;
-            case 118:
-                key.key = "f7";
-                break;
-            case 119:
-                key.key = "f8";
-                break;
-            case 120:
-                key.key = "f9";
-                break;
-            case 121:
-                key.key = "f10";
-                break;
-            case 122:
-                key.key = "f11";
-                break;
-            case 123:
-                key.key = "f12";
-                break;
-            case 144:
-                key.key = "numlock";
-                break;
-            case 145:
-                key.key = "scrolllock";
-                break;
-            case 186:
-                key.key = "semicolon";
-                key.char = ";";
-                break;
-            case 187:
-                key.key = "equal";
-                key.char = "=";
-                break;
-            case 188:
-                key.key = "comma";
-                key.char = ",";
-                break;
-            case 189:
-                key.key = "dash";
-                key.char = "-";
-                break;
-            case 190:
-                key.key = "period";
-                key.char = ".";
-                break;
-            case 191:
-                key.key = "forwardslash";
-                key.char = "/";
-                break;
-            case 192:
-                key.key = "graveaccent";
-                break;
-            case 219:
-                key.key = "openbraket";
-                key.char = "{";
-                break;
-            case 220:
-                key.key = "backslash";
-                key.char = "\\";
-                break;
-            case 221:
-                key.key = "closebraket";
-                key.char = "}";
-                break;
-            case 222:
-                key.key = "singlequote";
-                key.char = "'";
-                break;
-            case 32:
-                key.key = "space";
-                key.char = " ";
-                break;
-        }
-        return key;
-    }
-
+﻿"use strict";
+
+// Copyright 2012 United States Government, as represented by the Secretary of Defense, Under
+// Secretary of Defense (Personnel & Readiness).
+// 
+// Licensed under the Apache License, Version 2.0 (the "License"); you may not use this file except
+// in compliance with the License. You may obtain a copy of the License at
+// 
+//   http://www.apache.org/licenses/LICENSE-2.0
+// 
+// Unless required by applicable law or agreed to in writing, software distributed under the License
+// is distributed on an "AS IS" BASIS, WITHOUT WARRANTIES OR CONDITIONS OF ANY KIND, either express
+// or implied. See the License for the specific language governing permissions and limitations under
+// the License.
+
+define( [ "module", "vwf/view" ], function( module, view ) {
+
+    return view.load( module, {
+
+        initialize: function( rootSelector ) {
+            if (!vwf) return;
+
+            this.rootSelector = rootSelector;
+            this.canvasQuery = undefined;
+ 
+            this.lastPick = undefined;
+            this.keyStates = { keysDown: {}, mods: {} };
+
+            this.height = 600;
+            this.width = 800;
+
+            if ( window && window.innerHeight ) this.height = window.innerHeight - 20;
+            if ( window && window.innerWidth ) this.width = window.innerWidth - 20;
+
+            this.canvasQuery = jQuery( this.rootSelector );
+          
+            // Connect GLGE to the VWF timeline.
+            GLGE.now = function() {
+                return vwf.time() * 1000;
+            }
+        },
+
+        createdNode: function( nodeID, childID, childExtendsID, childImplementsIDs,
+            childSource, childType, childURI, childName, callback /* ( ready ) */) {
+
+            if (childExtendsID === undefined /* || childName === undefined */)
+                return;
+
+            if (this.state.scenes[childID]) {
+
+                // this is the scene definition so go ahead and create the canvas and setup the view
+                var glgeView = this;
+                var domWin = window;
+
+                this.canvasQuery = jQuery(this.rootSelector).append(
+                    "<canvas id='" + this.state.sceneRootID + "' class='vwf-scene' width='" + this.width + "' height='" + this.height + "'/>"
+                ).children(":last");
+
+                var canvas = this.canvasQuery.get(0);
+                window.onkeydown = function (event) {
+                    var key = undefined;
+                    var validKey = false;
+                    switch (event.keyCode) {
+                        case 17:
+                        case 16:
+                        case 18:
+                        case 19:
+                        case 20:
+                            break;
+                        default:
+                            key = getKeyValue.call( glgeView, event.keyCode);
+                            glgeView.keyStates.keysDown[key.key] = key;
+                            validKey = true;
+                            break;
+                    }
+
+                    if (!glgeView.keyStates.mods) glgeView.keyStates.mods = {};
+                    glgeView.keyStates.mods.alt = event.altKey;
+                    glgeView.keyStates.mods.shift = event.shiftKey;
+                    glgeView.keyStates.mods.ctrl = event.ctrlKey;
+                    glgeView.keyStates.mods.meta = event.metaKey;
+
+                    var sceneNode = glgeView.state.scenes[glgeView.state.sceneRootID];
+                    if (validKey && sceneNode /*&& Object.keys( glgeView.keyStates.keysDown ).length > 0*/) {
+                        //var params = JSON.stringify( glgeView.keyStates );
+                        glgeView.kernel.dispatchEvent(sceneNode.ID, "keyDown", [glgeView.keyStates]);
+                    }
+                };
+
+                window.onkeyup = function (event) {
+                    var key = undefined;
+                    var validKey = false;
+                    switch (event.keyCode) {
+                        case 16:
+                        case 17:
+                        case 18:
+                        case 19:
+                        case 20:
+                            break;
+                        default:
+                            key = getKeyValue.call( glgeView, event.keyCode);
+                            delete glgeView.keyStates.keysDown[key.key];
+                            validKey = true;
+                            break;
+                    }
+
+                    glgeView.keyStates.mods.alt = event.altKey;
+                    glgeView.keyStates.mods.shift = event.shiftKey;
+                    glgeView.keyStates.mods.ctrl = event.ctrlKey;
+                    glgeView.keyStates.mods.meta = event.metaKey;
+
+                    var sceneNode = glgeView.state.scenes[glgeView.state.sceneRootID];
+                    if (validKey && sceneNode) {
+                        //var params = JSON.stringify( glgeView.keyStates );
+                        glgeView.kernel.dispatchEvent(sceneNode.ID, "keyUp", [glgeView.keyStates]);
+                    }
+
+                };
+
+                window.onresize = function () {
+                    var origWidth = glgeView.width;
+                    var origHeight = glgeView.height;
+                    if (domWin && domWin.innerHeight) glgeView.height = domWin.innerHeight - 20;
+                    if (domWin && domWin.innerWidth) glgeView.width = domWin.innerWidth - 20;
+
+                    if ((origWidth != glgeView.width) || (origHeight != glgeView.height)) {
+                        canvas.height = glgeView.height;
+                        canvas.width = glgeView.width;
+                        var camID = glgeView.state.cameraInUseID
+                        if (!camID && camID != "") {
+                            var cam = glgeView.state.cameraInUse;
+                            camID = getObjectID.call( glgeView, cam, false, false);
+                        }
+                        if (camID && camID != "") {
+                            vwf.setProperty(camID, "aspect", (glgeView.width / glgeView.height) /*/ 1.333*/);  // TODO: a view shouldn't go directly to the kernel (using "vwf"), and the aspect ratio and size are window-dependent and shouldn't be shared properties in the application
+                        }
+                        vwf.setProperty(glgeView.state.sceneRootID, "size", [glgeView.width, glgeView.height]);  // TODO: a view shouldn't go directly to the kernel (using "vwf"), and the aspect ratio and size are window-dependent and shouldn't be shared properties in the application
+                        $('#topdown_a').height(canvas.height);
+                        $('#topdown_b').height(canvas.height);
+                        $('#client_list').height(canvas.height);
+                        $('#time_control').height(canvas.height);
+                        $('#about_tab').height(canvas.height);
+                    }
+                }
+
+                var sceneNode = this.state.scenes[childID];
+                if (sceneNode) {
+                    initScene.call(this, sceneNode);
+                }
+            }
+        },
+ 
+ 
+        // -- deletedNode ------------------------------------------------------------------------------
+
+        //deletedNode: function( nodeID ) { },
+
+        // -- addedChild -------------------------------------------------------------------------------
+
+        //addedChild: function( nodeID, childID, childName ) { },
+
+        // -- removedChild -----------------------------------------------------------------------------
+
+        //removedChild: function( nodeID, childID ) { },
+
+        // -- createdProperty --------------------------------------------------------------------------
+
+        //createdProperty: function (nodeID, propertyName, propertyValue) { },
+
+        // -- initializedProperty ----------------------------------------------------------------------
+
+        //initializedProperty: function (nodeID, propertyName, propertyValue) { },
+
+        // TODO: deletedProperty
+
+        // -- satProperty ------------------------------------------------------------------------------
+
+        //satProperty: function (nodeID, propertyName, propertyValue) { },
+
+        // -- gotProperty ------------------------------------------------------------------------------
+
+        //gotProperty: function ( nodeID, propertyName, propertyValue ) { },
+    
+    
+    } );
+
+    // GLGE private functions
+    // -- initScene ------------------------------------------------------------------------
+    function initScene( sceneNode ) {
+	
+        var self = this;
+		var requestAnimFrame, cancelAnimFrame;
+		(function() {
+			var lastTime = 0;
+			var vendors = ['ms', 'moz', 'webkit', 'o'];
+			for(var x = 0; x < vendors.length && !window.requestAnimationFrame; ++x) {
+				window.requestAnimationFrame = window[vendors[x]+'RequestAnimationFrame'];
+				window.cancelRequestAnimationFrame = window[vendors[x]+
+				  'CancelRequestAnimationFrame'];
+			}
+
+			if (!window.requestAnimationFrame) {
+				requestAnimFrame = function(callback, element) {
+					var currTime = +new Date;
+					var timeToCall = Math.max(0, 16 - (currTime - lastTime));
+					var id = window.setTimeout(function() { callback(currTime + timeToCall); }, 
+					  timeToCall);
+					lastTime = currTime + timeToCall;
+					return id;
+				};
+			}
+			else {
+				requestAnimFrame = window.requestAnimationFrame;
+			}
+
+			if (!window.cancelAnimationFrame) {
+				cancelAnimFrame = function(id) {
+					clearTimeout(id);
+				};
+			}
+			else {
+				cancelAnimFrame = window.cancelAnimationFrame;
+			}
+		}());
+        
+		var lastPickTime = 0;
+        function renderScene(time) {
+			requestAnimFrame( renderScene );
+            sceneNode.frameCount++;
+			if((mouse.getMousePosition().x != oldMouseX || mouse.getMousePosition().y != oldMouseY) && ((time - lastPickTime) > 100)) {
+                var newPick = mousePick.call( this, mouse, sceneNode );
+                if(newPick) {
+    				self.lastPick = newPick;
+                }
+				oldMouseX = mouse.getMousePosition().x;
+				oldMouseY = mouse.getMousePosition().y;
+				lastPickTime = time;
+			}
+            renderer.render();
+        };
+
+        var canvas = this.canvasQuery.get( 0 );
+
+        if ( canvas ) {
+			var mouse = new GLGE.MouseInput( canvas );
+			var oldMouseX = mouse.getMousePosition().x;
+			var oldMouseY = mouse.getMousePosition().y;
+            sceneNode.glgeRenderer = new GLGE.Renderer( canvas );
+            sceneNode.glgeRenderer.setScene( sceneNode.glgeScene );
+
+            sceneNode.glgeScene.setAmbientColor( [ 183, 183, 183 ] );
+
+            this.state.cameraInUse = sceneNode.glgeScene.camera;
+            this.state.cameraInUse.setAspect( ( canvas.width / canvas.height) /*/ 1.333 */ );
+
+            // set up all of the mouse event handlers
+            initMouseEvents.call( this, canvas );
+
+            // Schedule the renderer.
+
+            var view = this;
+            var scene = sceneNode.glgeScene;
+            var renderer = sceneNode.glgeRenderer;
+
+            sceneNode.frameCount = 0; // needed for estimating when we're pick-safe
+
+            renderScene((+new Date));
+        }
+    } 
+
+    // -- initCamera ------------------------------------------------------------------------
+
+    function initCamera( glgeCamera ) {
+        if ( glgeCamera ) {
+            glgeCamera.setLoc( 0, 0, 0 );
+            glgeCamera.setRot( 0, 0, 0 );
+            glgeCamera.setType( GLGE.C_PERSPECTIVE );
+            glgeCamera.setRotOrder( GLGE.ROT_XZY );
+        }        
+    }
+
+    // -- initMouseEvents ------------------------------------------------------------------------
+
+    function initMouseEvents( canvas ) {
+        var sceneNode = this.state.scenes[this.state.sceneRootID], child;
+        var sceneID = this.state.sceneRootID;
+        var sceneView = this;
+
+        var pointerDownID = undefined;
+        var pointerOverID = undefined;
+        var pointerPickID = undefined;
+        var glgeActualObj = undefined;
+
+        var lastXPos = -1;
+        var lastYPos = -1;
+        var mouseRightDown = false;
+        var mouseLeftDown = false;
+        var mouseMiddleDown = false;
+        var win = window;
+
+        var container = document.getElementById("container");
+        var sceneCanvas = canvas;
+        var mouse = new GLGE.MouseInput( sceneCanvas );
+        var mouseOverCanvas = false;
+
+        var self = this;
+
+        var getEventData = function( e, debug ) {
+            var returnData = { eventData: undefined, eventNodeData: undefined };
+            var pickInfo = self.lastPick;
+            pointerPickID = undefined;
+
+            glgeActualObj = pickInfo ? pickInfo.object : undefined;
+            pointerPickID = pickInfo ? getPickObjectID.call( sceneView, pickInfo, debug ) : undefined;
+            var mouseButton = "left";
+            switch( e.button ) {
+                case 2: 
+                    mouseButton = "right";
+                    break;
+                case 1: 
+                    mouseButton = "middle";
+                    break;
+                default:
+                    mouseButton = "left";
+                    break;
+            };
+
+            returnData.eventData = [ {
+                /*client: "123456789ABCDEFG", */
+                button: mouseButton,
+                clicks: 1,
+                buttons: {
+                        left: mouseLeftDown,
+                        middle: mouseMiddleDown,
+                        right: mouseRightDown,
+                    },
+                modifiers: {
+                        alt: e.altKey,
+                        ctrl: e.ctrlKey,
+                        shift: e.shiftKey,
+                        meta: e.metaKey,
+                    },
+                position: [ mouseXPos.call( this,e)/sceneView.width, mouseYPos.call( this,e)/sceneView.height ],
+            } ];
+
+
+
+            var camera = sceneView.state.cameraInUse;
+            var worldCamPos, worldCamTrans, camInverse;
+            if ( camera ) { 
+                worldCamPos = [ camera.getLocX(), camera.getLocY(), camera.getLocZ() ]; 
+//                worldCamTrans = goog.vec.Mat4.createFromArray( camera.getLocalMatrix() );
+//                goog.vec.Mat4.transpose( worldCamTrans, worldCamTrans );
+//                camInverse = goog.vec.Mat4.create();
+//                goog.vec.Mat4.invert( worldCamTrans, camInverse );
+            }
+
+            returnData.eventNodeData = { "": [ {
+                distance: pickInfo ? pickInfo.distance : undefined,
+                globalPosition: pickInfo ? pickInfo.coord : undefined,
+                globalNormal: pickInfo ? pickInfo.normal : undefined,
+                globalSource: worldCamPos,            
+            } ] };
+
+            if ( pickInfo && pickInfo.normal ) {
+                var pin = pickInfo.normal;  
+                var nml = goog.vec.Vec3.createFloat32FromValues( pin[0], pin[1], pin[2] );
+                nml = goog.vec.Vec3.normalize( nml, goog.vec.Vec3.create() );
+                returnData.eventNodeData[""][0].globalNormal = [ nml[0], nml[1], nml[2] ];
+            }
+
+            if ( sceneView && sceneView.state.nodes[ pointerPickID ] ) {
+                var camera = sceneView.state.cameraInUse;
+                var childID = pointerPickID;
+                var child = sceneView.state.nodes[ childID ];
+                var parentID = child.parentID;
+                var parent = sceneView.state.nodes[ child.parentID ];
+                var trans, parentTrans, localTrans, localNormal, parentInverse, relativeCamPos;
+                while ( child ) {
+
+                    trans = goog.vec.Mat4.createFromArray( child.glgeObject.getLocalMatrix() );
+                    goog.vec.Mat4.transpose( trans, trans );                   
+                    
+                    if ( parent ) {                   
+                        parentTrans = goog.vec.Mat4.createFromArray( parent.glgeObject.getLocalMatrix() );
+                        goog.vec.Mat4.transpose( parentTrans, parentTrans ); 
+                    } else {
+                        parentTrans = undefined;
+                    }
+
+                    if ( trans && parentTrans ) {
+                        // get the parent inverse, and multiply by the world
+                        // transform to get the local transform 
+                        parentInverse = goog.vec.Mat4.create();
+                        if ( goog.vec.Mat4.invert( parentTrans, parentInverse ) ) {
+                            localTrans = goog.vec.Mat4.multMat( parentInverse, trans,
+                                goog.vec.Mat4.create()                       
+                            );
+                        }
+                    }
+
+                    // transform the global normal into local
+                    if ( pickInfo && pickInfo.normal ) {
+                        localNormal = goog.vec.Mat4.multVec3Projective( trans, pickInfo.normal, 
+                            goog.vec.Vec3.create() );
+                    } else {
+                        localNormal = undefined;  
+                    }
+
+                    if ( worldCamPos ) { 
+                        relativeCamPos = goog.vec.Mat4.multVec3Projective( trans, worldCamPos, 
+                            goog.vec.Vec3.create() );                         
+                    } else { 
+                        relativeCamPos = undefined;
+                    }
+                                        
+                    returnData.eventNodeData[ childID ] = [ {
+                        position: localTrans,
+                        normal: localNormal,
+                        source: relativeCamPos,
+                        distance: pickInfo ? pickInfo.distance : undefined,
+                        globalPosition: pickInfo ? pickInfo.coord : undefined,
+                        globalNormal: pickInfo ? pickInfo.normal : undefined,
+                        globalSource: worldCamPos,            
+                    } ];
+
+                    childID = parentID;
+                    child = sceneView.state.nodes[ childID ];
+                    parentID = child ? child.parentID : undefined;
+                    parent = parentID ? sceneView.state.nodes[ child.parentID ] : undefined;
+
+                }
+            }
+            return returnData;
+        }          
+
+        canvas.onmousedown = function( e ) {
+           switch( e.button ) {
+                case 2: 
+                    mouseRightDown = true;
+                    break;
+                case 1: 
+                    mouseMiddleDown = true;
+                    break;
+                case 0:
+                    mouseLeftDown = true;
+                    break;
+            };
+            var event = getEventData( e, false );
+            if ( event ) {
+                pointerDownID = pointerPickID ? pointerPickID : sceneID;
+                sceneView.kernel.dispatchEvent( pointerDownID, "pointerDown", event.eventData, event.eventNodeData );
+            }
+        }
+
+        canvas.onmouseup = function( e ) {
+            var ctrlDown = e.ctrlKey;
+            var atlDown = e.altKey;
+            var ctrlAndAltDown = ctrlDown && atlDown;
+
+            switch( e.button ) {
+                case 2: 
+                    mouseRightDown = false;
+                    break;
+                case 1: 
+                    mouseMiddleDown = false;
+                    break;
+                case 0:
+                    mouseLeftDown = false;
+                    break;
+            };
+
+            var eData = getEventData( e, ctrlAndAltDown );
+            if ( eData ) {
+                var mouseUpObjectID = pointerPickID;
+                if ( mouseUpObjectID && pointerDownID && mouseUpObjectID == pointerDownID ) {
+                    sceneView.kernel.dispatchEvent( mouseUpObjectID, "pointerClick", eData.eventData, eData.eventNodeData );
+
+                    var glgeObj = sceneView.state.nodes[mouseUpObjectID].glgeObject;
+                    if ( glgeObj ) {
+                        if( ctrlDown && !atlDown ) {
+                            if ( sceneView.state.nodes[mouseUpObjectID] ) {
+                                var colladaObj;
+                                var currentObj = glgeObj;
+                                while ( !colladaObj && currentObj ) {
+                                    if ( currentObj.constructor == GLGE.Collada )
+                                        colladaObj = currentObj;
+                                    else
+                                        currentObj = currentObj.parent;
+                                } 
+                                if ( colladaObj ) {
+                                    recurseGroup.call( sceneView, colladaObj, 0 );
+                                }
+                            }                
+                        } else if ( atlDown && !ctrlDown ) {
+                            recurseGroup.call( sceneView, glgeObj, 0 ); 
+                        }
+                    }
+                }
+                sceneView.kernel.dispatchEvent( pointerDownID, "pointerUp", eData.eventData, eData.eventNodeData );
+            }
+            pointerDownID = undefined;
+        }
+
+        canvas.onmouseover = function( e ) {
+            mouseOverCanvas = true;
+            var eData = getEventData( e, false );
+            if ( eData ) {
+                pointerOverID = pointerPickID ? pointerPickID : sceneID;
+                sceneView.kernel.dispatchEvent( pointerOverID, "pointerEnter", eData.eventData, eData.eventNodeData );
+            }
+        }
+
+        canvas.onmousemove = function( e ) {
+            var eData = getEventData( e, false );
+            if ( eData ) {
+                if ( mouseLeftDown || mouseRightDown || mouseMiddleDown ) {
+                    sceneView.kernel.dispatchEvent( pointerDownID, "pointerMove", eData.eventData, eData.eventNodeData );
+                } else {
+                    if ( pointerPickID ) {
+                        if ( pointerOverID ) {
+                            if ( pointerPickID != pointerOverID ) {
+                                sceneView.kernel.dispatchEvent( pointerOverID, "pointerLeave", eData.eventData, eData.eventNodeData );
+                                pointerOverID = pointerPickID;
+                                sceneView.kernel.dispatchEvent( pointerOverID, "pointerEnter", eData.eventData, eData.eventNodeData );
+                            } else {
+                                sceneView.kernel.dispatchEvent( pointerOverID, "pointerHover", eData.eventData, eData.eventNodeData );
+                            }
+                        } else {
+                            pointerOverID = pointerPickID;
+                            sceneView.kernel.dispatchEvent( pointerOverID, "pointerEnter", eData.eventData, eData.eventNodeData );
+                        }
+                    } else {
+                        if ( pointerOverID ) {
+                            sceneView.kernel.dispatchEvent( pointerOverID, "pointerLeave", eData.eventData, eData.eventNodeData );
+                            pointerOverID = undefined;
+                        }
+                    }
+                }
+            }
+        }
+
+        canvas.onmouseout = function( e ) {
+            if ( pointerOverID ) {
+                sceneView.kernel.dispatchEvent( pointerOverID, "pointerLeave" );
+                pointerOverID = undefined;
+            }
+            mouseOverCanvas = false;
+        }
+
+        canvas.setAttribute("onmousewheel", '');
+        if(typeof canvas.onmousewheel == "function") {
+            canvas.removeAttribute("onmousewheel");
+            canvas.onmousewheel = function( e ) {
+                var eData = getEventData( e, false );
+                if ( eData ) {
+                    eData.eventNodeData[""][0].wheel = {
+                        delta: e.wheelDelta,
+                        deltaX: e.wheelDeltaX,
+                        deltaY: e.wheelDeltaY,
+                    };
+                    var id = sceneID;
+                    if ( pointerDownID && mouseRightDown || mouseLeftDown || mouseMiddleDown )
+                        id = pointerDownID;
+                    else if ( pointerOverID )
+                        id = pointerOverID; 
+                        
+                    sceneView.kernel.dispatchEvent( id, "pointerWheel", eData.eventData, eData.eventNodeData );
+                }
+            };
+        }
+        else {
+            canvas.removeAttribute("onmousewheel");
+            canvas.addEventListener('DOMMouseScroll', function( e ) {
+                var eData = getEventData( e, false );
+                if ( eData ) {
+                    eData.eventNodeData[""][0].wheel = {
+                        delta: e.detail * -40,
+                        deltaX: e.detail * -40,
+                        deltaY: e.detail * -40,
+                    };
+                    var id = sceneID;
+                    if ( pointerDownID && mouseRightDown || mouseLeftDown || mouseMiddleDown )
+                        id = pointerDownID;
+                    else if ( pointerOverID )
+                        id = pointerOverID; 
+                        
+                    sceneView.kernel.dispatchEvent( id, "pointerWheel", eData.eventData, eData.eventNodeData );
+                }
+            });
+        }
+
+        // == Draggable Content ========================================================================
+
+//        canvas.addEventListener( "dragenter", function( e ) {
+//            e.stopPropagation();
+//            e.preventDefault();             
+//        }, false );
+//        canvas.addEventListener( "dragexit", function( e ) {
+//            e.stopPropagation();
+//            e.preventDefault();             
+//        }, false );
+
+        // -- dragOver ---------------------------------------------------------------------------------
+
+        canvas.ondragover = function( e ) {
+            sceneCanvas.mouseX=e.clientX;
+            sceneCanvas.mouseY=e.clientY;
+            var eData = getEventData( e, false );
+            if ( eData ) {
+                e.dataTransfer.dropEffect = "copy";
+            }
+            e.preventDefault();    
+        };
+
+        // -- drop ---------------------------------------------------------------------------------
+
+        canvas.ondrop = function( e ) {
+
+            e.preventDefault();
+            var eData = getEventData( e, false );
+
+            if ( eData ) {
+
+                var fileData, fileName, fileUrl, match, object;
+
+                try {
+
+                    fileData = JSON.parse( e.dataTransfer.getData('text/plain') );
+                    fileName = decodeURIComponent(fileData.fileName);
+                    fileUrl = decodeURIComponent(fileData.fileUrl);
+
+                    if ( match = fileUrl.match( /(.*\.vwf)\.(json|yaml)$/i ) ) {  // assignment is intentional
+
+                        object = {
+                          extends: match[1],
+                          properties: { 
+                            translation: eData.eventNodeData[""][0].globalPosition,
+                            scale: [ 1, 1, 1 ],
+                          },
+                        };
+
+                        fileName = fileName.replace( /\.(json|yaml)$/i, "" );
+
+                    } else if ( match = fileUrl.match( /\.dae$/i ) ) { // assignment is intentional
+
+                        object = {
+                          extends: "http://vwf.example.com/node3.vwf",
+                          source: fileUrl,
+                          type: "model/vnd.collada+xml",
+                          properties: { 
+                            translation: eData.eventNodeData[""][0].globalPosition,
+                            scale: [ 1, 1, 1 ],
+                          },   
+                        };
+
+                    }
+
+                    if ( object ) {
+                        sceneView.kernel.createChild( "index-vwf", fileName, object, undefined );                
+                    }
+
+                } catch ( e ) {
+                    // TODO: invalid JSON
+                }
+
+            }
+        };
+         
+    };
+
+    function nameGlge(obj) {
+        return obj.colladaName || obj.colladaId || obj.name || obj.id || obj.uid || "";
+    }
+
+    function name(obj) {
+        return obj.colladaName || obj.colladaId || obj.name || obj.id || "";
+    }
+
+    function path(obj) {
+        var sOut = "";
+        var sName = "";
+
+        while (obj && obj.parent) {
+            if (sOut == "")
+                sOut = name.call(this,obj);
+            else
+                sOut = name.call(this,obj) + "." + sOut;
+            obj = obj.parent;
+        }
+        return sOut;
+    }
+
+    function mouseXPos(e) {
+        return e.clientX - e.currentTarget.offsetLeft + window.scrollX + window.slideOffset;
+    }
+
+    function mouseYPos(e) {
+        return e.clientY - e.currentTarget.offsetTop + window.scrollY;
+    }
+
+    function getPickObjectID( pickInfo, debug ) {
+
+        if ( pickInfo && pickInfo.object ) {
+            return getObjectID.call( this, pickInfo.object, true, debug );
+        }
+        return undefined;
+
+    }
+
+    function getObjectID( objectToLookFor, bubbleUp, debug ) {
+
+        var objectIDFound = -1;
+        var self = this;    
+
+        while (objectIDFound == -1 && objectToLookFor) {
+            if ( debug ) {
+                this.logger.info("====>>>  vwf.view-glge.mousePick: searching for: " + path.call(this,objectToLookFor) );
+            }
+            jQuery.each( this.state.nodes, function (nodeID, node) {
+                if ( node.glgeObject == objectToLookFor && !node.glgeMaterial ) {
+                    if ( debug ) { self.logger.info("pick object name: " + name(objectToLookFor) + " with id = " + nodeID ); }
+                    objectIDFound = nodeID;
+                }
+            });
+            if ( bubbleUp ) {
+                objectToLookFor = objectToLookFor.parent;
+            } else {
+                objectToLookFor = undefined;
+            }
+        }
+        if (objectIDFound != -1)
+            return objectIDFound;
+
+        return undefined;
+    }
+
+    function mousePick( mouse, sceneNode ) {
+
+        if (sceneNode && sceneNode.glgeScene) {
+
+            // GLGE won't calculate picks if we pick too soon after launch. The exact cause is
+            // unclear, but it appears to work if there isn't a pick before the first few frames
+            // or while deferred loads are occurring.
+
+            if ( sceneNode.frameCount > 10 && sceneNode.pendingLoads == 0 ) {
+
+                var objectIDFound = -1;
+                var mousepos=mouse.getMousePosition();
+                mousepos.x = mousepos.x + window.scrollX + window.slideOffset;
+                mousepos.y = mousepos.y + window.scrollY;
+
+                return sceneNode.glgeScene.pick(mousepos.x, mousepos.y);
+            }
+        }
+        return undefined;
+    }
+
+    function recurseGroup( grp, iDepth ) {
+        if ( grp && grp.getChildren ) {
+            var grpChildren = grp.getChildren();
+            var sOut = indent.call( this,iDepth);
+            var name = "";
+
+            for (var i = 0; i < grpChildren.length; i++) {
+                if (grpChildren[i].constructor == GLGE.Collada) {
+                    iDepth++;
+                    outputCollada.call( this, grpChildren[i], iDepth, true);
+                    recurseGroup.call( this, grpChildren[i], iDepth + 1);
+                    outputCollada.call( this, grpChildren[i], iDepth, false);
+                    iDepth--;
+                } else if (grpChildren[i].constructor == GLGE.Group) {
+                    iDepth++;
+                    outputGroup.call( this, grpChildren[i], iDepth, true);
+                    recurseGroup.call( this, grpChildren[i], iDepth + 1);
+                    outputGroup.call( this, grpChildren[i], iDepth, false);
+                    iDepth--;
+                } else if ( grpChildren[i].constructor == GLGE.Object ) {
+                    outputObject.call( this, grpChildren[i], iDepth);
+                }
+            }
+        } else if ( grp.constructor == GLGE.Object ) {
+            outputObject.call( this, grp, iDepth );
+        }
+    }
+
+    function getChildCount(grp) {
+        var iCount = 0;
+        if (grp) {
+            var grpChildren = grp.getChildren();
+            if (grpChildren) {
+                for (var i = 0; i < grpChildren.length; i++) {
+                    if (grpChildren[i].constructor != GLGE.Object) {
+                        iCount++;
+                    }
+                }
+            }
+        }
+        return iCount;
+    };
+
+    function indentStr() {
+        return "  ";
+    }
+
+    function indent(iIndent) {
+        var sOut = "";
+        for (var j = 0; j < iIndent; j++) { sOut = sOut + indentStr.call( this ); }
+        return sOut;
+    }
+
+    function outputCollada(collada, iIndent, open) {
+        var sOut = indent.call(this,iIndent);
+        if (open) {
+            this.logger.info(sOut + "children:")
+        }
+    }
+
+    function outputGroup( group, iIndent, open ) {
+        var sOut = indent.call( this, iIndent + 1);
+        if (open) {
+            var lastGroupName = name(group);
+            this.logger.info(indent.call( this,iIndent) + lastGroupName + ":");
+            this.logger.info(indent.call( this,iIndent + 1) + "extends: http://vwf.example.com/node3.vwf");
+
+            if (getChildCount.call( this, group) > 0)
+                this.logger.info(sOut + "children:");
+        }
+    }
+
+    function outputObject(obj, iIndent) {
+        var indentAdd = 0;
+        var objName = name( obj );
+        if ( objName != "" ) {
+            this.logger.info( indent.call( this,iIndent) + "children:" );
+            this.logger.info( indent.call( this,iIndent+1) + objName + ":");
+            this.logger.info( indent.call( this,iIndent+2) + "extends: http://vwf.example.com/object3.vwf");
+            indentAdd = 2;
+        }
+    }
+
+    function outputMaterial( obj, iIndent, objName, index  ) {
+
+        var sOut = indent.call( this,iIndent + 1);
+        this.logger.info( indent.call( this,iIndent) + objName + "Material" + index + ":" );
+        this.logger.info( sOut + "extends: http://vwf.example.com/material.vwf");
+
+    }
+
+    function getKeyValue( keyCode ) {
+        var key = { key: undefined, code: keyCode, char: undefined };
+        switch ( keyCode ) {
+            case 8:
+                key.key = "backspace";
+                break;
+            case 9:
+                key.key = "tab";
+                break;
+            case 13:
+                key.key = "enter";
+                break;
+            case 16:
+                key.key = "shift";
+                break;
+            case 17:
+                key.key = "ctrl";
+                break;
+            case 18:
+                key = "alt";
+                break;
+            case 19:
+                key.key = "pausebreak";
+                break;
+            case 20:
+                key.key = "capslock";
+                break;
+            case 27:
+                key.key = "escape";
+                break;
+            case 33:
+                key.key = "pageup";
+                break;
+            case 34:
+                key.key = "pagedown";
+                break;
+            case 35:
+                key.key = "end";
+                break;
+            case 36:
+                key.key = "home";
+                break;
+            case 37:
+                key.key = "leftarrow";
+                break;
+            case 38:
+                key.key = "uparrow";
+                break;
+            case 39:
+                key.key = "rightarrow";
+                break;
+            case 40:
+                key.key = "downarrow";
+                break;
+            case 45:
+                key.key = "insert";
+                break;
+            case 46:
+                key.key = "delete";
+                break;
+            case 48:
+                key.key = "0";
+                key.char = "0";
+                break;
+            case 49:
+                key.key = "1";
+                key.char = "1";
+                break;
+            case 50:
+                key.key = "2";
+                key.char = "2";
+                break;
+            case 51:
+                key.key = "3";
+                key.char = "3";
+                break;
+            case 52:
+                key.key = "4";
+                key.char = "4";
+                break;
+            case 53:
+                key.key = "5";
+                key.char = "5";
+                break;
+            case 54:
+                key.key = "6";
+                key.char = "6";
+                break;
+            case 55:
+                key.key = "7";
+                key.char = "7";
+                break;                
+            case 56:
+                key.key = "8";
+                key.char = "8";
+                break;
+            case 57:
+                key.key = "9";
+                key.char = "9";
+                break;  
+            case 65:
+                key.key = "A";
+                key.char = "A";
+                break;
+            case 66:
+                key.key = "B";
+                key.char = "B";
+                break;
+            case 67:
+                key.key = "C";
+                key.char = "C";
+                break;
+            case 68:
+                key.key = "D";
+                key.char = "D";
+                break;
+            case 69:
+                key.key = "E";
+                key.char = "E";
+                break;
+            case 70:
+                key.key = "F";
+                key.char = "F";
+                break;
+            case 71:
+                key.key = "G";
+                key.char = "G";
+                break;
+            case 72:
+                key.key = "H";
+                key.char = "H";
+                break;
+            case 73:
+                key.key = "I";
+                key.char = "I";
+                break;                
+            case 74:
+                key.key = "J";
+                key.char = "J";
+                break;
+            case 75:
+                key.key = "K";
+                key.char = "K";
+                break;                 
+            case 76:
+                key.key = "L";
+                key.char = "L";
+                break;
+            case 77:
+                key.key = "M";
+                key.char = "M";
+                break;
+            case 78:
+                key.key = "N";
+                key.char = "N";
+                break;
+            case 79:
+                key.key = "O";
+                key.char = "O";
+                break;
+            case 80:
+                key.key = "P";
+                key.char = "P";
+                break;
+            case 81:
+                key.key = "Q";
+                key.char = "Q";
+                break;
+            case 82:
+                key.key = "R";
+                key.char = "R";
+                break;
+            case 83:
+                key.key = "S";
+                key.char = "S";
+                break;                
+            case 84:
+                key.key = "T";
+                key.char = "T";
+                break;
+            case 85:
+                key.key = "U";
+                key.char = "U";
+                break;                  
+            case 86:
+                key.key = "V";
+                key.char = "V";
+                break;
+            case 87:
+                key.key = "W";
+                key.char = "W";
+                break;
+            case 88:
+                key.key = "X";
+                key.char = "X";
+                break;                
+            case 89:
+                key.key = "Y";
+                key.char = "Y";
+                break;
+            case 90:
+                key.key = "Z";
+                key.char = "Z";
+                break; 
+            case 91:
+                key.key = "leftwindow";
+                break;
+            case 92:
+                key.key = "rightwindow";
+                break;
+            case 93:
+                key.key = "select";
+                break;
+            case 96:
+                key.key = "numpad0";
+                key.char = "0";
+                break;
+            case 97:
+                key.key = "numpad1";
+                key.char = "1";
+                break;
+            case 98:
+                key.key = "numpad2";
+                key.char = "2";
+                break;
+            case 99:
+                key.key = "numpad3";
+                key.char = "3";
+                break;
+            case 100:
+                key.key = "numpad4";
+                key.char = "4";
+                break;
+            case 101:
+                key.key = "numpad5";
+                key.char = "5";
+                break;
+            case 102:
+                key.key = "numpad6";
+                key.char = "6";
+                break;
+            case 103:
+                key.key = "numpad7";
+                key.char = "7";
+                break;
+            case 104:
+                key.key = "numpad8";
+                key.char = "8";
+                break;
+            case 105:
+                key.key = "numpad9";
+                key.char = "9";
+                break;
+            case 106:
+                key.key = "multiply";
+                key.char = "*";
+                break;
+            case 107:
+                key.key = "add";
+                key.char = "+";
+                break;
+            case 109:
+                key.key = "subtract";
+                key.char = "-";
+                break;
+            case 110:
+                key.key = "decimalpoint";
+                key.char = ".";
+                break;
+            case 111:
+                key.key = "divide";
+                key.char = "/";
+                break;
+            case 112:
+                key.key = "f1";
+                break;
+            case 113:
+                key.key = "f2";
+                break;
+            case 114:
+                key.key = "f3";
+                break;
+            case 115:
+                key.key = "f4";
+                break;
+            case 116:
+                key.key = "f5";
+                break;
+            case 117:
+                key.key = "f6";
+                break;
+            case 118:
+                key.key = "f7";
+                break;
+            case 119:
+                key.key = "f8";
+                break;
+            case 120:
+                key.key = "f9";
+                break;
+            case 121:
+                key.key = "f10";
+                break;
+            case 122:
+                key.key = "f11";
+                break;
+            case 123:
+                key.key = "f12";
+                break;
+            case 144:
+                key.key = "numlock";
+                break;
+            case 145:
+                key.key = "scrolllock";
+                break;
+            case 186:
+                key.key = "semicolon";
+                key.char = ";";
+                break;
+            case 187:
+                key.key = "equal";
+                key.char = "=";
+                break;
+            case 188:
+                key.key = "comma";
+                key.char = ",";
+                break;
+            case 189:
+                key.key = "dash";
+                key.char = "-";
+                break;
+            case 190:
+                key.key = "period";
+                key.char = ".";
+                break;
+            case 191:
+                key.key = "forwardslash";
+                key.char = "/";
+                break;
+            case 192:
+                key.key = "graveaccent";
+                break;
+            case 219:
+                key.key = "openbraket";
+                key.char = "{";
+                break;
+            case 220:
+                key.key = "backslash";
+                key.char = "\\";
+                break;
+            case 221:
+                key.key = "closebraket";
+                key.char = "}";
+                break;
+            case 222:
+                key.key = "singlequote";
+                key.char = "'";
+                break;
+            case 32:
+                key.key = "space";
+                key.char = " ";
+                break;
+        }
+        return key;
+    }
+
 } );