"use strict";

// Copyright 2012 United States Government, as represented by the Secretary of Defense, Under
// Secretary of Defense (Personnel & Readiness).
// 
// Licensed under the Apache License, Version 2.0 (the "License"); you may not use this file except
// in compliance with the License. You may obtain a copy of the License at
// 
//   http://www.apache.org/licenses/LICENSE-2.0
// 
// Unless required by applicable law or agreed to in writing, software distributed under the License
// is distributed on an "AS IS" BASIS, WITHOUT WARRANTIES OR CONDITIONS OF ANY KIND, either express
// or implied. See the License for the specific language governing permissions and limitations under
// the License.

/// @module vwf

/// vwf.js is the main Virtual World Framework manager. It is constructed as a JavaScript module
/// (http://www.yuiblog.com/blog/2007/06/12/module-pattern) to isolate it from the rest of the
/// page's JavaScript environment. The vwf module self-creates its own instance when loaded and
/// attaches to the global window object as window.vwf. Nothing else should affect the global
/// environment.

( function( window ) {

    window.console && console.debug && console.debug( "loading vwf" );

    window.vwf = new function() {

        window.console && console.debug && console.debug( "creating vwf" );

        // == Public variables =====================================================================

        /// The runtime environment (production, development, testing) and other configuration
        /// settings appear here.
        /// 
        /// @name module:vwf.configuration
        /// 
        /// @private

        this.configuration = undefined; // require( "vwf/configuration" ).active; // "active" updates in place and changes don't invalidate the reference  // TODO: assign here after converting vwf.js to a RequireJS module and listing "vwf/configuration" as a dependency

        /// The kernel logger.
        /// 
        /// @name module:vwf.logger
        /// 
        /// @private

        this.logger = undefined; // require( "logger" ).for( undefined, this );  // TODO: for( "vwf", ... ), and update existing calls  // TODO: assign here after converting vwf.js to a RequireJS module and listing "vwf/logger" as a dependency

        /// Each model and view module loaded by the main page registers itself here.
        /// 
        /// @name module:vwf.modules
        /// 
        /// @private

        this.modules = [];

        /// vwf.initialize() creates an instance of each model and view module configured on the main
        /// page and attaches them here.
        /// 
        /// @name module:vwf.models
        /// 
        /// @private

        this.models = [];

        /// vwf.initialize() creates an instance of each model and view module configured on the main
        /// page and attaches them here.
        /// 
        /// @name module:vwf.views
        /// 
        /// @private

        this.views = [];

        /// this.models and this.views are lists of references to the head of each driver pipeline.
        /// Define an "actual" property on each that evaluates to a list of references to the
        /// pipeline tails. This is a list of the actual drivers after any intermediate stages and is
        /// useful for debugging.
        /// 
        /// @name module:vwf.models.actual

        Object.defineProperty( this.models, "actual", {  // TODO: for this.views too once that's converted to use the RequireJS loader

            get: function() {

                // Map the array to the result.

                var actual = this.map( function( model ) {
                    return last( model );
                } );

                // Map the non-integer properties too.

                for ( var propertyName in this ) {
                    if ( isNaN( Number( propertyName ) ) ) {
                        actual[propertyName] = last( this[propertyName] );
                    }
                }

                // Follow a pipeline to the last stage.

                function last( model ) {
                    while ( model.model ) model = model.model;
                    return model;
                }

                return actual;
            }

        } );

        /// This is the simulation clock, which contains the current time in milliseconds. Time is
        /// controlled by the reflector and updates here as we receive control messages.
        /// 
        /// @name module:vwf.now
        /// 
        /// @private

        this.now = 0;

        //time slicing and keying off the sim clock, issue ticks at a set rate.
        this.lastTick = 0;

        /// The moniker of the client responsible for an action. Will be falsy for actions
        /// originating in the server, such as time ticks.
        /// 
        /// @name module:vwf.client_
        /// 
        /// @private

        this.client_ = undefined;

        /// The identifer assigned to the client by the server.
        /// 
        /// @name module:vwf.moniker_
        /// 
        /// @private

        this.moniker_ = undefined;

        /// Nodes that are receiving ticks.
        /// 
        /// @name module:vwf.tickable
        /// 
        /// @private

        this.tickable = {
            // models: [],
            // views: [],
            nodeIDs: [],
        };

        // == Private variables ====================================================================

        /// @name module:vwf.private
        /// 
        /// @private

        this.private = {}; // for debugging

        /// Components describe the objects that make up the simulation. They may also serve as
        /// prototype objects for further derived components. External components are identified by
        /// URIs. Once loaded, we save a mapping here from its URI to the node ID of its prototype so
        /// that we can find it if it is reused. Components specified internally as object literals
        /// are anonymous and are not indexed here.
        /// 
        /// @name module:vwf~components

        var components = this.private.components = {}; // maps component node ID => component specification

        /// The proto-prototype of all nodes is "node", identified by this URI. This type is
        /// intrinsic to the system and nothing is loaded from the URI.
        /// 
        /// @name module:vwf~nodeTypeURI

        var nodeTypeURI = "http://vwf.example.com/node.vwf";

        /// The "node" component descriptor.
        /// 
        /// @name module:vwf~nodeTypeDescriptor

        var nodeTypeDescriptor = { extends: null };  // TODO: detect nodeTypeDescriptor in createChild() a different way and remove this explicit null prototype

        /// This is the connection to the reflector. In this sample implementation, "socket" is a
        /// socket.io client that communicates over a channel provided by the server hosting the
        /// client documents.
        /// 
        /// @name module:vwf~socket

        var socket = this.private.socket = undefined;

        // Each node is assigned an ID as it is created. This is the most recent ID assigned.

        // Communication between the manager and the models and views uses these IDs to refer to the
        // nodes. The manager doesn't maintain any particular state for the nodes and knows them
        // only as their IDs. The models work in federation to provide the meaning to each node.

        // var lastID = 0;

        /// Callback functions defined in this scope use this local "vwf" to locate the manager.
        /// 
        /// @name module:vwf~vwf

        var vwf = this;

        // == Public functions =====================================================================

        // -- loadConfiguration ---------------------------------------------------------------------------

        // The main page only needs to call vwf.loadConfiguration() to launch the application. Use
        // require.ready() or jQuery(document).ready() to call loadConfiguration() once the page has
        // loaded. loadConfiguration() accepts three parameters.
        // 
        // A component specification identifies the application to be loaded. modelInitializers and 
        // viewInitializers identify the model and view libraries that were parsed out of the URL that 
        // should be attached to the simulation. Each is specified as an object with each library 
        // name as a property of the object with any arguments as the value of the property.
        // Arguments may be specified as an array [1], as a single value if there is only one [2], or as 
        // undefined if there are none[3].
        // 
        //     [1] vwf.loadConfiguration( ..., { "vwf/model/glge": [ "#scene, "second param" ] }, { ... } )
        //     [2] vwf.loadConfiguration( ..., { "vwf/model/glge": "#scene" }, { ... } )
        //     [3] vwf.loadConfiguration( ..., { "vwf/model/javascript": undefined }, { ... } )
        this.loadConfiguration = function(/* [ componentURI|componentObject ] { modelInitializers }
            { viewInitializers } */) {
            var args = Array.prototype.slice.call( arguments );

            if ( typeof args[0] != "object" || ! ( args[0] instanceof Array ) ) {
                application = args.shift();
            }

            var userLibraries = args.shift() || {};

            var requireConfig = {
                shim: {
                    "vwf/model/threejs/three": {
                        exports: "THREE",
                    },
                    "vwf/model/threejs/js/loaders/ColladaLoader": {
                        deps: [ "vwf/model/threejs/three" ],
                        exports: "THREE.ColladaLoader",
                    },
                }
            };

            var requireArray = [
                { library: "domReady", active: true },
                { library: "vwf/configuration", active: true },
                { library: "vwf/kernel/model", active: true },
                { library: "vwf/model/javascript", active: true },
                { library: "vwf/model/jiglib", linkedLibraries: ["vwf/model/jiglib/jiglib"], active: false },
                { library: "vwf/model/glge", linkedLibraries: ["vwf/model/glge/glge-compiled"], disabledBy: ["vwf/model/threejs", "vwf/view/threejs"], active: false },
                { library: "vwf/model/threejs", linkedLibraries: ["vwf/model/threejs/three", "vwf/model/threejs/js/loaders/ColladaLoader"], disabledBy: ["vwf/model/glge", "vwf/view/glge"], active: false },
                { library: "vwf/model/scenejs", active: true },
                { library: "vwf/model/object", active: true },
                { library: "vwf/model/stage/log", active: true },
                { library: "vwf/kernel/view", active: true },
                { library: "vwf/view/document", active: true },
                { library: "vwf/view/editor", active: true },
                { library: "vwf/view/glge", disabledBy: ["vwf/model/threejs", "vwf/view/threejs"], active: false },
                { library: "vwf/view/lesson", active: false},
                { library: "vwf/view/threejs", disabledBy: ["vwf/model/glge", "vwf/view/glge"], active: false },
                { library: "vwf/view/touch", active: false},
                { library: "vwf/utility", active: true },
                { library: "vwf/model/glge/glge-compiled", active: false },
                { library: "vwf/model/threejs/three", active: false },
                { library: "vwf/model/threejs/js/loaders/ColladaLoader", active: false },
                { library: "vwf/model/jiglib/jiglib", active: false },
                { library: "vwf/view/google-earth", active: false },
                { library: "vwf/view/cesium", active: false }
            ];

            var initializers = {
                model: [
                    { library: "vwf/model/javascript", active: true },
                    { library: "vwf/model/jiglib", active: false },
                    { library: "vwf/model/glge", active: false },
                    { library: "vwf/model/threejs", active: false },
                    { library: "vwf/model/object", active: true }
                ],
                view: [
                    { library: "vwf/view/glge", parameters: "#vwf-root", active: false },
                    { library: "vwf/view/threejs", parameters: "#vwf-root", active: false },
                    { library: "vwf/view/document", active: true },
                    { library: "vwf/view/editor", active: true },
                    { library: "vwf/view/lesson", active: false},
                    { library: "vwf/view/touch", active: false},
                    { library: "vwf/view/google-earth", active: false },
                    { library: "vwf/view/cesium", active: false }
                ]
            };
            mapLibraryName(requireArray);
            mapLibraryName(initializers["model"]);
            mapLibraryName(initializers["view"]);

            function mapLibraryName(array) {
                for(var i=0;i<array.length;i++) {
                    array[array[i].library] = array[i];
                }
            }

            function getActiveLibraries(libraryList, includeParameters) {
                var activeLibraryList = [];
                for(var i=0; i<libraryList.length; i++) {
                    if(libraryList[i].active) {
                        if(includeParameters) {
                            var activeLibrary = {};
                            activeLibrary[libraryList[i].library] = libraryList[i].parameters;
                            activeLibraryList.push(activeLibrary);
                        }
                        else {
                            activeLibraryList.push(libraryList[i].library);
                        }
                    }
                }
                return activeLibraryList;
            }

            $.getJSON("admin/config", function(configLibraries) {
                if(configLibraries && typeof configLibraries == "object") {
                    Object.keys(configLibraries).forEach(function(libraryType) {
                        if(!userLibraries[libraryType]) {
                            userLibraries[libraryType] = {};
                        }
                        Object.keys(configLibraries[libraryType]).forEach(function(libraryName) {
<<<<<<< HEAD
                            if(!userLibraries[libraryType][libraryName] || configLibraries[libraryType][libraryName]) {
                                var disabled = false;
                                if(requireArray[libraryName].disabledBy) {
                                    for(var i=0; i<requireArray[libraryName].disabledBy.length; i++) {
                                        Object.keys(userLibraries).forEach(function(userLibraryType) {
                                            Object.keys(userLibraries[userLibraryType]).forEach(function(userLibraryName) {
                                                if(requireArray[libraryName].disabledBy[i] == userLibraryName) {
                                                    disabled = true;
                                                }
                                            })
                                        })
                                    }
                                }
                                if(!disabled) {
                                    userLibraries[libraryType][libraryName] = configLibraries[libraryType][libraryName];   
                                }
=======
                            if(userLibraries[libraryType][libraryName] == undefined) {
                                userLibraries[libraryType][libraryName] = configLibraries[libraryType][libraryName];
>>>>>>> e2808e27
                            }
                            else if(typeof userLibraries[libraryType][libraryName] == "object" && typeof configLibraries[libraryType][libraryName] == "object") {
                                userLibraries[libraryType][libraryName] = $.extend({}, configLibraries[libraryType][libraryName], userLibraries[libraryType][libraryName]);
                            }
                        });
                    });
                }
            }).complete(function(jqXHR, textStatus) { 

                Object.keys(userLibraries).forEach(function(libraryType) {
                    if(initializers[libraryType]) {
                        Object.keys(userLibraries[libraryType]).forEach(function(libraryName) {
                            requireArray[libraryName].active = true;
                            initializers[libraryType][libraryName].active = true;
                            if(userLibraries[libraryType][libraryName] && userLibraries[libraryType][libraryName] != "") {
                                initializers[libraryType][libraryName].parameters = userLibraries[libraryType][libraryName];
                            }
                            if(requireArray[libraryName].linkedLibraries) {
                                for(var i=0; i<requireArray[libraryName].linkedLibraries.length; i++) {
                                    requireArray[requireArray[libraryName].linkedLibraries[i]].active = true;
                                }
                            }
                        });
                    }
                });

                // Load default renderer if no other librarys specified
                if(Object.keys(userLibraries["model"]).length == 0 && Object.keys(userLibraries["view"]).length == 0) {
                    requireArray["vwf/model/threejs"].active = true;
                    requireArray["vwf/view/threejs"].active = true;
                    requireArray["vwf/model/threejs/three"].active = true;
                    requireArray["vwf/model/threejs/js/loaders/ColladaLoader"].active = true;
                    initializers["model"]["vwf/model/threejs"].active = true;
                    initializers["view"]["vwf/view/threejs"].active = true;
                }

                require( requireConfig, getActiveLibraries(requireArray, false), function( ready ) {

                    ready( function() {

                        // With the scripts loaded, we must initialize the framework. vwf.initialize()
                        // accepts three parameters: a world specification, model configuration parameters,
                        // and view configuration parameters.

                        vwf.initialize(application, getActiveLibraries(initializers["model"], true), getActiveLibraries(initializers["view"], true));

                    } );

                } );
            });
        }

        // -- initialize ---------------------------------------------------------------------------

        /// The main page only needs to call vwf.initialize() to launch the application. Use
        /// require.ready() or jQuery(document).ready() to call initialize() once the page has
        /// loaded. initialize() accepts three parameters.
        /// 
        /// A component specification identifies the application to be loaded. If a URI is provided,
        /// the specification is loaded from there [1]. Alternately, a JavaScript object literal
        /// containing the specfication may be provided [2]. Since a component can extend and
        /// specialize a prototype, using a simple object literal allows existing component to be
        /// configured for special uses [3].
        /// 
        ///     [1] vwf.initialize( "http://vwf.example.com/applications/sample12345", ... )
        ///
        ///     [2] vwf.initialize( { source: "model.dae", type: "model/vnd.collada+xml",
        ///             properties: { "p1": ... }, ... }, ... )
        ///
        ///     [3] vwf.initialize( { extends: "http://vwf.example.com/applications/sample12345",
        ///             source: "alternate-model.dae", type: "model/vnd.collada+xml" }, ... )
        /// 
        /// modelInitializers and viewInitializers identify the model and view modules that should be
        /// attached to the simulation. Each is specified as an array of objects that map the name of
        /// a model or view to construct to the set of arguments to pass to its constructor. Modules
        /// without parameters may be specified as a string [4]. Arguments may be specified as an
        /// array [5], or as a single value if there is only one [6].
        /// 
        ///     [4] vwf.initialize( ..., [ "vwf/model/javascript" ], [ ... ] )
        ///     [5] vwf.initialize( ..., [ { "vwf/model/glge": [ "#scene, "second param" ] } ], [ ... ] )
        ///     [6] vwf.initialize( ..., [ { "vwf/model/glge": "#scene" } ], [ ... ] )
        /// 
        /// @name module:vwf.initialize

        this.initialize = function( /* [ componentURI|componentObject ] [ modelInitializers ]
            [ viewInitializers ] */ ) {

            var args = Array.prototype.slice.call( arguments );
            var application;

            // Load the runtime configuration. We start with the factory defaults. The reflector may
            // provide additional settings when we connect.

            this.configuration = require( "vwf/configuration" ).active; // "active" updates in place and changes don't invalidate the reference

            // Create the logger.

            this.logger = require( "logger" ).for( "vwf", this );  // TODO: for( "vwf", ... ), and update existing calls

            // Parse the function parameters. If the first parameter is not an array, then treat it
            // as the application specification. Otherwise, fall back to the "application" parameter
            // in the query string.

            if ( typeof args[0] != "object" || ! ( args[0] instanceof Array ) ) {
                application = args.shift();
            }

            // Shift off the parameter containing the model list and initializer arguments.

            var modelInitializers = args.shift() || [];

            // Shift off the parameter containing the view list and initializer arguments.

            var viewInitializers = args.shift() || [];

            // Create the model interface to the kernel. Models can make direct calls that execute
            // immediately or future calls that are placed on the queue and executed when removed.

            this.models.kernel = require( "vwf/kernel/model" ).create( vwf );

            // Create and attach each configured model.

            modelInitializers.forEach( function( modelInitializer ) {

                // Skip falsy values to allow initializers to be conditionally included by the
                // loader.

                if ( modelInitializer ) {

                    // Accept either { "vwf/model/name": [ arguments] } or "vwf/model/name".

                    if ( typeof modelInitializer == "object" && modelInitializer != null ) {
                        var modelName = Object.keys( modelInitializer )[0];
                        var modelArguments = modelInitializer[modelName];
                    } else {
                        var modelName = modelInitializer;
                        var modelArguments = undefined;
                    }

                    var model = require( modelName ).create(
                        this.models.kernel,                         // model's kernel access
                        [ require( "vwf/model/stage/log" ) ],       // stages between the kernel and model
                        {},                                         // state shared with a paired view
                        [].concat( modelArguments || [] )           // arguments for initialize()
                    );

                    if ( model ) {
                        this.models.push( model );
                        this.models[modelName] = model; // also index by id  // TODO: this won't work if multiple model instances are allowed

if ( modelName == "vwf/model/javascript" ) {  // TODO: need a formal way to follow prototype chain from vwf.js; this is peeking inside of vwf-model-javascript
    this.models.javascript = model;
    while ( this.models.javascript.model ) this.models.javascript = this.models.javascript.model;
}

if ( modelName == "vwf/model/object" ) {  // TODO: this is peeking inside of vwf-model-object
    this.models.object = model;
    while ( this.models.object.model ) this.models.object = this.models.object.model;
}
                    }

                }

            }, this );

            // Create the view interface to the kernel. Views can only make replicated calls which
            // bounce off the reflection server, are placed on the queue when received, and executed
            // when removed.

            this.views.kernel = require( "vwf/kernel/view" ).create( vwf );

            // Create and attach each configured view.

            viewInitializers.forEach( function( viewInitializer ) {

                // Skip falsy values to allow initializers to be conditionally included by the
                // loader.

                if ( viewInitializer ) { 

                    // Accept either { "vwf/view/name": [ arguments] } or "vwf/view/name".

                    if ( typeof viewInitializer == "object" && viewInitializer != null ) {
                        var viewName = Object.keys( viewInitializer )[0];
                        var viewArguments = viewInitializer[viewName];
                    } else {
                        var viewName = viewInitializer;
                        var viewArguments = undefined;
                    }

                    if ( ! viewName.match( "^vwf/view/" ) ) { // old way

                        var view = this.modules[viewName];

                        if ( view ) {
                            var instance = new view();
                            instance.state = this.models.actual["vwf/model/"+viewName] && this.models.actual["vwf/model/"+viewName].state || {}; // state shared with a paired model
                            view.apply( instance, [ vwf ].concat( viewArguments || [] ) );
                            this.views.push( instance );
                            this.views[viewName] = instance; // also index by id  // TODO: this won't work if multiple view instances are allowed
                        }

                    } else { // new way

                        var modelPeer = this.models.actual[ viewName.replace( "vwf/view/", "vwf/model/" ) ];  // TODO: this.model.actual() is kind of heavy, but it's probably OK to use just a few times here at start-up

                        var view = require( viewName ).create(
                            this.views.kernel,                          // view's kernel access
                            [],                                         // stages between the kernel and view
                            modelPeer && modelPeer.state || {},         // state shared with a paired model
                            [].concat( viewArguments || [] )            // arguments for initialize()
                        );

                        if ( view ) {
                            this.views.push( view );
                            this.views[viewName] = view; // also index by id  // TODO: this won't work if multiple view instances are allowed
                        }

                    }

                }

            }, this );

            // Load the application.

            this.ready( application );

        };

        // -- ready --------------------------------------------------------------------------------

        /// @name module:vwf.ready

        this.ready = function( component_uri_or_json_or_object ) {

            // Connect to the reflector. This implementation uses the socket.io library, which
            // communicates using a channel back to the server that provided the client documents.

            try {

                socket = new io.Socket( undefined, {

                    // The socket is relative to the application path.

                    resource: window.location.pathname.slice( 1,
                        window.location.pathname.lastIndexOf("/") ),

                    // The ruby socket.io server only supports WebSockets. Don't try the others.

                    transports: [
                        'websocket',
                        // 'flashsocket',
                        // 'htmlfile',
                        // 'xhr-multipart',
                        // 'xhr-polling',
                        // 'jsonp-polling',
                    ],

                    // Increase the timeout due to starvation while loading the scene. The server
                    // timeout must also be increased.
                    // TODO: reinstate if needed, but this needs to be handled by communicating during the load.

                    transportOptions: {
                        "websocket": { timeout: 90000 }
                        // "flashsocket": { timeout: 90000 },
                        // "htmlfile": { timeout: 90000 },
                        // "xhr-multipart": { timeout: 90000 },
                        // "xhr-polling": { timeout: 90000 },
                        // "jsonp-polling": { timeout: 90000 },
                    }

                } );

            } catch ( e ) {

                // If a connection to the reflector is not available, then run in single-user mode.
                // Messages intended for the reflector will loop directly back to us in this case.
                // Start a timer to monitor the incoming queue and dispatch the messages as though
                // they were received from the server.

                this.dispatch();

                setInterval( function() {

                    var fields = {
                        time: vwf.now + 0.010, // TODO: there will be a slight skew here since the callback intervals won't be exactly 10 ms; increment using the actual delta time; also, support play/pause/stop and different playback rates as with connected mode.
                        origin: "reflector",
                    };

                    queue.insert( fields, true ); // may invoke dispatch(), so call last before returning to the host

                }, 10 );

            }

            if ( socket ) {

                socket.on( "connect", function() {

                    vwf.logger.infox( "-socket", "connected" );

                    vwf.moniker_ = this.transport.sessionid;

                } );

                // Configure a handler to receive messages from the server.
                
                // Note that this example code doesn't implement a robust parser capable of handling
                // arbitrary text and that the messages should be placed in a dedicated priority
                // queue for best performance rather than resorting the queue as each message
                // arrives. Additionally, overlapping messages may cause actions to be performed out
                // of order in some cases if messages are not processed on a single thread.

                socket.on( "message", function( message ) {

                    // vwf.logger.debugx( "-socket", "message", message );

                    try {

                        // Unpack the arguments.

                        var fields = JSON.parse( message );

                        fields.time = Number( fields.time );
                        // TODO: other message validation (check node id, others?)

                        fields.origin = "reflector";

                        // Update the queue. Insert the message (unless it is only a time tick), and
                        // advance the queue's record of the current time. Messages in the queue are
                        // ordered by time, then by order of arrival.

                        queue.insert( fields, true ); // may invoke dispatch(), so call last before returning to the host

                        // Each message from the server allows us to move time forward. Parse the
                        // timestamp from the message and call dispatch() to execute all queued
                        // actions through that time, including the message just received.
                    
                        // The simulation may perform immediate actions at the current time or it
                        // may post actions to the queue to be performed in the future. But we only
                        // move time forward for items arriving in the queue from the reflector.

                    } catch ( e ) {

                        vwf.logger.warn( fields.action, fields.node, fields.member, fields.parameters,
                            "exception performing action:", require( "vwf/utility" ).exceptionMessage( e ) );

                    }

                } );

                socket.on( "disconnect", function() {

                    vwf.logger.infox( "-socket", "disconnected" );

                } );

                socket.on( "error", function() { 

                    //Overcome by compatibility.js websockets check
                    //jQuery('body').html("<div class='vwf-err'>WebSockets connections are currently being blocked. Please check your proxy server settings.</div>"); 

                } );

                // Start communication with the reflector. 

                socket.connect();  // TODO: errors can occur here too, particularly if a local client contains the socket.io files but there is no server; do the loopback here instead of earlier in response to new io.Socket.

            } else if ( component_uri_or_json_or_object ) {

                // Load the application. The application is rooted in a single node constructed here
                // as an instance of the component passed to initialize(). That component, its
                // prototype(s), and its children, and their prototypes and children, flesh out the
                // entire application.

                // TODO: add note that this is only for a self-determined application; with socket, wait for reflection server to tell us.
                // TODO: maybe depends on component_uri_or_json_or_object too; when to override and not connect to reflection server?

                this.createNode( component_uri_or_json_or_object );

            } else {  // TODO: also do this if component_uri_or_json_or_object was invalid and createNode() failed

                // TODO: show a selection dialog

            }

        };

        // -- plan ---------------------------------------------------------------------------------

        /// @name module:vwf.plan

        this.plan = function( nodeID, actionName, memberName, parameters, when, callback_async /* ( result ) */ ) {

            this.logger.debuggx( "plan", nodeID, actionName, memberName,
                parameters && parameters.length, when, callback_async && "callback" );

            var time = when > 0 ? // absolute (+) or relative (-)
                Math.max( this.now, when ) :
                this.now + ( -when );

            var fields = {
                time: time,
                node: nodeID,
                action: actionName,
                member: memberName,
                parameters: parameters,
                client: this.client_, // propagate originating client
                origin: "future",
                // callback: callback_async,  // TODO
            };

            queue.insert( fields );

            this.logger.debugu();
        };

        // -- send ---------------------------------------------------------------------------------

        /// Send a message to the reflector. The message will be reflected back to all participants
        /// in the instance.
        /// 
        /// @name module:vwf.send

        this.send = function( nodeID, actionName, memberName, parameters, when, callback_async /* ( result ) */ ) {

            this.logger.debuggx( "send", nodeID, actionName, memberName,
                parameters && parameters.length, when, callback_async && "callback" );  // TODO: loggableParameters()

            var time = when > 0 ? // absolute (+) or relative (-)
                Math.max( this.now, when ) :
                this.now + ( -when );

            // Attach the current simulation time and pack the message as an array of the arguments.

            var fields = {
                time: time,
                node: nodeID,
                action: actionName,
                member: memberName,
                parameters: parameters,
                // callback: callback_async,  // TODO: provisionally add fields to queue (or a holding queue) then execute callback when received back from reflector
            };

            if ( socket ) {
    
                // Send the message.

                var message = JSON.stringify( fields );
                socket.send( message );

            } else {
                
                // In single-user mode, loop the message back to the incoming queue.

                fields.client = this.moniker_; // stamp with the originating client like the reflector does
                fields.origin = "reflector";

                queue.insert( fields );
    
            }

            this.logger.debugu();
        };

        // -- respond ------------------------------------------------------------------------------

        /// Return a result for a function invoked by the server.
        /// 
        /// @name module:vwf.respond

        this.respond = function( nodeID, actionName, memberName, parameters, result ) {

            this.logger.debuggx( "respond", nodeID, actionName, memberName,
                parameters && parameters.length, "..." );  // TODO: loggableParameters(), loggableResult()

            // Attach the current simulation time and pack the message as an array of the arguments.

            var fields = {
                // sequence: undefined,  // TODO: use to identify on return from reflector?
                time: this.now,
                node: nodeID,
                action: actionName,
                member: memberName,
                parameters: parameters,
                result: result,
            };

            if ( socket ) {

                // Send the message.

                var message = JSON.stringify( fields );
                socket.send( message );

            } else {

                // Nothing to do in single-user mode.

            }

            this.logger.debugu();
        };

        // -- receive ------------------------------------------------------------------------------

        /// Handle receipt of a message. Unpack the arguments and call the appropriate handler.
        /// 
        /// @name module:vwf.receive

        this.receive = function( nodeID, actionName, memberName, parameters, respond, origin ) {

            origin == "reflector" ?
                this.logger.infogx( "receive", nodeID, actionName, memberName,
                    parameters && parameters.length, respond, origin ) :
                this.logger.debuggx( "receive", nodeID, actionName, memberName,
                    parameters && parameters.length, respond, origin );

// TODO: delegate parsing and validation to each action.

            // Look up the action handler and invoke it with the remaining parameters.

            // Note that the message should be validated before looking up and invoking an arbitrary
            // handler.

            var args = [];

            if ( nodeID || nodeID === 0 ) args.push( nodeID );
            if ( memberName ) args.push( memberName );
            if ( parameters ) args = args.concat( parameters ); // flatten

            // Invoke the action.

            var result = this[actionName] && this[actionName].apply( this, args );

            // Return the result.

            respond && this.respond( nodeID, actionName, memberName, parameters,
                require( "vwf/utility" ).transform( result, require( "vwf/utility" ).transforms.transit ) );

            origin == "reflector" ?
                this.logger.infou() : this.logger.debugu();
        };

        // -- dispatch -----------------------------------------------------------------------------

        /// Dispatch incoming messages waiting in the queue. "currentTime" specifies the current
        /// simulation time that we should advance to and was taken from the time stamp of the last
        /// message received from the reflector.
        /// 
        /// @name module:vwf.dispatch

        this.dispatch = function() {

            var fields;

            // Actions may use receive's ready function to suspend the queue for asynchronous
            // operations, and to resume it when the operation is complete.

            while ( fields = /* assignment! */ queue.pull() ) {

                // Advance time to the message time.

                if ( this.now != fields.time ) {
                    this.client_ = undefined; // clear after the previous action
                    this.now = fields.time;
					var time = fields.time - this.lastTick;
					while(time > 0)
					{	
						this.tick();
						time -= .053;
					}
					//save the leftovers
					this.lastTick = fields.time - time;
                    
                }

                // Perform the action.

                if ( fields.action ) {  // TODO: don't put ticks on the queue but just use them to fast-forward to the current time (requires removing support for passing ticks to the drivers and nodes)
                    this.client_ = fields.client; // note the originating client for the duration of the action
                    this.receive( fields.node, fields.action, fields.member, fields.parameters, fields.respond, fields.origin );
                }

            }

            // Advance time to the most recent time received from the server. Tick if the time
            // advanced.

            if ( queue.ready() && queue.time - this.lastTick > .053 ) {
                this.client_ = undefined; // clear after the previous action
                this.now = queue.time;
				var time = queue.time - this.lastTick;
					while(time > 0)
					{	
						this.tick();
						time -= .053;
					}
					//save the leftovers
					this.lastTick = queue.time - time;
            }
            
        };

        // -- log ----------------------------------------------------------------------------------

        /// Send a log message to the reflector.
        /// 
        /// @name module:vwf.log

        this.log = function() {

            this.respond( undefined, "log", undefined, undefined,
                require( "vwf/utility" ).transform( arguments, require( "vwf/utility" ).transforms.transit ) );

        }

        // -- tick ---------------------------------------------------------------------------------

        /// Tick each tickable model, view, and node. Ticks are sent on each time change.
        /// 
        /// @name module:vwf.tick

        // TODO: remove, in favor of drivers and nodes exclusively using future scheduling;
        // TODO: otherwise, all clients must receive exactly the same ticks at the same times.

        this.tick = function() {

            // Call ticking() on each model.

            this.models.forEach( function( model ) {
                model.ticking && model.ticking( this.now ); // TODO: maintain a list of tickable models and only call those
            }, this );

            // Call ticked() on each view.

            this.views.forEach( function( view ) {
                view.ticked && view.ticked( this.now ); // TODO: maintain a list of tickable views and only call those
            }, this );

            // Call tick() on each tickable node.

            this.tickable.nodeIDs.forEach( function( nodeID ) {
                this.callMethod( nodeID, "tick", [ this.now ] );
            }, this );

        };

        // -- setState -----------------------------------------------------------------------------

        /// setState may complete asynchronously due to its dependence on createNode. To prevent
        /// actions from executing out of order, queue processing must be suspended while setState is
        /// in progress. createNode suspends the queue when necessary, but additional calls to
        /// suspend and resume the queue may be needed if other async operations are added.
        /// 
        /// @name module:vwf.setState
        /// 
        /// @see {@link module:vwf/api/kernel.setState}

        this.setState = function( applicationState, callback_async /* () */ ) {

            this.logger.debuggx( "setState" );  // TODO: loggableState

            async.series( [

                // Set the runtime configuration.

                function( series_callback /* ( err, results ) */ ) {

                    if ( applicationState.configuration ) {
                        require( "vwf/configuration" ).instance = applicationState.configuration;
                    }

                    series_callback( undefined, undefined );
                },

                // Update the internal kernel state.

                function( series_callback /* ( err, results ) */ ) {

                    if ( applicationState.kernel ) {
                        if ( applicationState.kernel.time !== undefined ) vwf.now = applicationState.kernel.time;
                    }
 
                    series_callback( undefined, undefined );
                },

                // Create or update global nodes and their descendants.

                function( series_callback_async /* ( err, results ) */ ) {

                    async.forEach( applicationState.nodes || [], function( nodeComponent, each_callback_async /* ( err ) */ ) {

                        vwf.createNode( nodeComponent, function( nodeID ) /* async */ {
                            each_callback_async( undefined );
                        } );

                    }, function( err ) /* async */ {
                        series_callback_async( err, undefined );
                    } );

                },

                // Set the message queue.

                function( series_callback /* ( err, results ) */ ) {

                    var private_queue = [], fields;

                    if ( applicationState.queue ) {

                        // Clear the queue, but leave any private direct messages in place. Update
                        // the queue array in place so that existing references remain valid.  // TODO: move to the queue object

                        while ( queue.queue.length > 0 ) {

                            fields = queue.queue.shift();

                            vwf.logger.debugx( "setState", function() {
                                return [ "removing", JSON.stringify( loggableFields( fields ) ), "from queue" ];
                            } );

                            fields.respond && private_queue.push( fields );

                        }

                        while ( private_queue.length > 0 ) {

                            fields = private_queue.shift();

                            vwf.logger.debugx( "setState", function() {
                                return [ "returning", JSON.stringify( loggableFields( fields ) ), "to queue" ];
                            } );

                            queue.queue.push( fields );

                        }

                        // Set the queue time and add the incoming items to the queue.

                        queue.time = applicationState.queue.time;
                        queue.insert( applicationState.queue.queue || [] );

                    }

                    series_callback( undefined, undefined );
                },

            ], function( err, results ) /* async */ {

                callback_async && callback_async();

            } );

            this.logger.debugu();
        };

        // -- getState -----------------------------------------------------------------------------

        /// @name module:vwf.getState
        /// 
        /// @see {@link module:vwf/api/kernel.getState}

        this.getState = function( full, normalize ) {

            this.logger.debuggx( "getState", full, normalize );

            // Get the application nodes and queue.

            var applicationState = {

                // Runtime configuration.

                configuration:
                    require( "vwf/configuration" ).active,

                // Internal kernel state.

                kernel: {
                    time: vwf.now,
                },

                // Global node and descendant deltas.

                nodes: [  // TODO: all global objects
                    require( "vwf/utility" ).transform( this.getNode( this.find("", "/")[0], full ), require( "vwf/utility" ).transforms.transit ),
                ],

                // Message queue.

                queue: {  // TODO: move to the queue object
                    time: queue.time,
                    queue: require( "vwf/utility" ).transform( queue.queue, queueTransitTransformation ),
                },

            };

            // Normalize for consistency.

            if ( normalize ) {
                applicationState = require( "vwf/utility" ).transform(
                    applicationState, require( "vwf/utility" ).transforms.hash );
            }
    
            this.logger.debugu();

            return applicationState;
        };

        // -- hashState ----------------------------------------------------------------------------

        /// @name module:vwf.hashState
        /// 
        /// @see {@link module:vwf/api/kernel.hashState}

        this.hashState = function() {

            this.logger.debuggx( "hashState" );

            var applicationState = this.getState( true, true );

            // Hash the nodes.

            var hashn = this.hashNode( applicationState.nodes[0] );  // TODO: all global objects

            // Hash the queue.

            var hashq = "q" + Crypto.MD5( JSON.stringify( applicationState.queue ) ).toString().substring( 0, 16 );

            // Hash the other kernel properties.

            var hashk = "k" + Crypto.MD5( JSON.stringify( applicationState.kernel ) ).toString().substring( 0, 16 );

            this.logger.debugu();

            // Generate the combined hash.

            return hashn + ":" + hashq + ":" + hashk;
        }

        // -- createNode ---------------------------------------------------------------------------

        /// Create a node from a component specification. Construction may require loading data from
        /// multiple remote documents. This function returns before construction is complete. A
        /// callback is invoked once the node has fully loaded.
        /// 
        /// A simple node consists of a set of properties, methods and events, but a node may
        /// specialize a prototype component and may also contain multiple child nodes, any of which
        /// may specialize a prototype component and contain child nodes, etc. So components cover a
        /// vast range of complexity. The application definition for the overall simulation is a
        /// single component instance.
        /// 
        /// A node is a component instance--a single, anonymous specialization of its component.
        /// Nodes specialize components in the same way that any component may specialize a prototype
        /// component. The prototype component is made available as a base, then new or modified
        /// properties, methods, events, child nodes and scripts are attached to modify the base
        /// implemenation.
        /// 
        /// To create a node, we first make the prototoype available by loading it (if it has not
        /// already been loaded). This is a recursive call to createNode() with the prototype
        /// specification. Then we add new, and modify existing, properties, methods, and events
        /// according to the component specification. Then we load and add any children, again
        /// recursively calling createNode() for each. Finally, we attach any new scripts and invoke
        /// an initialization function.
        /// 
        /// createNode may complete asynchronously due to its dependence on setNode, createChild and
        /// loadComponent. To prevent actions from executing out of order, queue processing must be
        /// suspended while createNode is in progress. setNode, createChild and loadComponent suspend
        /// the queue when necessary, but additional calls to suspend and resume the queue may be
        /// needed if other async operations are added.
        /// 
        /// @name module:vwf.createNode
        /// 
        /// @see {@link module:vwf/api/kernel.createNode}

        this.createNode = function( nodeComponent, callback_async /* ( nodeID ) */ ) {

            this.logger.debuggx( "createNode", function() {
                return [ JSON.stringify( loggableComponent( nodeComponent ) ) ];
            } );

            var nodePatch;

            if ( componentIsDescriptor( nodeComponent ) && nodeComponent.patches ) {
                nodePatch = nodeComponent;
                nodeComponent = nodeComponent.patches;  // TODO: possible sync errors if the patched node is a URI component and the kernel state (time, random) is different from when the node was created on the originating client
            }

            // nodeComponent may be a URI, a descriptor, or an ID, and while being created will
            // transform from a URI to a descriptor to an ID (depending on its starting state).
            // nodeURI, nodeDescriptor, and nodeID capture the applicable intermediate states.

            var nodeURI, nodeDescriptor, nodeID;

            async.series( [

                // If nodeComponent is a URI, load the descriptor.

                function( series_callback_async /* ( err, results ) */ ) { // nodeComponent is a URI, a descriptor, or an ID

                    if ( componentIsURI( nodeComponent ) ) { // URI  // TODO: allow non-vwf URIs (models, images, etc.) to pass through to stage 2 and pass directly to createChild()

                        nodeURI = nodeComponent;  // TODO: canonicalize uri

                        // Load the document if we haven't seen this URI yet. Mark the components
                        // list to indicate that this component is loading.

                        if ( ! components[nodeURI] ) { // uri is not loading (Array) or is loaded (id)

                            components[nodeURI] = []; // [] => array of callbacks while loading => true

                            loadComponent( nodeURI, function( nodeDescriptor ) /* async */ {
                                nodeComponent = nodeDescriptor;
                                series_callback_async( undefined, undefined );
                            } );

                        // If we've seen this URI, but it is still loading, just add our callback to
                        // the list. The original load's completion will call our callback too.

                        } else if ( components[nodeURI] instanceof Array ) { // uri is loading
 
                            callback_async && components[nodeURI].push( callback_async );  // TODO: is this leaving a series callback hanging if we don't call series_callback_async?

                        // If this URI has already loaded, skip to the end and call the callback
                        // with the ID.

                        } else { // uri is loaded

                            if ( nodePatch ) {
                                vwf.setNode( components[nodeURI], nodePatch, function( nodeID ) /* async */ {
                                    callback_async && callback_async( components[nodeURI] );  // TODO: is this leaving a series callback hanging if we don't call series_callback_async?
                                } );
                            } else {
                                callback_async && callback_async( components[nodeURI] );  // TODO: is this leaving a series callback hanging if we don't call series_callback_async?
                            }

                        }

                    } else { // descriptor, ID or error
                        series_callback_async( undefined, undefined );
                    }

                },

                // Rudimentary support for `{ includes: prototype }`, which absorbs a prototype
                // descriptor into the node descriptor before creating the node.

                // Notes:
                // 
                //   - Only supports one level, so `{ includes: prototype }` won't work if the
                //     prototype also contains a `includes` directive).
                //   - Only works with prototype URIs, so `{ includes: { ... descriptor ... } }`
                //     won't work.
                //   - Loads the prototype on each reference, so unlike real prototypes, multiple
                //     references to the same prototype cause multiple network loads.
                // 
                // Also see the `mergeDescriptors` limitations.

                function( series_callback_async /* ( err, results ) */ ) {

                    if ( componentIsDescriptor( nodeComponent ) && nodeComponent.includes && componentIsURI( nodeComponent.includes ) ) {

                        var prototypeURI = nodeComponent.includes;

                        loadComponent( prototypeURI, function( prototypeDescriptor ) /* async */ {
                            nodeComponent = mergeDescriptors( nodeComponent, prototypeDescriptor ); // modifies prototypeDescriptor
                            series_callback_async( undefined, undefined );
                        } );

                    } else {
                        series_callback_async( undefined, undefined );
                    }

                },

                // If nodeComponent is a descriptor, construct and get the ID.

                function( series_callback_async /* ( err, results ) */ ) { // nodeComponent is a descriptor or an ID

                    if ( componentIsDescriptor( nodeComponent ) ) { // descriptor  // TODO: allow non-vwf URIs (models, images, etc.) to pass through to stage 2 and pass directly to createChild()

                        nodeDescriptor = nodeComponent;

                        // Create the node as an unnamed child global object.

                        vwf.createChild( 0, undefined, nodeDescriptor, nodeURI, function( nodeID ) /* async */ {
                            nodeComponent = nodeID;
                            series_callback_async( undefined, undefined );
                        } );
                        
                    } else { // ID or error
                        series_callback_async( undefined, undefined );
                    }

                },

                // nodeComponent is the ID.

                function( series_callback /* ( err, results ) */ ) { // nodeComponent is an ID

                    if ( componentIsID( nodeComponent ) ) {  // ID
                        nodeID = nodeComponent;
                        series_callback( undefined, undefined );
                    } else {  // error
                        series_callback( undefined, undefined );  // TODO: error
                    }

                },

                function( series_callback_async /* ( err, results ) */ ) {

                    if ( nodePatch ) {
                        vwf.setNode( nodeID, nodePatch, function( nodeID ) /* async */ {
                            series_callback_async( undefined, undefined );
                        } );
                    } else {
                        series_callback_async( undefined, undefined );
                    }

                },

            ], function( err, results ) /* async */ {

                // If this node derived from a URI, save the list of callbacks waiting for
                // completion and update the component list with the ID.

                if ( nodeURI ) {
                    var callbacks_async = components[nodeURI];
                    components[nodeURI] = nodeID;
                }

                // Pass the ID to our callback.

                callback_async && callback_async( nodeID );  // TODO: handle error if invalid id

                // Call the other callbacks.

                if ( nodeURI ) {
                    callbacks_async.forEach( function( callback_async ) {
                        callback_async && callback_async( nodeID );
                    } );
                }

                // Load the UI chrome if available.

                if ( nodeURI && ! nodeURI.match( /^data:/ ) ) {  // TODO: normalizedComponent() on component["extends"] and use component.extends || component.source?
if ( ! nodeURI.match( RegExp( "^http://vwf.example.com/|appscene.vwf$" ) ) ) {  // TODO: any better way to only attempt to load chrome for the main application and not the prototypes?
                    jQuery("body").append( "<div />" ).children( ":last" ).load( remappedURI( nodeURI ) + ".html", function() {  // TODO: move to vwf/view/document#initializedNode; don't reach out to the window from the kernel; connect through a future vwf.initialize callback.
                        $('#loadstatus').remove(); // remove 'loading' overlay
                    } );
}
                }

            } );

            this.logger.debugu();
        };

        // -- deleteNode ---------------------------------------------------------------------------

        /// @name module:vwf.deleteNode
        /// 
        /// @see {@link module:vwf/api/kernel.deleteNode}

        this.deleteNode = function( nodeID ) {

            this.logger.debuggx( "deleteNode", nodeID );

            // Remove the entry in the components list if this was the root of a component loaded
            // from a URI.

            Object.keys( components ).some( function( nodeURI ) { // components: nodeURI => nodeID
                if (  components[nodeURI] == nodeID ) {
                    delete components[nodeURI];
                    return true;
                }
            } );

            // Call deletingNode() on each model. The node is considered deleted after each model
            // has run.

            this.models.forEach( function( model ) {
                model.deletingNode && model.deletingNode( nodeID );
            } );

            // Call deletedNode() on each view. The view is being notified that a node has been
            // deleted.

            this.views.forEach( function( view ) {
                view.deletedNode && view.deletedNode( nodeID );
            } );

            this.logger.debugu();
        };

        // -- setNode ------------------------------------------------------------------------------

        /// setNode may complete asynchronously due to its dependence on createChild. To prevent
        /// actions from executing out of order, queue processing must be suspended while setNode is
        /// in progress. createChild suspends the queue when necessary, but additional calls to
        /// suspend and resume the queue may be needed if other async operations are added.
        /// 
        /// @name module:vwf.setNode
        /// 
        /// @see {@link module:vwf/api/kernel.setNode}

        this.setNode = function( nodeID, nodeComponent, callback_async /* ( nodeID ) */ ) {  // TODO: merge with createChild?

            this.logger.debuggx( "setNode", function() {
                return [ nodeID, JSON.stringify( loggableComponent( nodeComponent ) ) ];
            } );

            async.series( [

                function( series_callback /* ( err, results ) */ ) {

                    // Set the internal state.

                    vwf.models.object.internals( nodeID, nodeComponent );

                    series_callback( undefined, undefined );
                },

                function( series_callback /* ( err, results ) */ ) {

                    // Suppress kernel reentry so that we can write the state without coloring from
                    // any scripts.

                    vwf.models.kernel.disable();

                    // Create the properties, methods, and events. For each item in each set, invoke
                    // createProperty(), createMethod(), or createEvent() to create the field. Each

                    // delegates to the models and views as above.

                    nodeComponent.properties && jQuery.each( nodeComponent.properties, function( propertyName, propertyValue ) {  // TODO: setProperties should be adapted like this to be used here

                        // Is the property specification directing us to create a new property, or
                        // initialize a property already defined on a prototype?

                        // Create a new property if the property is not defined on a prototype.
                        // Otherwise, initialize the property.

                        var creating = ! nodeHasProperty.call( vwf, nodeID, propertyName ); // not defined on node or prototype

                        // Create or initialize the property.

                        if ( creating ) {
                            vwf.createProperty( nodeID, propertyName, propertyValue );
                        } else {
                            vwf.setProperty( nodeID, propertyName, propertyValue );
                        }  // TODO: delete when propertyValue === null in patch

                    } );

                    // TODO: methods, events

                    // Restore kernel reentry.

                    vwf.models.kernel.enable();

                    series_callback( undefined, undefined );
                },

                function( series_callback_async /* ( err, results ) */ ) {

                    // Create and attach the children. For each child, call createChild() with the
                    // child's component specification. createChild() delegates to the models and
                    // views as before.

                    async.forEach( Object.keys( nodeComponent.children || {} ), function( childName, each_callback_async /* ( err ) */ ) {

                        var creating = ! nodeHasOwnChild.call( vwf, nodeID, childName );

                        if ( creating ) {
                            vwf.createChild( nodeID, childName, nodeComponent.children[childName], undefined, function( childID ) /* async */ {  // TODO: add in original order from nodeComponent.children  // TODO: ensure id matches nodeComponent.children[childName].id  // TODO: propagate childURI + fragment identifier to children of a URI component?
                                each_callback_async( undefined );
                            } );
                        } else {
                            vwf.setNode( nodeComponent.children[childName].id || nodeComponent.children[childName].patches,
                                    nodeComponent.children[childName], function( childID ) /* async */ {
                                each_callback_async( undefined );
                            } );
                        }  // TODO: delete when nodeComponent.children[childName] === null in patch
    
                    }, function( err ) /* async */ {
                        series_callback_async( err, undefined );
                    } );

                },

                function( series_callback /* ( err, results ) */ ) {

                    // Attach the scripts. For each script, load the network resource if the script is
                    // specified as a URI, then once loaded, call execute() to direct any model that
                    // manages scripts of this script's type to evaluate the script where it will
                    // perform any immediate actions and retain any callbacks as appropriate for the
                    // script type.

                    nodeComponent.scripts && nodeComponent.scripts.forEach( function( script ) {
                        if ( valueHasType( script ) ) {
                            script.text && vwf.execute( nodeID, script.text, script.type ); // TODO: external scripts too // TODO: callback
                        } else {
                            script && vwf.execute( nodeID, script, undefined ); // TODO: external scripts too // TODO: callback
                        }
                    } );

                    series_callback( undefined, undefined );
                },

            ], function( err, results ) /* async */ {

                callback_async && callback_async( nodeID );

            } );

            this.logger.debugu();

            return nodeComponent;
        };

        // -- getNode ------------------------------------------------------------------------------

        /// @name module:vwf.getNode
        /// 
        /// @see {@link module:vwf/api/kernel.getNode}

        this.getNode = function( nodeID, full, normalize ) {  // TODO: options to include/exclude children, prototypes

            this.logger.debuggx( "getNode", nodeID, full );

            // Start the descriptor.

            var nodeComponent = {};

            // Arrange the component as a patch if the node originated in a URI component. We want
            // to refer to the original URI but apply any changes that have been made to the node
            // since it was loaded.

            var patches = this.models.object.patches( nodeID ),
                patching = !! patches,
                patched = false;

            if ( patching ) {
                nodeComponent.patches = this.uri( nodeID ) || nodeID;
            } else {
                nodeComponent.id = nodeID;
            }

            // Intrinsic state. These don't change once created, so they can be omitted if we're
            // patching.

            if ( full || ! patching ) {

                var intrinsics = this.intrinsics( nodeID ); // source, type

                var prototypeID = this.prototype( nodeID );

                if ( prototypeID === undefined ) {
                    nodeComponent.extends = null;
                } else if ( prototypeID !== nodeTypeURI ) {
                    nodeComponent.extends = this.getNode( prototypeID );  // TODO: move to vwf/model/object and get from intrinsics
                }

                nodeComponent.implements = this.behaviors( nodeID ).map( function( behaviorID ) {
                    return this.getNode( behaviorID );  // TODO: move to vwf/model/object and get from intrinsics
                }, this );

                nodeComponent.implements.length || delete nodeComponent.implements;

                if ( intrinsics.source !== undefined ) nodeComponent.source = intrinsics.source;
                if ( intrinsics.type !== undefined ) nodeComponent.type = intrinsics.type;

            }

            // Internal state.

            if ( full || ! patching || patches.internals ) {

                var internals = this.models.object.internals( nodeID ); // sequence and random

                nodeComponent.sequence = internals.sequence;
                nodeComponent.random = internals.random;

            }

            // Suppress kernel reentry so that we can read the state without coloring from any
            // scripts.

            vwf.models.kernel.disable();

            // Properties.

            if ( full || ! patching || patches.properties ) {  // TODO: properties changed only

                nodeComponent.properties = this.getProperties( nodeID );

                for ( var propertyName in nodeComponent.properties ) {  // TODO: distinguish add, change, remove
                    if ( nodeComponent.properties[propertyName] === undefined ) {
                        delete nodeComponent.properties[propertyName];
                    }
                }

                if ( Object.keys( nodeComponent.properties ).length == 0 ) { 
                    delete nodeComponent.properties;
                } else {
                    patched = true;
                }

            }

            // Methods.

            // Because methods are much more data than properties, we only send them when patching
            if ( patches && patches.methods ) {
                var self = this;
                nodeComponent.methods = {};
                patches.methods.forEach( function( methodName ) {
                    var method = self.models.javascript.nodes[ nodeID ].methods.node.private.bodies[ methodName ];
                    if ( method )
                        nodeComponent.methods[ methodName ] = method.toString();
                } );

                if ( Object.keys( nodeComponent.methods ).length == 0 )
                    delete nodeComponent.methods;
                else
                    patched = true;
            }

            // Events.

            // nodeComponent.events = {};  // TODO

            // for ( var eventName in nodeComponent.events ) {
            //     nodeComponent.events[eventName] === undefined &&
            //         delete nodeComponent.events[eventName];
            // }

            // Object.keys( nodeComponent.events ).length ||
            //     delete nodeComponent.events;

            // Restore kernel reentry.

            vwf.models.kernel.enable();

            // Children.

            nodeComponent.children = {};

            this.children( nodeID ).forEach( function( childID ) {
                nodeComponent.children[ this.name( childID ) ] = this.getNode( childID, full );
            }, this );

            for ( var childName in nodeComponent.children ) {  // TODO: distinguish add, change, remove
                if ( nodeComponent.children[childName] === undefined ) {
                    delete nodeComponent.children[childName];
                }
            }

            if ( Object.keys( nodeComponent.children ).length == 0 ) { 
                delete nodeComponent.children;
            } else {
                patched = true;
            }

            // Scripts.

            // TODO: scripts

            // Normalize for consistency.

            if ( normalize ) {
                nodeComponent = require( "vwf/utility" ).transform(
                    nodeComponent, require( "vwf/utility" ).transforms.hash );
            }

            this.logger.debugu();

            // Return the descriptor created, unless it was arranged as a patch and there were no
            // changes. Otherwise, return the URI if this is the root of a URI component.

            if ( full || ! patching || patched ) {
                return nodeComponent;
            } else if ( patches.root ) {
                return nodeComponent.patches;
            } else {
                return undefined;
            }

        };

        // -- hashNode -----------------------------------------------------------------------------

        /// @name module:vwf.hashNode
        /// 
        /// @see {@link module:vwf/api/kernel.hashNode}

        this.hashNode = function( nodeID ) {  // TODO: works with patches?  // TODO: only for nodes from getNode( , , true )

            this.logger.debuggx( "hashNode", typeof nodeID == "object" ? nodeID.id : nodeID );

            var nodeComponent = typeof nodeID == "object" ? nodeID : this.getNode( nodeID, true, true );

            // Hash the intrinsic state.

            var internal = { id: nodeComponent.id, source: nodeComponent.source, type: nodeComponent.type };  // TODO: get subset same way as getNode() puts them in without calling out specific field names

            internal.source === undefined && delete internal.source;
            internal.type === undefined && delete internal.type;

            var hashi = "i" + Crypto.MD5( JSON.stringify( internal ) ).toString().substring( 0, 16 );

            // Hash the properties.

            var properties = nodeComponent.properties || {};

            var hashp = Object.keys( properties ).length ?
                "p" + Crypto.MD5( JSON.stringify( properties ) ).toString().substring( 0, 16 ) : undefined;

            // Hash the children.

            var children = nodeComponent.children || {};

            var hashc = Object.keys( children ).length ?
                "c" + Crypto.MD5( JSON.stringify( children ) ).toString().substring( 0, 16 ) : undefined;

            this.logger.debugu();

            // Generate the combined hash.

            return hashi + ( hashp ? "." + hashp : "" ) + ( hashc ? "/" + hashc : "" );
        };

        // -- createChild --------------------------------------------------------------------------

        /// When we arrive here, we have a prototype node in hand (by way of its ID) and an object
        /// containing a component specification. We now need to create and assemble the new node.
        /// 
        /// The VWF manager doesn't directly manipulate any node. The various models act in
        /// federation to create the greater model. The manager simply routes messages within the
        /// system to allow the models to maintain the necessary data. Additionally, the views
        /// receive similar messages that allow them to keep their interfaces current.
        ///
        /// To create a node, we simply assign a new ID, then invoke a notification on each model and
        /// a notification on each view.
        /// 
        /// createChild may complete asynchronously due to its dependence on createNode and the
        /// creatingNode and createdNode driver calls. To prevent actions from executing out of
        /// order, queue processing must be suspended while createChild is in progress. createNode
        /// and the driver callbacks suspend the queue when necessary, but additional calls to
        /// suspend and resume the queue may be needed if other async operations are added.
        /// 
        /// @name module:vwf.createChild
        /// 
        /// @see {@link module:vwf/api/kernel.createChild}

        this.createChild = function( nodeID, childName, childComponent, childURI, callback_async /* ( childID ) */ ) {

            this.logger.debuggx( "createChild", function() {
                return [ nodeID, childName, JSON.stringify( loggableComponent( childComponent ) ), childURI ];
            } );

            childComponent = normalizedComponent( childComponent );

            // Determine if we're replicating previously-saved state, or creating a fresh object.

            var replicating = !! childComponent.id;

            // Allocate an ID for the node. IDs must be unique and consistent across all clients
            // sharing the same instance regardless of the component load order. Each node maintains
            // a sequence counter, and we allocate the ID based on the parent's sequence counter and
            // ID. Top-level nodes take the ID from their origin URI when available or from a hash
            // of the descriptor. An existing ID is used when synchronizing to state drawn from
            // another client or to a previously-saved state.

var useLegacyID = [  // TODO: fix static ID references and remove
    // use the legacy ID scheme except for nodes with these names, ...
    // "...",
    "material",
    "material1",
    "material2",
    "material3",
    "material4", 
    "media", 
    "plane", 
    "border", 
    "button", 
    "window", 
    "controlBar", 
    "titlebar", 
    "closeButton", 
    "minButton", 
    "maxButton", 
    "glgeObj1",
    "bone1",
    "bone3",
    "Scene",
    "Tank",
    "playerModel",
    "laserModel",
    "laserParticle"
].indexOf( childName ) < 0 && [
    // ... or with these URIs, ...
    "http://vwf.example.com/node.vwf",
].indexOf( childURI ) < 0 &&
    // ... but not for tests
    require.toUrl( "dummy" ).indexOf( "../lib/" ) != 0;

useLegacyID = childURI &&
    ( childURI == "index.vwf" || childURI == "appscene-vwf" || childURI.indexOf( "http://vwf.example.com/" ) == 0 ) &&
    childURI != "http://vwf.example.com/node.vwf";
    
useLegacyID = useLegacyID ||
    // work around model/glge creating a camera on a not-initialized application node
    nodeID == this.find("", "/")[0] && ! this.models.object.objects[nodeID] && childName == "camera";

            if ( childComponent.id ) {  // incoming replication: pre-calculated id
                var childID = childComponent.id;
            } else if ( nodeID === 0 ) {  // global: component's URI or hash of its descriptor
                var childID = childURI ||  // TODO: hash uri => id to shorten for faster lookups?
                    Crypto.MD5( JSON.stringify( childComponent ) ).toString();  // TODO: MD5 may be too slow here
if ( useLegacyID ) {  // TODO: fix static ID references and remove
    childID = childID.replace( /[^0-9A-Za-z_]+/g, "-" );  // TODO: fix static ID references and remove
}
            } else {  // descendant: parent id + next from parent's sequence
if ( useLegacyID ) {  // TODO: fix static ID references and remove
    var childID = ( childComponent["extends"] || nodeTypeURI ) + "." + childName;  // TODO: fix static ID references and remove
    childID = childID.replace( /[^0-9A-Za-z_]+/g, "-" );  // TODO: fix static ID references and remove
} else {    
                var childID = nodeID + ":" + this.sequence( nodeID ) +
                    ( this.configuration["randomize-ids"] ? "-" + ( "0" + Math.floor( this.random( nodeID ) * 100 ) ).slice( -2 ) : "" ) +
                    ( this.configuration["humanize-ids"] ? "-" + childName.replace( /[^0-9A-Za-z_-]+/g, "-" ) : "" );
}
            }

            var childPrototypeID = undefined, childBehaviorIDs = [], deferredInitializations = {};

            async.series( [

                // Rudimentary support for `{ includes: prototype }`, which absorbs a prototype
                // descriptor into the child descriptor before creating the child.

                // See the notes in `createNode` and the `mergeDescriptors` limitations.

                function( series_callback_async /* ( err, results ) */ ) {

                    if ( componentIsDescriptor( childComponent ) && childComponent.includes && componentIsURI( childComponent.includes ) ) {

                        var prototypeURI = childComponent.includes;

                        loadComponent( prototypeURI, function( prototypeDescriptor ) /* async */ {
                            childComponent = mergeDescriptors( childComponent, prototypeDescriptor ); // modifies prototypeDescriptor
                            series_callback_async( undefined, undefined );
                        } );

                    } else {
                        series_callback_async( undefined, undefined );
                    }

                },

                function( series_callback_async /* ( err, results ) */ ) {

                    // Create the prototype and behavior nodes (or locate previously created
                    // instances).

                    async.parallel( [

                        function( parallel_callback_async /* ( err, results ) */ ) {

                            // Create or find the prototype and save the ID in childPrototypeID.

                            if ( childComponent["extends"] !== null ) {  // TODO: any way to prevent node loading node as a prototype without having an explicit null prototype attribute in node?
                                vwf.createNode( childComponent["extends"] || nodeTypeURI, function( prototypeID ) /* async */ {
                                    childPrototypeID = prototypeID;

// TODO: the GLGE driver doesn't handle source/type or properties in prototypes properly; as a work-around pull those up into the component when not already defined
if ( ! childComponent.source ) {
    var prototype_intrinsics = vwf.intrinsics( prototypeID );
    if ( prototype_intrinsics.source ) {
        var prototype_uri = vwf.uri( prototypeID );
        var prototype_properties = vwf.getProperties( prototypeID );
        childComponent.source = require( "vwf/utility" ).resolveURI( prototype_intrinsics.source, prototype_uri );
        childComponent.type = prototype_intrinsics.type;
        childComponent.properties = childComponent.properties || {};
        Object.keys( prototype_properties ).forEach( function( prototype_property_name ) {
            if ( childComponent.properties[prototype_property_name] === undefined && prototype_property_name != "transform" ) {
                childComponent.properties[prototype_property_name] = prototype_properties[prototype_property_name];
            }
        } );
    }
}
                                    parallel_callback_async( undefined, undefined );
                                } );
                            } else {
                                childPrototypeID = undefined;
                                parallel_callback_async( undefined, undefined );
                            }

                        },

                        function( parallel_callback_async /* ( err, results ) */ ) {

                            // Create or find the behaviors and save the IDs in childBehaviorIDs.

                            async.map( childComponent["implements"] || [], function( behaviorComponent, map_callback_async /* ( err, result ) */ ) {
                                vwf.createNode( behaviorComponent, function( behaviorID ) /* async */ {
                                    map_callback_async( undefined, behaviorID );
                                } );
                            }, function( err, behaviorIDs ) /* async */ {
                                childBehaviorIDs = behaviorIDs;
                                parallel_callback_async( err, undefined );
                            } );

                        },

                    ], function( err, results ) /* async */ {
                        series_callback_async( err, undefined );
                    } );

                },

                function( series_callback_async /* ( err, results ) */ ) {

                    // Call creatingNode() on each model. The node is considered to be constructed after
                    // each model has run.

                    async.forEachSeries( vwf.models, function( model, each_callback_async /* ( err ) */ ) {

                        var driver_ready = true;

                        // TODO: suppress kernel reentry here (just for childID?) with kernel/model showing a warning when breached; no actions are allowed until all drivers have seen creatingNode()

                        model.creatingNode && model.creatingNode( nodeID, childID, childPrototypeID, childBehaviorIDs,
                                childComponent.source, childComponent.type, childURI, childName, function( ready ) /* async */ {

                            if ( driver_ready && ! ready ) {
                                queue.suspend( "while loading " + childComponent.source + " for " + childID + " in creatingNode" ); // suspend the queue
                                driver_ready = false;
                            } else if ( ! driver_ready && ready ) {
                                each_callback_async( undefined ); // resume createChild()
                                queue.resume( "after loading " + childComponent.source + " for " + childID + " in creatingNode" ); // resume the queue; may invoke dispatch(), so call last before returning to the host
                                driver_ready = true;
                            }

                        } );

                        // TODO: restore kernel reentry here

                        driver_ready && each_callback_async( undefined );

                    }, function( err ) /* async */ {
                        series_callback_async( err, undefined );
                    } );

                },

                function( series_callback_async /* ( err, results ) */ ) {

                    // Call createdNode() on each view. The view is being notified of a node that has
                    // been constructed.

                    async.forEach( vwf.views, function( view, each_callback_async /* ( err ) */ ) {

                        var driver_ready = true;

                        view.createdNode && view.createdNode( nodeID, childID, childPrototypeID, childBehaviorIDs,
                                childComponent.source, childComponent.type, childURI, childName, function( ready ) /* async */ {

                            if ( driver_ready && ! ready ) {
                                queue.suspend( "while loading " + childComponent.source + " for " + childID + " in createdNode" ); // suspend the queue
                                driver_ready = false;
                            } else if ( ! driver_ready && ready ) {
                                each_callback_async( undefined ); // resume createChild()
                                queue.resume( "after loading " + childComponent.source + " for " + childID + " in createdNode" ); // resume the queue; may invoke dispatch(), so call last before returning to the host
                                driver_ready = true;
                            }

                        } );

                        driver_ready && each_callback_async( undefined );

                    }, function( err ) /* async */ {
                        series_callback_async( err, undefined );
                    } );

                },

                function( series_callback /* ( err, results ) */ ) {

                    // Set the internal state.

                    vwf.models.object.internals( childID, childComponent );

                    series_callback( undefined, undefined );
                },

                function( series_callback /* ( err, results ) */ ) {

                    // Suppress kernel reentry so that we can read the state without coloring from
                    // any scripts.

                    replicating && vwf.models.kernel.disable();

                    // Create the properties, methods, and events. For each item in each set, invoke
                    // createProperty(), createMethod(), or createEvent() to create the field. Each
                    // delegates to the models and views as above.

                    childComponent.properties && jQuery.each( childComponent.properties, function( propertyName, propertyValue ) {

                        var value = propertyValue, get, set, create;

                        if ( valueHasAccessors( propertyValue ) ) {
                            value = propertyValue.value;
                            get = propertyValue.get;
                            set = propertyValue.set;
                            create = propertyValue.create;
                        }

                        // Is the property specification directing us to create a new property, or
                        // initialize a property already defined on a prototype?

                        // Create a new property if an explicit getter or setter are provided or if
                        // the property is not defined on a prototype. Initialize the property when
                        // the property is already defined on a prototype and no explicit getter or
                        // setter are provided.

                        var creating = create || // explicit create directive, or
                            get !== undefined || set !== undefined || // explicit accessor, or
                            ! nodeHasProperty.call( vwf, childID, propertyName ); // not defined on prototype

                        // Are we assigning the value here, or deferring assignment until the node
                        // is constructed because setters will run?

                        var assigning = value === undefined || // no value, or
                            set === undefined && ( creating || ! nodePropertyHasSetter.call( vwf, childID, propertyName ) ) || // no setter, or
                            replicating; // replicating previously-saved state (setters never run during replication)

                        if ( ! assigning ) {
                            deferredInitializations[propertyName] = value;
                            value = undefined;
                        }

                        // Create or initialize the property.

                        if ( creating ) {
                            vwf.createProperty( childID, propertyName, value, get, set );
                        } else {
                            vwf.setProperty( childID, propertyName, value );
                        }

                    } );

                    childComponent.methods && jQuery.each( childComponent.methods, function( methodName, methodValue ) {

                        if ( valueHasBody( methodValue ) ) {
                            vwf.createMethod( childID, methodName, methodValue.parameters, methodValue.body );
                        } else {
                            vwf.createMethod( childID, methodName, undefined, methodValue );
                        }

                    } );

                    childComponent.events && jQuery.each( childComponent.events, function( eventName, eventValue ) {

                        if ( valueHasBody( eventValue ) ) {
                            vwf.createEvent( childID, eventName, eventValue.parameters );
                        } else {
                            vwf.createEvent( childID, eventName, undefined );
                        }

                    } );

                    // Restore kernel reentry.

                    replicating && vwf.models.kernel.enable();

                    series_callback( undefined, undefined );
                },

                function( series_callback_async /* ( err, results ) */ ) {

                    // Create and attach the children. For each child, call createChild() with the
                    // child's component specification. createChild() delegates to the models and
                    // views as before.

                    async.forEach( Object.keys( childComponent.children || {} ), function( childName, each_callback_async /* ( err ) */ ) {
                        var childValue = childComponent.children[childName];

                        vwf.createChild( childID, childName, childValue, undefined, function( childID ) /* async */ {  // TODO: add in original order from childComponent.children  // TODO: propagate childURI + fragment identifier to children of a URI component?
                            each_callback_async( undefined );
                        } );

                    }, function( err ) /* async */ {
                        series_callback_async( err, undefined );
                    } );

                },

                function( series_callback /* ( err, results ) */ ) {

                    // Suppress kernel reentry so that initialization functions don't make any
                    // changes during replication.

                    replicating && vwf.models.kernel.disable();

                    // Attach the scripts. For each script, load the network resource if the script is
                    // specified as a URI, then once loaded, call execute() to direct any model that
                    // manages scripts of this script's type to evaluate the script where it will
                    // perform any immediate actions and retain any callbacks as appropriate for the
                    // script type.

                    childComponent.scripts && childComponent.scripts.forEach( function( script ) {
                        if ( valueHasType( script ) ) {
                            script.text && vwf.execute( childID, script.text, script.type ); // TODO: external scripts too // TODO: callback
                        } else {
                            script && vwf.execute( childID, script, undefined ); // TODO: external scripts too // TODO: callback
                        }
                    } );

                    // Restore kernel reentry.

                    replicating && vwf.models.kernel.enable();

                    series_callback( undefined, undefined );
                },

                function( series_callback /* ( err, results ) */ ) {

                    // Perform initializations for properties with setter functions. These are
                    // assigned here so that the setters run on a fully-constructed node.

                    Object.keys( deferredInitializations ).forEach( function( propertyName ) {
                        vwf.setProperty( childID, propertyName, deferredInitializations[propertyName] );
                    } );

// TODO: Adding the node to the tickable list here if it contains a tick() function in JavaScript at initialization time. Replace with better control of ticks on/off and the interval by the node.

if ( vwf.execute( childID, "Boolean( this.tick )" ) ) {
    vwf.tickable.nodeIDs.push( childID );
}

                    // Suppress kernel reentry so that initialization functions don't make any
                    // changes during replication.

                    replicating && vwf.models.kernel.disable();

                    // Call initializingNode() on each model and initializedNode() on each view to
                    // indicate that the node is fully constructed.

                    vwf.models.forEach( function( model ) {
                        model.initializingNode && model.initializingNode( nodeID, childID );
                    } );

                    vwf.views.forEach( function( view ) {
                        view.initializedNode && view.initializedNode( nodeID, childID );
                    } );

                    // Restore kernel reentry.

                    replicating && vwf.models.kernel.enable();

                    series_callback( undefined, undefined );
                },

            ], function( err, results ) /* async */ {

if ( nodeID != 0 ) // TODO: do this for 0 too (global root)? removes this.creatingNode( 0 ) in vwf/model/javascript and vwf/model/object? what about in getType()?
vwf.addChild( nodeID, childID, childName );  // TODO: addChild is (almost) implicit in createChild( parent-id, child-name, child-component ); remove this

                // The node is complete. Invoke the callback method and pass the new node ID and the
                // ID of its prototype. If this was the root node for the application, the
                // application is now fully initialized.

                callback_async && callback_async( childID );
            } );

            this.logger.debugu();
        };

        // -- addChild -----------------------------------------------------------------------------

        /// @name module:vwf.addChild
        /// 
        /// @see {@link module:vwf/api/kernel.addChild}

        this.addChild = function( nodeID, childID, childName ) {

            this.logger.debuggx( "addChild", nodeID, childID, childName );

            // Call addingChild() on each model. The child is considered added after each model has
            // run.

            this.models.forEach( function( model ) {
                model.addingChild && model.addingChild( nodeID, childID, childName );
            } );

            // Call addedChild() on each view. The view is being notified that a child has been
            // added.

            this.views.forEach( function( view ) {
                view.addedChild && view.addedChild( nodeID, childID, childName );
            } );

            this.logger.debugu();
        };

        // -- removeChild --------------------------------------------------------------------------

        /// @name module:vwf.removeChild
        /// 
        /// @see {@link module:vwf/api/kernel.removeChild}

        this.removeChild = function( nodeID, childID ) {

            this.logger.debuggx( "removeChild", nodeID, childID );

            // Call removingChild() on each model. The child is considered removed after each model
            // has run.

            this.models.forEach( function( model ) {
                model.removingChild && model.removingChild( nodeID, childID );
            } );

            // Call removedChild() on each view. The view is being notified that a child has been
            // removed.

            this.views.forEach( function( view ) {
                view.removedChild && view.removedChild( nodeID, childID );
            } );

            this.logger.debugu();
        };

        // -- setProperties ------------------------------------------------------------------------

        /// Set all of the properties for a node.
        /// 
        /// @name module:vwf.setProperties
        /// 
        /// @see {@link module:vwf/api/kernel.setProperties}

        this.setProperties = function( nodeID, properties ) {  // TODO: rework as a cover for setProperty(), or remove; passing all properties to each driver is impractical since initializing and setting are different, and reentry can't be controlled when multiple sets are in progress.

            this.logger.debuggx( "setProperties", nodeID, properties );

            // Call settingProperties() on each model.

            properties = this.models.reduceRight( function( intermediate_properties, model ) {  // TODO: note that we can't go left to right and stop after the first that accepts the set since we are setting all of the properties as a batch; verify that this creates the same result as calling setProperty individually on each property and that there are no side effects from setting through a driver after the one that handles the set.

                var model_properties = {};

                if ( model.settingProperties ) {
                    model_properties = model.settingProperties( nodeID, properties );
                } else if ( model.settingProperty ) {
                    for ( var propertyName in properties ) {
                        model_properties[propertyName] =
                            model.settingProperty( nodeID, propertyName, properties[propertyName] );
                        if ( vwf.models.kernel.blocked() ) {
                            model_properties[propertyName] = undefined; // ignore result from a blocked setter
                        }
                    }
                }

                for ( var propertyName in model_properties ) {
                    if ( model_properties[propertyName] !== undefined ) { // copy values from this model
                        intermediate_properties[propertyName] = model_properties[propertyName];
                    } else if ( intermediate_properties[propertyName] === undefined ) { // as well as recording any new keys
                        intermediate_properties[propertyName] = undefined;
                    }
                }

                return intermediate_properties;

            }, {} );

            // Call satProperties() on each view.

            this.views.forEach( function( view ) {

                if ( view.satProperties ) {
                    view.satProperties( nodeID, properties );
                } else if ( view.satProperty ) {
                    for ( var propertyName in properties ) {
                        view.satProperty( nodeID, propertyName, properties[propertyName] );  // TODO: be sure this is the value actually set, not the incoming value
                    }
                }

            } );

            this.logger.debugu();

            return properties;
        };

        // -- getProperties ------------------------------------------------------------------------

        /// Get all of the properties for a node.
        /// 
        /// @name module:vwf.getProperties
        /// 
        /// @see {@link module:vwf/api/kernel.getProperties}

        this.getProperties = function( nodeID ) {  // TODO: rework as a cover for getProperty(), or remove; passing all properties to each driver is impractical since reentry can't be controlled when multiple gets are in progress.

            this.logger.debuggx( "getProperties", nodeID );

            // Call gettingProperties() on each model.

            var properties = this.models.reduceRight( function( intermediate_properties, model ) {  // TODO: note that we can't go left to right and take the first result since we are getting all of the properties as a batch; verify that this creates the same result as calling getProperty individually on each property and that there are no side effects from getting through a driver after the one that handles the get.

                var model_properties = {};

                if ( model.gettingProperties ) {
                    model_properties = model.gettingProperties( nodeID, properties );
                } else if ( model.gettingProperty ) {
                    for ( var propertyName in intermediate_properties ) {
                        model_properties[propertyName] =
                            model.gettingProperty( nodeID, propertyName, intermediate_properties[propertyName] );
                        if ( vwf.models.kernel.blocked() ) {
                            model_properties[propertyName] = undefined; // ignore result from a blocked getter
                        }
                    }
                }

                for ( var propertyName in model_properties ) {
                    if ( model_properties[propertyName] !== undefined ) { // copy values from this model
                        intermediate_properties[propertyName] = model_properties[propertyName];
                    } else if ( intermediate_properties[propertyName] === undefined ) { // as well as recording any new keys
                        intermediate_properties[propertyName] = undefined;
                    }
                }

                return intermediate_properties;

            }, {} );

            // Call gotProperties() on each view.

            this.views.forEach( function( view ) {

                if ( view.gotProperties ) {
                    view.gotProperties( nodeID, properties );
                } else if ( view.gotProperty ) {
                    for ( var propertyName in properties ) {
                        view.gotProperty( nodeID, propertyName, properties[propertyName] );  // TODO: be sure this is the value actually gotten and not an intermediate value from above
                    }
                }

            } );

            this.logger.debugu();

            return properties;
        };

        // -- createProperty -----------------------------------------------------------------------

        /// Create a property on a node and assign an initial value.
        /// 
        /// @name module:vwf.createProperty
        /// 
        /// @see {@link module:vwf/api/kernel.createProperty}

        this.createProperty = function( nodeID, propertyName, propertyValue, propertyGet, propertySet ) {

            this.logger.debuggx( "createProperty", function() {
                return [ nodeID, propertyName, JSON.stringify( loggableValue( propertyValue ) ) ];  // TODO: add truncated propertyGet, propertySet to log
            } );

            // Call creatingProperty() on each model. The property is considered created after each
            // model has run.

            this.models.forEach( function( model ) {
                model.creatingProperty && model.creatingProperty( nodeID, propertyName, propertyValue, propertyGet, propertySet );
            } );

            // Call createdProperty() on each view. The view is being notified that a property has
            // been created.

            this.views.forEach( function( view ) {
                view.createdProperty && view.createdProperty( nodeID, propertyName, propertyValue, propertyGet, propertySet );
            } );

            this.logger.debugu();

            return propertyValue;
        };

        // -- setProperty --------------------------------------------------------------------------

        /// Set a property value on a node.
        /// 
        /// @name module:vwf.setProperty
        /// 
        /// @see {@link module:vwf/api/kernel.setProperty}

        this.setProperty = function( nodeID, propertyName, propertyValue ) {

            this.logger.debuggx( "setProperty", function() {
                return [ nodeID, propertyName, JSON.stringify( loggableValue( propertyValue ) ) ];
            } );

            // Select the actual driver calls. Create the property if it doesn't exist on this node
            // or its prototypes. Initialize it if it exists on a prototype but not on this node.
            // Set it if it already exists on this node.

            if ( ! nodeHasProperty.call( this, nodeID, propertyName ) ) {
                var settingPropertyEtc = "creatingProperty";
                var satPropertyEtc = "createdProperty";
            } else if ( ! nodeHasOwnProperty.call( this, nodeID, propertyName ) ) {
                var settingPropertyEtc = "initializingProperty";
                var satPropertyEtc = "initializedProperty";
            } else {
                var settingPropertyEtc = "settingProperty";
                var satPropertyEtc = "satProperty";
            }

            // Record calls into this function by nodeID and propertyName so that models may call
            // back here (directly or indirectly) to delegate responses further down the chain
            // without causing infinite recursion.

            var entrants = this.setProperty.entrants;

            var entry = entrants[nodeID+'-'+propertyName] || {}; // the most recent call, if any  // TODO: need unique nodeID+propertyName hash
            var reentry = entrants[nodeID+'-'+propertyName] = {}; // this call

            // Call settingProperty() on each model. The first model to return a non-undefined value
            // has performed the set and dictates the return value. The property is considered set
            // after each model has run.

            this.models.some( function( model, index ) {

                // Skip models up through the one making the most recent call here (if any).

                if ( entry.index === undefined || index > entry.index ) {

                    // Record the active model number.
 
                    reentry.index = index;

                    // Make the call.

                    var value = model[settingPropertyEtc] && model[settingPropertyEtc]( nodeID, propertyName, propertyValue );

                    // Look for a return value potentially stored here by a reentrant call if the
                    // model didn't return one explicitly (such as with a JavaScript accessor
                    // method).

                    if ( value === undefined ) {
                        value = reentry.value;
                    }

                    // Ignore the result if reentry is disabled and the driver attempted to call
                    // back into the kernel. Kernel reentry is disabled during replication to 
                    // prevent coloring from accessor scripts.

                    if ( this.models.kernel.blocked() ) {  // TODO: this might be better handled wholly in vwf/kernel/model by converting to a stage and clearing blocked results on the return
                        value = undefined;
                    }

                    // Record the value actually assigned. This may differ from the incoming value
                    // if it was range limited, quantized, etc. by the model. This is the value
                    // passed to the views.

                    if ( value !== undefined ) {
                        propertyValue = value;
                    }

                    // If we are setting, exit from the this.models.some() iterator once the value
                    // has been set. Don't exit early if we are creating or initializing since every
                    // model needs the opportunity to register the property.

                    return settingPropertyEtc == "settingProperty" && value !== undefined;  // TODO: this stops after p: { set: "this.p = value" } or p: { set: "return value" }, but should it also stop on p: { set: "this.q = value" }?
                }

            }, this );

            if ( entry.index !== undefined ) {

                // For a reentrant call, restore the previous state, move the index forward to cover
                // the models we called, and record the current result.

                entrants[nodeID+'-'+propertyName] = entry;
                entry.value = propertyValue;

            } else {

                // Delete the call record if this is the first, non-reentrant call here (the normal
                // case).

                delete entrants[nodeID+'-'+propertyName];

                // Call satProperty() on each view. The view is being notified that a property has
                // been set.  TODO: only want to call when actually set and with final value

                this.views.forEach( function( view ) {
                    view[satPropertyEtc] && view[satPropertyEtc]( nodeID, propertyName, propertyValue );  // TODO: be sure this is the value actually set, not the incoming value
                } );

            }

            this.logger.debugu();

            return propertyValue;
        };

        this.setProperty.entrants = {}; // maps ( nodeID + '-' + propertyName ) => { index: i, value: v }

        // -- getProperty --------------------------------------------------------------------------

        /// Get a property value for a node.
        /// 
        /// @name module:vwf.getProperty
        /// 
        /// @see {@link module:vwf/api/kernel.getProperty}

        this.getProperty = function( nodeID, propertyName, ignorePrototype ) {

            this.logger.debuggx( "getProperty", nodeID, propertyName );

            // Call gettingProperty() on each model. The first model to return a non-undefined value
            // dictates the return value.

            var propertyValue = undefined;

            // Record calls into this function by nodeID and propertyName so that models may call
            // back here (directly or indirectly) to delegate responses further down the chain
            // without causing infinite recursion.

            var entrants = this.getProperty.entrants;

            var entry = entrants[nodeID+'-'+propertyName] || {}; // the most recent call, if any  // TODO: need unique nodeID+propertyName hash
            var reentry = entrants[nodeID+'-'+propertyName] = {}; // this call

            // Call gettingProperty() on each model. The first model to return a non-undefined value
            // dictates the return value.

            this.models.some( function( model, index ) {

                // Skip models up through the one making the most recent call here (if any).

                if ( entry.index === undefined || index > entry.index ) {

                    // Record the active model number.
 
                    reentry.index = index;

                    // Make the call.

                    var value = model.gettingProperty &&
                        model.gettingProperty( nodeID, propertyName, propertyValue );  // TODO: probably don't need propertyValue here

                    // Look for a return value potentially stored here by a reentrant call if the
                    // model didn't return one explicitly (such as with a JavaScript accessor
                    // method).

                    if ( value === undefined ) {
                        value = reentry.value;
                    }

                    // Ignore the result if reentry is disabled and the driver attempted to call
                    // back into the kernel. Kernel reentry is disabled during replication to 
                    // prevent coloring from accessor scripts.

                    if ( this.models.kernel.blocked() ) {  // TODO: this might be better handled wholly in vwf/kernel/model by converting to a stage and clearing blocked results on the return
                        value = undefined;
                    }

                    // Record the value retrieved.

                    if ( value !== undefined ) {
                        propertyValue = value;
                    }

                    // Exit from the this.models.some() iterator once we have a return value.

                    return value !== undefined;
                }

            }, this );

            if ( entry.index !== undefined ) {

                // For a reentrant call, restore the previous state, move the index forward to cover
                // the models we called, and record the current result.

                entrants[nodeID+'-'+propertyName] = entry;
                entry.value = propertyValue;

            } else {

                // Delete the call record if this is the first, non-reentrant call here (the normal
                // case).

                delete entrants[nodeID+'-'+propertyName];

                // Delegate to the behaviors and prototype if we didn't get a result from the
                // current node.

                if ( propertyValue === undefined && ! ignorePrototype ) {

                    var behaviorIDs = this.behaviors( nodeID );

                    while ( propertyValue === undefined && behaviorIDs.length ) {
                        var behaviorID = behaviorIDs.pop();
                        propertyValue = this.getProperty( behaviorID, propertyName, true ); // behavior node only, not its prototypes
                    }

                }

                if ( propertyValue === undefined && ! ignorePrototype ) {

                    var prototypeID = this.prototype( nodeID );

                    if ( prototypeID !== nodeTypeURI ) {
                        propertyValue = this.getProperty( prototypeID, propertyName );
                    }

                }

                // Call gotProperty() on each view.

                this.views.forEach( function( view ) {
                    view.gotProperty && view.gotProperty( nodeID, propertyName, propertyValue );  // TODO: be sure this is the value actually gotten and not an intermediate value from above
                } );

            }

            this.logger.debugu();

            return propertyValue;
        };

        this.getProperty.entrants = {}; // maps ( nodeID + '-' + propertyName ) => { index: i, value: v }

        // -- createMethod -------------------------------------------------------------------------

        /// @name module:vwf.createMethod
        /// 
        /// @see {@link module:vwf/api/kernel.createMethod}

        this.createMethod = function( nodeID, methodName, methodParameters, methodBody ) {

            this.logger.debuggx( "createMethod", nodeID, methodName, methodParameters );

            // Call creatingMethod() on each model. The method is considered created after each
            // model has run.

            this.models.forEach( function( model ) {
                model.creatingMethod && model.creatingMethod( nodeID, methodName, methodParameters, methodBody );
            } );

            // Call createdMethod() on each view. The view is being notified that a method has been
            // created.

            this.views.forEach( function( view ) {
                view.createdMethod && view.createdMethod( nodeID, methodName, methodParameters, methodBody );
            } );

            this.logger.debugu();
        };

        // -- callMethod ---------------------------------------------------------------------------

        /// @name module:vwf.callMethod
        /// 
        /// @see {@link module:vwf/api/kernel.callMethod}

        this.callMethod = function( nodeID, methodName, methodParameters ) {

            this.logger.debuggx( "callMethod", function() {
                return [ nodeID, methodName, JSON.stringify( loggableValues( methodParameters ) ) ];
            } );

            // Call callingMethod() on each model. The first model to return a non-undefined value
            // dictates the return value.

            var methodValue = undefined;

            this.models.forEach( function( model ) {
                var value = model.callingMethod && model.callingMethod( nodeID, methodName, methodParameters, methodValue );
                methodValue = value !== undefined ? value : methodValue;
            } );

            // Call calledMethod() on each view.

            this.views.forEach( function( view ) {
                view.calledMethod && view.calledMethod( nodeID, methodName, methodParameters, methodValue );
            } );

            this.logger.debugu();

            return methodValue;
        };

        // -- createEvent --------------------------------------------------------------------------

        /// @name module:vwf.creatEvent
        /// 
        /// @see {@link module:vwf/api/kernel.createEvent}

        this.createEvent = function( nodeID, eventName, eventParameters ) {  // TODO: parameters (used? or just for annotation?)  // TODO: allow a handler body here and treat as this.*event* = function() {} (a self-targeted handler); will help with ui event handlers

            this.logger.debuggx( "createEvent", nodeID, eventName, eventParameters );

            // Call creatingEvent() on each model. The event is considered created after each model
            // has run.

            this.models.forEach( function( model ) {
                model.creatingEvent && model.creatingEvent( nodeID, eventName, eventParameters );
            } );

            // Call createdEvent() on each view. The view is being notified that a event has been
            // created.

            this.views.forEach( function( view ) {
                view.createdEvent && view.createdEvent( nodeID, eventName, eventParameters );
            } );

            this.logger.debugu();
        };

        // -- fireEvent ----------------------------------------------------------------------------

        /// @name module:vwf.fireEvent
        /// 
        /// @see {@link module:vwf/api/kernel.fireEvent}

        this.fireEvent = function( nodeID, eventName, eventParameters ) {

            this.logger.debuggx( "fireEvent", function() {
                return [ nodeID, eventName, JSON.stringify( loggableValues( eventParameters ) ) ];
            } );

            // Call firingEvent() on each model.

            var handled = this.models.reduce( function( handled, model ) {
                return model.firingEvent && model.firingEvent( nodeID, eventName, eventParameters ) || handled;
            }, false );

            // Call firedEvent() on each view.

            this.views.forEach( function( view ) {
                view.firedEvent && view.firedEvent( nodeID, eventName, eventParameters );
            } );

            this.logger.debugu();

            return handled;
        };

        // -- dispatchEvent ------------------------------------------------------------------------

        /// Dispatch an event toward a node. Using fireEvent(), capture (down) and bubble (up) along
        /// the path from the global root to the node. Cancel when one of the handlers returns a
        /// truthy value to indicate that it has handled the event.
        /// 
        /// @name module:vwf.dispatchEvent
        /// 
        /// @see {@link module:vwf/api/kernel.dispatchEvent}

        this.dispatchEvent = function( nodeID, eventName, eventParameters, eventNodeParameters ) {

            this.logger.debuggx( "dispatchEvent", function() {
                return [ nodeID, eventName, JSON.stringify( loggableValues( eventParameters ) ),
                    JSON.stringify( loggableIndexedValues( eventNodeParameters ) ) ];
            } );

            // Defaults for the parameter parameters.

            eventParameters = eventParameters || [];
            eventNodeParameters = eventNodeParameters || {};

            // Find the inheritance path from the node to the root.

            var ancestorIDs = this.ancestors( nodeID );
            var lastAncestorID = "";

            // Make space to record the parameters sent to each node. Parameters provided for upper
            // nodes cascade down until another definition is found for a lower node. We'll remember
            // these on the way down and replay them on the way back up.

            var cascadedEventNodeParameters = {
                "": eventNodeParameters[""] || [] // defaults come from the "" key in eventNodeParameters
            };

            // Parameters passed to the handlers are the concatention of the eventParameters array,
            // the eventNodeParameters for the node (cascaded), and the phase.

            var targetEventParameters = undefined;

            var phase = undefined;
            var handled = false;

            // Capturing phase.

            phase = "capture"; // only handlers tagged "capture" will be invoked

            handled = handled || ancestorIDs.reverse().some( function( ancestorID ) {  // TODO: reverse updates the array in place every time and we'd rather not

                cascadedEventNodeParameters[ancestorID] = eventNodeParameters[ancestorID] ||
                    cascadedEventNodeParameters[lastAncestorID];

                lastAncestorID = ancestorID;

                targetEventParameters =
                    eventParameters.concat( cascadedEventNodeParameters[ancestorID], phase );
                
                targetEventParameters.phase = phase; // smuggle the phase across on the parameters array  // TODO: add "phase" as a fireEvent() parameter? it isn't currently needed in the kernel public API (not queueable, not called by the drivers), so avoid if possible

                return this.fireEvent( ancestorID, eventName, targetEventParameters );

            }, this );

            // At target.

            phase = undefined; // invoke all handlers

            cascadedEventNodeParameters[nodeID] = eventNodeParameters[nodeID] ||
                cascadedEventNodeParameters[lastAncestorID];

            targetEventParameters =
                eventParameters.concat( cascadedEventNodeParameters[nodeID], phase );

            handled = handled || this.fireEvent( nodeID, eventName, targetEventParameters );

            // Bubbling phase.

            phase = undefined; // invoke all handlers

            handled = handled || ancestorIDs.reverse().some( function( ancestorID ) {  // TODO: reverse updates the array in place every time and we'd rather not

                targetEventParameters =
                    eventParameters.concat( cascadedEventNodeParameters[ancestorID], phase );

                return this.fireEvent( ancestorID, eventName, targetEventParameters );

            }, this );

            this.logger.debugu();
        };

        // -- execute ------------------------------------------------------------------------------

        /// @name module:vwf.execute
        /// 
        /// @see {@link module:vwf/api/kernel.execute}

        this.execute = function( nodeID, scriptText, scriptType ) {

            this.logger.debuggx( "execute", function() {
                return [ nodeID, ( scriptText || "" ).replace( /\s+/g, " " ).substring( 0, 100 ), scriptType ];  // TODO: loggableScript()
            } );

            // Assume JavaScript if the type is not specified and the text is a string.

            if ( ! scriptType && ( typeof scriptText == "string" || scriptText instanceof String ) ) {
                scriptType = "application/javascript";
            }

            // Call executing() on each model. The script is considered executed after each model
            // has run.

            var scriptValue = undefined;

            this.models.some( function( model ) {
                scriptValue = model.executing && model.executing( nodeID, scriptText, scriptType );
                return scriptValue !== undefined;
            } );

            // Call executed() on each view. The view is being notified that a script has been
            // executed.

            this.views.forEach( function( view ) {
                view.executed && view.executed( nodeID, scriptText, scriptType );
            } );

            this.logger.debugu();

            return scriptValue;
        };

        // -- random -------------------------------------------------------------------------------

        /// @name module:vwf.random
        /// 
        /// @see {@link module:vwf/api/kernel.random}

        this.random = function( nodeID ) {
            return this.models.object.random( nodeID );
        };

        // -- seed ---------------------------------------------------------------------------------

        /// @name module:vwf.seed
        /// 
        /// @see {@link module:vwf/api/kernel.seed}

        this.seed = function( nodeID, seed ) {
            return this.models.object.seed( nodeID, seed );
        };

        // -- time ---------------------------------------------------------------------------------

        /// The current simulation time.
        /// 
        /// @name module:vwf.time
        /// 
        /// @see {@link module:vwf/api/kernel.time}

        this.time = function() {
            return this.now;
        };

        // -- client -------------------------------------------------------------------------------

        /// The moniker of the client responsible for the current action. Will be falsy for actions
        /// originating in the server, such as time ticks.
        /// 
        /// @name module:vwf.client
        /// 
        /// @see {@link module:vwf/api/kernel.client}

        this.client = function() {
            return this.client_;
        };

        // -- moniker ------------------------------------------------------------------------------

        /// The identifer the server assigned to this client.
        /// 
        /// @name module:vwf.moniker
        /// 
        /// @see {@link module:vwf/api/kernel.moniker}

        this.moniker = function() {
            return this.moniker_;
        };

        // -- intrinsics ---------------------------------------------------------------------------

        /// @name module:vwf.intrinsics
        /// 
        /// @see {@link module:vwf/api/kernel.intrinsics}

        this.intrinsics = function( nodeID, result ) {
            return this.models.object.intrinsics( nodeID, result );
        };

        // -- uri ----------------------------------------------------------------------------------

        /// @name module:vwf.uri
        /// 
        /// @see {@link module:vwf/api/kernel.uri}

        this.uri = function( nodeID ) {
            return this.models.object.uri( nodeID );
        };

        // -- name ---------------------------------------------------------------------------------

        /// @name module:vwf.name
        /// 
        /// @see {@link module:vwf/api/kernel.name}

        this.name = function( nodeID ) {
            return this.models.object.name( nodeID );
        };

        // -- prototype ----------------------------------------------------------------------------

        /// @name module:vwf.prototype
        /// 
        /// @see {@link module:vwf/api/kernel.prototype}

        this.prototype = function( nodeID ) {
            return this.models.object.prototype( nodeID );
        };

        // -- prototypes ---------------------------------------------------------------------------

        /// @name module:vwf.prototypes
        /// 
        /// @see {@link module:vwf/api/kernel.prototypes}

        this.prototypes = function( nodeID, includeBehaviors ) {

            var prototypes = [];

            if ( includeBehaviors ) {
                var b = [].concat( this.behaviors( nodeID ) );
                Array.prototype.push.apply( prototypes, b.reverse() );
            }

            nodeID = this.prototype( nodeID );

            while ( nodeID ) {

                prototypes.push( nodeID );
                nodeID = this.prototype( nodeID );

                if ( nodeID && includeBehaviors ) {
                    var b = [].concat( this.behaviors( nodeID ) );
                    Array.prototype.push.apply( prototypes, b.reverse() );
                }

            }

            return prototypes;
        };

        // -- behaviors ----------------------------------------------------------------------------

        /// @name module:vwf.behaviors
        /// 
        /// @see {@link module:vwf/api/kernel.behaviors}

        this.behaviors = function( nodeID ) {
            return this.models.object.behaviors( nodeID );
        };

        // -- ancestors ----------------------------------------------------------------------------

        /// @name module:vwf.ancestors
        /// 
        /// @see {@link module:vwf/api/kernel.ancestors}

        this.ancestors = function( nodeID ) {

            var ancestors = [];

            nodeID = this.parent( nodeID );

            while ( nodeID && nodeID !== 0 ) {
                ancestors.push( nodeID );
                nodeID = this.parent( nodeID );
            }

            return ancestors;
        };

        // -- parent -------------------------------------------------------------------------------

        /// @name module:vwf.parent
        /// 
        /// @see {@link module:vwf/api/kernel.parent}

        this.parent = function( nodeID ) {
            return this.models.object.parent( nodeID );
        };

        // -- children -----------------------------------------------------------------------------

        /// @name module:vwf.children
        /// 
        /// @see {@link module:vwf/api/kernel.children}

        this.children = function( nodeID ) {
            return this.models.object.children( nodeID );
        };

        // -- descendants --------------------------------------------------------------------------

        /// @name module:vwf.descendants
        /// 
        /// @see {@link module:vwf/api/kernel.descendants}

        this.descendants = function( nodeID ) {

            var descendants = [];

            this.children( nodeID ).forEach( function( childID ) {
                descendants.push( childID );
                Array.prototype.push.apply( descendants, this.descendants( childID ) );
            }, this );             

            return descendants;
        };

        // -- sequence -----------------------------------------------------------------------------

        /// @name module:vwf.sequence
        /// 
        /// @see {@link module:vwf/api/kernel.sequence}

        this.sequence = function( nodeID ) {
            return this.models.object.sequence( nodeID );
        };

        /// Locate nodes matching a search pattern. See vwf.api.kernel#find for details.
        /// 
        /// @name module:vwf.find
        ///
        /// @param {ID} nodeID
        ///   The reference node. Relative patterns are resolved with respect to this node.
        /// @param {String} matchPattern
        ///   The search pattern.
        /// @param {Function} [callback]
        ///   A callback to receive the search results. If callback is provided, find invokes
        ///   callback( matchID ) for each match. Otherwise the result is returned as an array.
        /// 
        /// @returns {ID[]|undefined}
        ///   If callback is provided, undefined; otherwise an array of the node ids of the result.
        /// 
        /// @see {@link module:vwf/api/kernel.find}

        this.find = function( nodeID, matchPattern, callback /* ( matchID ) */ ) {

            var matchIDs = require( "vwf/utility" ).xpath.resolve( matchPattern, "index-vwf", nodeID, xpathResolver, this );  // TODO: application root id instead of "index-vwf"

            if ( callback ) {

                matchIDs.forEach( function( matchID ) {
                    callback( matchID );
                } );

            } else {  // TODO: future iterator proxy

                return matchIDs;

            }

        };

        /// Test a node against a search pattern. See vwf.api.kernel#test for details.
        /// 
        /// @name module:vwf.test
        /// 
        /// @param {ID} nodeID
        ///   The reference node. Relative patterns are resolved with respect to this node.
        /// @param {String} matchPattern
        ///   The search pattern.
        /// @param {ID} testID
        ///   A node to test against the pattern.
        /// 
        /// @returns {Boolean}
        ///   true when testID matches the pattern.
        /// 
        /// @see {@link module:vwf/api/kernel.createNode}

        this.test = function( nodeID, matchPattern, testID ) {

            var matchIDs = require( "vwf/utility" ).xpath.resolve( matchPattern, "index-vwf", nodeID, xpathResolver, this );  // TODO: application root id instead of "index-vwf"

            return matchIDs.some( function( matchID ) {
                return matchID == testID;
            } );

        };

        // == Private functions ====================================================================

        // -- loadComponent ------------------------------------------------------------------------

        /// @name module:vwf~loadComponent

        var loadComponent = function( nodeURI, callback_async /* ( nodeDescriptor ) */ ) {  // TODO: turn this into a generic xhr loader exposed as a kernel function?

            if ( nodeURI == nodeTypeURI ) {

                callback_async( nodeTypeDescriptor );

            } else if ( nodeURI.match( RegExp( "^data:application/json;base64," ) ) ) {

                // Primarly for testing, parse one specific form of data URIs. We need to parse
                // these ourselves since Chrome can't load data URIs (with a cross origin error).

                callback_async( JSON.parse( atob( nodeURI.substring( 29 ) ) ) );  // TODO: support all data URIs

            } else {

                queue.suspend( "while loading " + nodeURI ); // suspend the queue

                jQuery.ajax( {

                    url: remappedURI( nodeURI ),
                    dataType: "jsonp",

                    success: function( nodeDescriptor ) /* async */ {
                        callback_async( nodeDescriptor );
                        queue.resume( "after loading " + nodeURI ); // resume the queue; may invoke dispatch(), so call last before returning to the host
                    },

                    // error: function() {  // TODO
                    // },

                } );

            }

        };

        /// Determine if a node has a property with the given name, either directly on the node or
        /// inherited from a prototype.
        /// 
        /// This function must run as a method of the kernel. Invoke as: nodeHasProperty.call(
        ///   kernel, nodeID, propertyName ).
        /// 
        /// @name module:vwf~nodeHasProperty
        /// 
        /// @param {ID} nodeID
        /// @param {String} propertyName
        /// 
        /// @returns {Boolean}

        var nodeHasProperty = function( nodeID, propertyName ) { // invoke with the kernel as "this"  // TODO: this is peeking inside of vwf-model-javascript
            var node = this.models.javascript.nodes[nodeID];
            return propertyName in node.properties;
        };

        /// Determine if a node has a property with the given name. The node's prototypes are not
        /// considered.
        /// 
        /// This function must run as a method of the kernel. Invoke as: nodeHasOwnProperty.call(
        ///   kernel, nodeID, propertyName ).
        /// 
        /// @name module:vwf~nodeHasOwnProperty
        /// 
        /// @param {ID} nodeID
        /// @param {String} propertyName
        /// 
        /// @returns {Boolean}

        var nodeHasOwnProperty = function( nodeID, propertyName ) { // invoke with the kernel as "this"  // TODO: this is peeking inside of vwf-model-javascript
            var node = this.models.javascript.nodes[nodeID];
            return node.properties.hasOwnProperty( propertyName );  // TODO: this is peeking inside of vwf-model-javascript
        };

        /// Determine if a given property of a node has a setter function, either directly on the
        /// node or inherited from a prototype.
        /// 
        /// This function must run as a method of the kernel. Invoke as: nodePropertyHasSetter.call(
        ///   kernel, nodeID, propertyName ).
        /// 
        /// @name module:vwf~nodePropertyHasSetter
        /// 
        /// @param {ID} nodeID
        /// @param {String} propertyName
        /// 
        /// @returns {Boolean}

        var nodePropertyHasSetter = function( nodeID, propertyName ) { // invoke with the kernel as "this"  // TODO: this is peeking inside of vwf-model-javascript; need to delegate to all script drivers
            var node = this.models.javascript.nodes[nodeID];
            var setter = node.private.setters && node.private.setters[propertyName];
            return typeof setter == "function" || setter instanceof Function;
        };

        /// Determine if a given property of a node has a setter function. The node's prototypes are
        /// not considered.
        /// 
        /// This function must run as a method of the kernel. Invoke as:
        ///   nodePropertyHasOwnSetter.call( kernel, nodeID, propertyName ).
        /// 
        /// @name module:vwf~nodePropertyHasOwnSetter
        /// 
        /// @param {ID} nodeID
        /// @param {String} propertyName
        /// 
        /// @returns {Boolean}

        var nodePropertyHasOwnSetter = function( nodeID, propertyName ) { // invoke with the kernel as "this"  // TODO: this is peeking inside of vwf-model-javascript; need to delegate to all script drivers
            var node = this.models.javascript.nodes[nodeID];
            var setter = node.private.setters && node.private.setters.hasOwnProperty( propertyName ) && node.private.setters[propertyName];
            return typeof setter == "function" || setter instanceof Function;
        };

        /// Determine if a node has a child with the given name, either directly on the node or
        /// inherited from a prototype.
        /// 
        /// This function must run as a method of the kernel. Invoke as: nodeHasChild.call(
        ///   kernel, nodeID, childName ).
        /// 
        /// @name module:vwf~nodeHasChild
        /// 
        /// @param {ID} nodeID
        /// @param {String} childName
        /// 
        /// @returns {Boolean}

        var nodeHasChild = function( nodeID, childName ) { // invoke with the kernel as "this"  // TODO: this is peeking inside of vwf-model-javascript
            var node = this.models.javascript.nodes[nodeID];
            return childName in node.children;
        };

        /// Determine if a node has a child with the given name. The node's prototypes are not
        /// considered.
        /// 
        /// This function must run as a method of the kernel. Invoke as: nodeHasOwnChild.call(
        ///   kernel, nodeID, childName ).
        /// 
        /// @name module:vwf~nodeHasOwnChild
        /// 
        /// @param {ID} nodeID
        /// @param {String} childName
        /// 
        /// @returns {Boolean}

        var nodeHasOwnChild = function( nodeID, childName ) { // invoke with the kernel as "this"  // TODO: this is peeking inside of vwf-model-javascript
            var node = this.models.javascript.nodes[nodeID];
            return node.children.hasOwnProperty( childName );  // TODO: this is peeking inside of vwf-model-javascript
        };

        /// Determine if a component specifier is a URI.
        /// 
        /// A component may be specified as the URI of a resource containing a descriptor (string),
        /// a descriptor (object), or the ID of a previously-created node (primitive).
        /// 
        /// @name module:vwf~componentIsURI
        /// 
        /// @param {String|Object} candidate
        /// 
        /// @returns {Boolean}

        var componentIsURI = function( candidate ) {
            return ( typeof candidate == "string" || candidate instanceof String ) && ! componentIsID( candidate );
        };

        /// Determine if a component specifier is a descriptor.
        /// 
        /// A component may be specified as the URI of a resource containing a descriptor (string),
        /// a descriptor (object), or the ID of a previously-created node (primitive).
        /// 
        /// @name module:vwf~componentIsDescriptor
        /// 
        /// @param {String|Object} candidate
        /// 
        /// @returns {Boolean}

        var componentIsDescriptor = function( candidate ) {
            return typeof candidate == "object" && candidate != null && ! isPrimitive( candidate );
        };

        /// Determine if a component specifier is an ID.
        /// 
        /// A component may be specified as the URI of a resource containing a descriptor (string),
        /// a descriptor (object), or the ID of a previously-created node (primitive).
        /// 
        /// @name module:vwf~componentIsID
        /// 
        /// @param {String|Object} candidate
        /// 
        /// @returns {Boolean}

        var componentIsID = function( candidate ) {
            return isPrimitive( candidate ) && vwf.models.object.exists( candidate );
        };

        /// Determine if a value is a JavaScript primitive, or the boxed version of a JavaScript
        /// primitive.
        /// 
        /// Node IDs are JavaScript primitives. This function may be used to determine if a value
        /// has the correct type to be a node ID.
        /// 
        /// @name module:vwf~isPrimitive
        /// 
        /// @param candidate
        /// 
        /// @returns {Boolean}

        var isPrimitive = function( candidate ) {

            switch ( typeof candidate ) {

                case "string":
                case "number":
                case "boolean":
                    return true;

                case "object":
                    return candidate instanceof String || candidate instanceof Number ||
                        candidate instanceof Boolean;

                default:
                    return false;

            }

        };

        /// Determine if an object is a component descriptor. Detect the type by searching for
        /// descriptor keys in the candidate object.
        /// 
        /// @name module:vwf~objectIsComponent
        /// 
        /// @param {Object} candidate
        /// 
        /// @returns {Boolean}

        var objectIsComponent = function( candidate ) {

            var componentAttributes = [
                "extends",
                "implements",
                "source",
                "type",
                "properties",
                "methods",
                "events",
                "children",
                "scripts",
            ];

            var isComponent = false;

            if ( typeof candidate == "object" && candidate != null ) {

                isComponent = componentAttributes.some( function( attributeName ) {
                    return candidate.hasOwnProperty( attributeName );
                } );

            }
            
            return isComponent; 
        };

        /// Determine if a property initializer is a detailed initializer containing explicit
        /// accessor and value parameters (rather than a simple value specification). Detect the
        /// type by searching for property initializer keys in the candidate object.
        /// 
        /// @name module:vwf~valueHasAccessors
        /// 
        /// @param {Object} candidate
        /// 
        /// @returns {Boolean}

        var valueHasAccessors = function( candidate ) {

            var accessorAttributes = [
                "get",
                "set",
                "value",
            ];

            var hasAccessors = false;

            if ( typeof candidate == "object" && candidate != null ) {

                hasAccessors = accessorAttributes.some( function( attributeName ) {
                    return candidate.hasOwnProperty( attributeName );
                } );

            }
            
            return hasAccessors; 
        };

        /// Determine if a method or event initializer is a detailed initializer containing a
        /// parameter list along with the body text (method initializers only). Detect the type by
        /// searching for method and event initializer keys in the candidate object.
        /// 
        /// @name module:vwf~valueHasBody
        /// 
        /// @param {Object} candidate
        /// 
        /// @returns {Boolean}

        var valueHasBody = function( candidate ) {  // TODO: refactor and share with valueHasAccessors and possibly objectIsComponent  // TODO: unlike a property initializer, we really only care if it's an object vs. text; text == use as body; object == presume o.parameters and o.body  // TODO: except that a script in the unnamed-list format would appear as an object but should be used as the body

            var bodyAttributes = [
                "parameters",
                "body",
            ];

            var hasBody = false;  // TODO: "body" term is confusing, but that's the current terminology used in vwf/model/javascript

            if ( typeof candidate == "object" && candidate != null ) {

                hasBody = bodyAttributes.some( function( attributeName ) {
                    return candidate.hasOwnProperty( attributeName );
                } );

            }
            
            return hasBody; 
        };

        /// Determine if a script initializer is a detailed initializer containing explicit text and
        /// type parameters (rather than being a simple text specification). Detect the type by
        /// searching for the script initializer keys in the candidate object.
        /// 
        /// @name module:vwf~valueHasType
        /// 
        /// @param {Object} candidate
        /// 
        /// @returns {Boolean}

        var valueHasType = function( candidate ) {  // TODO: refactor and share with valueHasBody, valueHasAccessors and possibly objectIsComponent

            var typeAttributes = [
                "text",
                "type",
            ];

            var hasType = false;

            if ( typeof candidate == "object" && candidate != null ) {

                hasType = typeAttributes.some( function( attributeName ) {
                    return candidate.hasOwnProperty( attributeName );
                } );

            }
            
            return hasType; 
        };

        /// Convert a (potentially-abbreviated) component specification to a descriptor parsable by
        /// vwf.createChild. The following forms are accepted:
        /// 
        ///   - Descriptor: { extends: component, source: ..., type: ..., ... }
        ///   - Component URI: http://host/path/to/component.vwf
        ///   - Asset URI: http://host/ath/to/asset.type
        ///   - Node ID
        /// 
        /// They are converted as follows:
        /// 
        ///   - Descriptor: unchanged [1]
        ///   - Component URI: a component that extends the component identified by the URI
        ///   - Asset URI: a component having the asset identified by the URI as its source
        ///   - Node ID: a component that extends the previously-created node identified by the ID
        /// 
        /// [1] As a special case, missing MIME types are filled in for assets matcching the
        /// patterns *.unity3d and *.dae, and components having assets of those types but no
        /// prototype declared will be upgraded to extend scene.vwf and navscene.vwf, respectively.
        /// 
        /// @name module:vwf~normalizedComponent
        /// 
        /// @param {String|Object} component
        /// 
        /// @returns {Object}

        var normalizedComponent = function( component ) {

            // Convert a component URI to an instance of that type or an asset reference to an
            // untyped reference to that asset. Convert a component ID to an instance of that
            // prototype.

            if ( componentIsURI( component ) ) {
                if ( component.match( /\.vwf$/ ) ) {  // TODO: detect component from mime-type instead of extension?
                    component = { extends: component };
                } else {
                    component = { source: component };
                }
            } else if ( componentIsID( component ) ) {
                component = { extends: component };
            }

            // Fill in the mime type from the source specification if not provided.

            if ( component.source && ! component.type ) {  // TODO: validate component

                var match = component.source.match( /\.([^.]*)$/ ); // TODO: get type from mime-type (from server if remote, from os if local, or (?) from this internal table otherwise)

                if ( match ) {

                    switch ( match[1] ) {
                        case "unity3d":
                            component.type = "application/vnd.unity";
                            break;
                        case "dae":
                            component.type = "model/vnd.collada+xml";
                            break;
                    }

                }

            }

            // Fill in the component type from the mime type if not provided.

            if ( component.type && ! component.extends ) {  // TODO: load from a server configuration file

                switch ( component.type ) {
                    case "application/vnd.unity":
                        component.extends = "http://vwf.example.com/scene.vwf";
                        break;
                    case "model/vnd.collada+xml":
                        component.extends = "http://vwf.example.com/navscene.vwf";
                        break;
                }

            }

            return component;
        };

        /// Convert a fields object as passed between the client and reflector, and stored in the
        /// message queue, into a form suitable for writing to a log.
        /// 
        /// @name module:vwf~loggableFields
        /// 
        /// @param {Object} fields
        /// 
        /// @returns {Object}

        var loggableFields = function( fields ) {
            return require( "vwf/utility" ).transform( fields, require( "vwf/utility" ).transforms.transit );
        };

        /// Convert a component URI, descriptor or ID into a form suitable for writing to a log.
        /// 
        /// @name module:vwf~loggableComponent
        /// 
        /// @param {String|Object} component
        /// 
        /// @returns {String|Object}

        var loggableComponent = function( component ) {
            return require( "vwf/utility" ).transform( component, loggableComponentTransformation );
        };

        /// Convert an arbitrary JavaScript value into a form suitable for writing to a log.
        /// 
        /// @name module:vwf~loggableValue
        /// 
        /// @param {Object} component
        /// 
        /// @returns {Object}

        var loggableValue = function( value ) {
            return require( "vwf/utility" ).transform( value, function( object, names, depth ) {
                object = require( "vwf/utility" ).transforms.transit( object, names, depth );
                return typeof object == "number" ? Number( object.toPrecision(5) ) : object; // reduce numeric precision to remove visual noise
            } );
        };

        /// Convert an array of arbitrary JavaScript values into a form suitable for writing to a
        /// log.
        /// 
        /// @name module:vwf~loggableValues
        /// 
        /// @param {Array|undefined} component
        /// 
        /// @returns {Array|undefined}

        var loggableValues = function( values ) {
            return loggableValue( values );
        };

        /// Convert an object indexing arrays of arbitrary JavaScript values into a form suitable
        /// for writing to a log.
        /// 
        /// @name module:vwf~loggableIndexedValues
        /// 
        /// @param {Object|undefined} component
        /// 
        /// @returns {Object|undefined}

        var loggableIndexedValues = function( values ) {
            return loggableValue( values );
        };

        // -- remappedURI --------------------------------------------------------------------------

        /// Remap a component URI to its location in a local cache.
        /// 
        /// http://vwf.example.com/component.vwf => http://localhost/proxy/vwf.example.com/component.vwf
        /// 
        /// @name module:vwf~remappedURI

        var remappedURI = function( uri ) {

            var match = uri.match( RegExp( "http://(vwf.example.com)/(.*)" ) );

            if ( match ) {
                uri = window.location.protocol + "//" + window.location.host +
                    "/proxy/" + match[1] + "/" + match[2];
            }

            return uri;

        };

        // -- queueTransitTransformation -----------------------------------------------------------

        /// vwf/utility/transform() transformation function to convert the message queue for proper
        /// JSON serialization.
        /// 
        /// queue: [ { ..., parameters: [ [ arguments ] ], ... }, { ... }, ... ]
        /// 
        /// @name module:vwf~queueTransitTransformation

        var queueTransitTransformation = function( object, names, depth ) {

            if ( depth == 0 ) {

                // Omit private direct messages to this client.

                return object.filter( function( fields ) {
                    return ! fields.respond && fields.action;  // TODO: fields.action is here to filter out tick messages  // TODO: don't put ticks on the queue but just use them to fast-forward to the current time (requires removing support for passing ticks to the drivers and nodes)
                } );

            } else if ( depth == 1 ) {

                // Remove the sequence fields since they're just local annotations (to stabilize the sort).

                var filtered = {};

                Object.keys( object ).filter( function( key ) {
                    return key != "sequence";
                } ).forEach( function( key ) {
                    filtered[key] = object[key];
                } );

                return filtered;

            } else {

                return require( "vwf/utility" ).transform( object, require( "vwf/utility" ).transforms.transit );

            }

        };

        // -- loggableComponentTransformation ------------------------------------------------------

        /// vwf/utility/transform() transformation function to truncate the verbose bits of a
        /// component so that it may be written to a log.
        /// 
        /// @name module:vwf~loggableComponentTransformation

        var loggableComponentTransformation = function( object, names, depth ) {

            // Find the index of the lowest nested component in the names list.

            var componentIndex = names.length;

            while ( componentIndex > 2 && names[componentIndex-1] == "children" ) {
                componentIndex -= 2;
            }

            // depth                                                  names  notes
            // -----                                                  -----  -----
            // 0:                                                        []  the component
            // 1:                                          [ "properties" ]  its properties object
            // 2:                          [ "propertyName", "properties" ]  one property
            // 1:                                            [ "children" ]  the children object
            // 2:                               [ "childName", "children" ]  one child
            // 3:                 [ "properties", "childName", "children" ]  the child's properties
            // 4: [ "propertyName", "properties", "childName", "children" ]  one child property

            if ( componentIndex > 0 ) {

                // Locate the container ("properties", "methods", "events", etc.) below the
                // component in the names list.

                var containerIndex = componentIndex - 1;
                var containerName = names[containerIndex];

                // Locate the member as appropriate for the container.

                if ( containerName == "extends" ) {

                    var memberIndex = containerIndex;
                    var memberName = names[memberIndex];

                } else if ( containerName == "implements" ) {

                    if ( containerIndex > 0 ) {
                        var memberIndex = containerIndex - 1;
                        var memberName = names[memberIndex];
                    }

                } else if ( containerName == "properties" || containerName == "methods" || containerName == "events" ||
                        containerName == "children" ) {

                    if ( containerIndex > 0 ) {
                        var memberIndex = containerIndex - 1;
                        var memberName = names[memberIndex];
                    }
    
                } else if ( containerName == "scripts" ) {

                    if ( containerIndex > 0 ) {
                        var memberIndex = containerIndex - 1;
                        var memberName = names[memberIndex];
                    }

                } else {

                    containerIndex = undefined;
                    containerName = undefined;

                }

            }

            // Transform the object at the current recusion level.

            switch ( containerName ) {

                case "extends":

                    // Omit a component descriptor for the prototype.

                    if ( memberIndex == 0 && componentIsDescriptor( object ) ) {
                        return {};
                    }

                    break;

                case "implements":

                    // Omit component descriptors for the behaviors.

                    if ( memberIndex == 1 && componentIsDescriptor( object ) ) {
                        return {};
                    }

                    break;

                case "properties":

                    // Convert property values to a loggable version, and omit getter and setter
                    // text.

                    if ( memberIndex == 0 && ! valueHasAccessors( object ) ||
                            memberIndex == 1 && names[0] == "value" ) {
                        return loggableValue( object );
                    } else if ( memberIndex == 1 && ( names[0] == "get" || names[0] == "set" ) ) {
                        return "...";
                    }

                    break;

                case "methods":

                    // Omit method body text.

                    if ( memberIndex == 0 && ! valueHasBody( object ) || 
                            memberIndex == 1 && names[0] == "body" ) {
                        return "...";
                    }

                    break;

                case "events":

                    // Nothing for events.

                    break;

                case "children":

                    // Omit child component descriptors.

                    if ( memberIndex == 0 && componentIsDescriptor( object ) ) {
                        return {};
                    }

                    break;

                case "scripts":

                    // Shorten script text.

                    if ( memberIndex == 0 && ! valueHasType( object ) || 
                            memberIndex == 1 && names[0] == "text" ) {
                        return "...";
                    }

                    break;

            }

            return object;
        };

        // -- xpathResolver ------------------------------------------------------------------------

        /// Interpret the steps of an XPath expression being resolved. Use with
        /// vwf.utility.xpath#resolve.
        ///
        /// @name module:vwf~xpathResolver
        /// 
        /// @param {Object} step
        /// @param {ID} contextID
        /// @param {Boolean} [resolveAttributes]
        /// 
        /// @returns {ID[]}

        var xpathResolver = function( step, contextID, resolveAttributes ) {

            var resultIDs = [];

            switch ( step.axis ) {

                // case "preceding":  // TODO
                // case "preceding-sibling":  // TODO

                case "ancestor-or-self":
                    resultIDs.push( contextID );
                    Array.prototype.push.apply( resultIDs, this.ancestors( contextID ) );
                    break;

                case "ancestor":
                    Array.prototype.push.apply( resultIDs, this.ancestors( contextID ) );
                    break;

                case "parent":
                    var parentID = this.parent( contextID );
                    parentID && resultIDs.push( parentID );
                    break;

                case "self":
                    resultIDs.push( contextID );
                    break;

                case "child":
                    Array.prototype.push.apply( resultIDs, this.children( contextID ) );
                    break;

                case "descendant":
                    Array.prototype.push.apply( resultIDs, this.descendants( contextID ) );
                    break;

                case "descendant-or-self":
                    resultIDs.push( contextID );
                    Array.prototype.push.apply( resultIDs, this.descendants( contextID ) );
                    break;

                // case "following-sibling":  // TODO
                // case "following":  // TODO

                case "attribute":
                    if ( resolveAttributes ) {
                        resultIDs.push( "@" + contextID );  // TODO: @?
                    }
                    break;

                // n/a: case "namespace":
                // n/a:   break;

            }

            switch ( step.kind ) {

                // Name test.

                case undefined:

                    resultIDs = resultIDs.filter( function( resultID ) {
                        if ( resultID[0] != "@" ) {  // TODO: @?
                            return xpathNodeMatchesStep.call( this, resultID, step.name );
                        } else {
                            return xpathPropertyMatchesStep.call( this, resultID.slice( 1 ), step.name );  // TODO: @?
                        }
                    }, this );

                    break;

                // Element test.

                case "element":

                    // Cases: kind(node,type)

                    // element()
                    // element(name)
                    // element(,type)
                    // element(name,type)

                    resultIDs = resultIDs.filter( function( resultID ) {
                        return resultID[0] != "@" && xpathNodeMatchesStep.call( this, resultID, step.name, step.type );  // TODO: @?
                    }, this );

                    break;

                case "attribute":

                    resultIDs = resultIDs.filter( function( resultID ) {
                        return resultID[0] == "@" && xpathPropertyMatchesStep.call( this, resultID.slice( 1 ), step.name );  // TODO: @?
                    }, this );

                    break;

                // Any-kind test.

                case "node":

                    break;

                // Unimplemented test.

                default:

                    resultIDs = [];

                    break;

            }

            return resultIDs;
        }

        // -- xpathNodeMatchesStep -----------------------------------------------------------------

        /// Determine if a node matches a step of an XPath expression being resolved.
        ///
        /// @name module:vwf~xpathNodeMatchesStep
        /// 
        /// @param {ID} nodeID
        /// @param {String} [name]
        /// @param {String} [type]
        /// 
        /// @returns {Boolean}

        var xpathNodeMatchesStep = function( nodeID, name, type ) {

            if ( name && this.name( nodeID ) != name ) {
                return false;
            }

            var matches_type = ! type || this.uri( nodeID ) == type ||
                this.prototypes( nodeID, true ).some( function( prototypeID ) {
                    return this.uri( prototypeID ) == type;
            }, this );

            return matches_type;
        }

        // -- xpathPropertyMatchesStep -------------------------------------------------------------

        /// Determine if a property matches a step of an XPath expression being resolved.
        ///
        /// @name module:vwf~xpathPropertyMatchesStep
        /// 
        /// @param {ID} nodeID
        /// @param {String} [name]
        /// 
        /// @returns {Boolean}

        var xpathPropertyMatchesStep = function( nodeID, name ) {

            var properties = this.models.object.properties( nodeID );

            if ( name ) {
                return properties[name];
            } else {
                return Object.keys( properties ).some( function( propertyName ) {
                    return properties[propertyName];
                }, this );
            }

        }

        /// Merge two component descriptors into a single descriptor for a combined component. A
        /// component created from the combined descriptor will behave in the same way as a
        /// component created from `nodeDescriptor` that extends a component created from
        /// `prototypeDescriptor`.
        ///
        /// Warning: this implementation modifies `prototypeDescriptor`.
        ///
        /// @name module:vwf~mergeDescriptors
        ///
        /// @param {Object} nodeDescriptor
        ///   A descriptor representing a node extending `prototypeDescriptor`.
        /// @param {Object} prototypeDescriptor
        ///   A descriptor representing a prototype for `nodeDescriptor`.

        // Limitations:
        // 
        //   - Doesn't merge children from the prototype with like-named children in the node.
        //   - Doesn't merge property setters and getters from the prototype when the node provides
        //     an initializing value.
        //   - Methods from the prototype descriptor are lost with no way to invoke them if the node
        //     overrides them.
        //   - Scripts from both the prototype and the node are retained, but if both define an
        //     `initialize` function, the node's `initialize` will overwrite `initialize` in
        //     the prototype.
        //   - The prototype doesn't carry its location with it, so relative paths will load with
        //     respect to the location of the node.

        var mergeDescriptors = function( nodeDescriptor, prototypeDescriptor ) {

            if ( nodeDescriptor.implements ) {
                prototypeDescriptor.implements = ( prototypeDescriptor.implements || [] ).
                    concat( nodeDescriptor.implements );
            }

            if ( nodeDescriptor.source ) {
                prototypeDescriptor.source = nodeDescriptor.source;
                prototypeDescriptor.type = nodeDescriptor.type;
            }

            if ( nodeDescriptor.properties ) {

                prototypeDescriptor.properties = prototypeDescriptor.properties || {};

                for ( var propertyName in nodeDescriptor.properties ) {
                    prototypeDescriptor.properties[propertyName] = nodeDescriptor.properties[propertyName];
                }

            }

            if ( nodeDescriptor.methods ) {

                prototypeDescriptor.methods = prototypeDescriptor.methods || {};

                for ( var methodName in nodeDescriptor.methods ) {
                    prototypeDescriptor.methods[methodName] = nodeDescriptor.methods[methodName];
                }

            }

            if ( nodeDescriptor.events ) {

                prototypeDescriptor.events = prototypeDescriptor.events || {};

                for ( var eventName in nodeDescriptor.events ) {
                    prototypeDescriptor.events[eventName] = nodeDescriptor.events[eventName];
                }

            }

            if ( nodeDescriptor.children ) {

                prototypeDescriptor.children = prototypeDescriptor.children || {};

                for ( var childName in nodeDescriptor.children ) {
                    prototypeDescriptor.children[childName] = nodeDescriptor.children[childName];
                }

            }

            if ( nodeDescriptor.scripts ) {
                prototypeDescriptor.scripts = ( prototypeDescriptor.scripts || [] ).
                    concat( nodeDescriptor.scripts );
            }

            return prototypeDescriptor;
        };

        // == Private variables ====================================================================

        /// Control messages from the reflector are stored here in a priority queue, ordered by
        /// execution time.
        /// 
        /// @name module:vwf~queue

        var queue = this.private.queue = {

            /// Insert a message or messages into the queue. Optionally execute the simulation
            /// through the time marked on the message.
            /// 
            /// When chronic (chron-ic) is set, vwf#dispatch is called to execute the simulation up
            /// through the indicated time. To prevent actions from executing out of order, insert
            /// should be the caller's last operation before returning to the host when invoked with
            /// chronic.
            /// 
            /// @name module:vwf~queue.insert
            /// 
            /// @param {Object|Object[]} fields
            /// @param {Boolean} [chronic]

            insert: function( fields, chronic ) {

                var messages = fields instanceof Array ? fields : [ fields ];

                messages.forEach( function( fields ) {

                    // if ( fields.action ) {  // TODO: don't put ticks on the queue but just use them to fast-forward to the current time (requires removing support for passing ticks to the drivers and nodes)

                        fields.sequence = ++this.sequence; // to stabilize the sort
                        this.queue.push( fields );

                    // }

                    if ( chronic ) {
                        this.time = Math.max( this.time, fields.time ); // save the latest allowed time for suspend/resume
                    }

                }, this );

                // Sort by time, then by sequence.  // TODO: we probably want a priority queue here for better performance

                this.queue.sort( function( a, b ) {

                    return a.time != b.time ?
                        a.time - b.time :
                        a.sequence - b.sequence;

                } );

                // Execute the simulation through the new time.

                // To prevent actions from executing out of order, callers should immediately return
                // to the host after invoking insert with chronic set.

                if ( chronic ) {
                    vwf.dispatch();
                }

            },

            /// Pull the next message from the queue.
            /// 
            /// @name module:vwf~queue.pull
            /// 
            /// @returns {Object|undefined} The next message if available, otherwise undefined.

            pull: function() {

                if ( this.suspension == 0 && this.queue.length > 0 && this.queue[0].time <= this.time ) {
                    return this.queue.shift();                
                }

            },

            /// Suspend message execution.
            /// 
            /// @name module:vwf~queue.suspend
            /// 
            /// @returns {Boolean} true if the queue was suspended by this call.

            suspend: function( why ) {

                if ( this.suspension++ == 0 ) {
                    vwf.logger.infox( "-queue#suspend", "suspending queue at time", vwf.now, why ? why : "" );
                    return true;
                } else {
                    vwf.logger.debugx( "-queue#suspend", "further suspending queue at time", vwf.now, why ? why : "" );
                    return false;
                }

            },

            /// Resume message execution.
            ///
            /// vwf#dispatch may be called to continue the simulation. To prevent actions from
            /// executing out of order, resume should be the caller's last operation before
            /// returning to the host.
            /// 
            /// @name module:vwf~queue.resume
            /// 
            /// @returns {Boolean} true if the queue was resumed by this call.

            resume: function( why ) {

                if ( --this.suspension == 0 ) {
                    vwf.logger.infox( "-queue#resume", "resuming queue at time", vwf.now, why ? why : "" );
                    vwf.dispatch();
                    return true;
                } else {
                    vwf.logger.debugx( "-queue#resume", "partially resuming queue at time", vwf.now, why ? why : "" );
                    return false;
                }

            },

            /// Return the ready state of the queue.
            /// 
            /// @name module:vwf~queue.ready
            /// 
            /// @returns {Boolean}

            ready: function() {
                return this.suspension == 0;
            },

            /// Current time as provided by the reflector. Messages to be executed at this time or
            /// earlier are available from #pull.
            /// 
            /// @name module:vwf~queue.time

            time: 0,

            /// Suspension count. Queue processing is suspended when suspension is greater than 0.
            /// 
            /// @name module:vwf~queue.suspension

            suspension: 0,

            /// Sequence counter for tagging messages by arrival order. Messages are sorted by time,
            /// then by order of arrival.
            /// 
            /// @name module:vwf~queue.sequence

            sequence: 0,

            /// Array containing the messages in the queue.
            /// 
            /// @name module:vwf~queue.queue

            queue: [],

        };

    };

} ) ( window );<|MERGE_RESOLUTION|>--- conflicted
+++ resolved
@@ -325,30 +325,25 @@
                             userLibraries[libraryType] = {};
                         }
                         Object.keys(configLibraries[libraryType]).forEach(function(libraryName) {
-<<<<<<< HEAD
-                            if(!userLibraries[libraryType][libraryName] || configLibraries[libraryType][libraryName]) {
-                                var disabled = false;
-                                if(requireArray[libraryName].disabledBy) {
-                                    for(var i=0; i<requireArray[libraryName].disabledBy.length; i++) {
-                                        Object.keys(userLibraries).forEach(function(userLibraryType) {
-                                            Object.keys(userLibraries[userLibraryType]).forEach(function(userLibraryName) {
-                                                if(requireArray[libraryName].disabledBy[i] == userLibraryName) {
-                                                    disabled = true;
-                                                }
-                                            })
+                            var disabled = false;
+                            if(requireArray[libraryName].disabledBy) {
+                                for(var i=0; i<requireArray[libraryName].disabledBy.length; i++) {
+                                    Object.keys(userLibraries).forEach(function(userLibraryType) {
+                                        Object.keys(userLibraries[userLibraryType]).forEach(function(userLibraryName) {
+                                            if(requireArray[libraryName].disabledBy[i] == userLibraryName) {
+                                                disabled = true;
+                                            }
                                         })
-                                    }
+                                    })
                                 }
-                                if(!disabled) {
-                                    userLibraries[libraryType][libraryName] = configLibraries[libraryType][libraryName];   
+                            }
+                            if(!disabled) {
+                                if(userLibraries[libraryType][libraryName] == undefined) {
+                                    userLibraries[libraryType][libraryName] = configLibraries[libraryType][libraryName];
                                 }
-=======
-                            if(userLibraries[libraryType][libraryName] == undefined) {
-                                userLibraries[libraryType][libraryName] = configLibraries[libraryType][libraryName];
->>>>>>> e2808e27
-                            }
-                            else if(typeof userLibraries[libraryType][libraryName] == "object" && typeof configLibraries[libraryType][libraryName] == "object") {
-                                userLibraries[libraryType][libraryName] = $.extend({}, configLibraries[libraryType][libraryName], userLibraries[libraryType][libraryName]);
+                                else if(typeof userLibraries[libraryType][libraryName] == "object" && typeof configLibraries[libraryType][libraryName] == "object") {
+                                    userLibraries[libraryType][libraryName] = $.extend({}, configLibraries[libraryType][libraryName], userLibraries[libraryType][libraryName]);
+                                }
                             }
                         });
                     });
