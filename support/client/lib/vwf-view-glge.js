--- conflicted
+++ resolved
@@ -1,2272 +1,587 @@
-(function (modules, namespace) {
+(function (modules, namespace) {
+
+    window.console && console.info && console.info("loading " + namespace);
+
+    // vwf-view-glge.js is a placeholder for an GLGE WebGL view of the scene.
+    //
+    // vwf-view-glge is a JavaScript module (http://www.yuiblog.com/blog/2007/06/12/module-pattern).
+    // It attaches to the vwf modules list as vwf.modules.glge.
+
+    var module = modules[namespace.split(".").pop()] = function(vwf, rootSelector) {
+
+        if (!vwf) return;
+
+        modules.view.call( this, vwf );
+        this.namespace = namespace;
+
+        this.rootSelector = rootSelector;
+        this.canvasQuery = undefined;
+ 
+        this.keysDown = {};
+
+        this.canvasQuery = jQuery(this.rootSelector).append(
+            "<canvas id='" + this.state.sceneRootID + "' class='vwf-scene' width='800' height='600'/>"
+        ).children(":last");
+           
+        // Connect GLGE to the VWF timeline.
+        GLGE.now = function() {
+            return vwf.time() * 1000;
+        };
+
+    };
+
+    // Delegate any unimplemented functions to vwf-view.
+
+    module.prototype = new modules.view();
+
+    // == Response API =============================================================================
+
+    // This is a placeholder for maintaining a view of the changing state of the simulation using
+    // nested HTML block elements.
+
+    // -- createdNode ------------------------------------------------------------------------------
+
+    module.prototype.createdNode = function( nodeID, childID, childExtendsID, childImplementsIDs,
+        childSource, childType, childName, callback /* ( ready ) */) {
+
+//        this.logger.info( "createdNode", nodeID, childID, childExtendsID, childImplementsIDs,
+//                            childSource, childType, childName );
+
+        if ( childID == this.state.sceneRootID /*&& ( nodeExtendsID == "http-vwf-example-com-types-glge" || nodeExtendsID == "appscene-vwf" )*/ ) {
+            
+            var glgeView = this;
+            window.onkeydown = function( event ) {
+                glgeView.keysDown[ event.keyCode ] = true;
+            };
+
+            window.onkeyup = function( event ) {
+                delete glgeView.keysDown[ event.keyCode ];
+            };
+
+            var sceneNode = this.state.scenes[ childID ];
+            if ( sceneNode ) {
+                initScene.call( this, sceneNode );
+            }
+        } 
+    };
+
+    // TODO: deletedNode
+
+    // -- addedChild -------------------------------------------------------------------------------
+
+    module.prototype.addedChild = function( nodeID, childID, childName ) {
+
+//        this.logger.info( "addedChild", nodeID, childID, childName );
+
+    };
+
+    // -- removedChild -----------------------------------------------------------------------------
+
+    module.prototype.removedChild = function( nodeID, childID ) {
+
+//        this.logger.info( "removedChild", nodeID, childID );
+
+    };
+
+    // -- createdProperty --------------------------------------------------------------------------
+
+    module.prototype.createdProperty = function (nodeID, propertyName, propertyValue) {
+
+//        this.logger.info( "createdProperty", nodeID, propertyName, propertyValue );
+
+    };
+
+    // TODO: deletedProperty
+
+    // -- satProperty ------------------------------------------------------------------------------
+
+    module.prototype.satProperty = function (nodeID, propertyName, propertyValue) {
+
+//        this.logger.info( "satProperty", nodeID, propertyName, propertyValue );
+        return undefined;
+
+    };
+
+    // -- gotProperty ------------------------------------------------------------------------------
+
+    module.prototype.gotProperty = function (nodeID, propertyName, propertyValue) {
+
+//        this.logger.info( "gotProperty", nodeID, propertyName, propertyValue );
+
+    };
+
+    // == Private functions ========================================================================
+
+    // -- initScene ------------------------------------------------------------------------
 
-    window.console && console.info && console.info("loading " + namespace);
-
-    // vwf-view-glge.js is a placeholder for an GLGE WebGL view of the scene.
-    //
-    // vwf-view-glge is a JavaScript module (http://www.yuiblog.com/blog/2007/06/12/module-pattern).
-    // It attaches to the vwf modules list as vwf.modules.glge.
-
-    var module = modules[namespace.split(".").pop()] = function(vwf, rootSelector) {
-
-        if (!vwf) return;
-
-        vwf.logger.info("creating " + namespace);
-
-        modules.view.call( this, vwf );
-        this.namespace = namespace;
-
-        this.rootSelector = rootSelector;
-        this.canvasQuery = undefined;
-        this.rootNodeID = undefined;
-
-<<<<<<< HEAD
-        this.scenes = {}; // id => { glgeDocument: new GLGE.Document(), glgeRenderer: new GLGE.Renderer(), glgeScene: new GLGE.Scene() }
-        this.nodes = {}; // id => { name: string, glgeObject: GLGE.Object, GLGE.Collada, GLGE.Light, or other...? }
-
-        this.glgeColladaObjects = [];
-//        this.glgeColladaIDs = {};
-        this.keysDown = {};
-
-        this.parentIDMap = {};
-        this.childIDMap = {};
-
-        this.delayedProperties = {};
-        this.loadingObjects = {};
-    };
-
-    // Delegate any unimplemented functions to vwf-view.
-
-    module.prototype = new modules.view();
-
-    // == Response API =============================================================================
-
-    // This is a placeholder for maintaining a view of the changing state of the simulation using
-    // nested HTML block elements.
-
-    // -- createdNode ------------------------------------------------------------------------------
-
-    module.prototype.createdNode = function(nodeID, childID, childExtendsID, childImplementsIDs,
-        childSource, childType, childName, callback /* ( ready ) */) {
-
-        vwf.logger.info(namespace + ".createdNode " + nodeID + " " + childID + " " + childExtendsID + " " +  childImplementsIDs + " " +
-            childSource + " " +  childType + " " + childName);
-
-
-        if ( childID == "index-vwf" && ( childExtendsID == "http-vwf-example-com-types-glge" || childExtendsID == "appscene-vwf" ) ) {
-
-            this.canvasQuery = jQuery(this.rootSelector).append(
-                "<canvas id='" + childID + "' class='vwf-scene' width='800' height='600'/>"
-            ).children(":last");
-
-            if ( !this.rootNodeID ) {
-                this.rootNodeID = childID;
-            }
-           
-            window.onkeydown = function( event ) {
-              //console.info( "keydown( " + event.keyCode + " )" );
-              view.keysDown[ event.keyCode ] = true;
-            };
-
-            window.onkeyup = function( event ) {
-              //console.info( "keyup( " + event.keyCode + " )" );
-              delete view.keysDown[ event.keyCode ];
-            };
-
-            var sceneNode = this.scenes[childID] = {
-                glgeDocument: new GLGE.Document(),
-                glgeRenderer: undefined,
-                glgeScene: undefined,
-                ID: childID,
-                glgeKeys: new GLGE.KeyInput()
-            };
-
-            var view = this;
-
-            // Connect GLGE to the VWF timeline.
-
-            GLGE.now = function() {
-                return vwf.time() * 1000;
-            };
-
-            sceneNode.glgeDocument.onLoad = function () {
-                callback( true ); // ready
-                view.initScene( sceneNode );
-            };
-
-            // Load the GLGE document into the scene.
-
-            function colladaLoaded( collada ) { 
-                var bRemoved = false;
-                for ( var j = 0; j < view.glgeColladaObjects.length; j++ ) {
-                    if ( view.glgeColladaObjects[j] == collada ){
-                        view.glgeColladaObjects.splice( j, 1 );
-                        bRemoved = true;
-                    }
-                } 
-
-                //console.info( "++ 3 ++        view.glgeColladaObjects.length = " + view.glgeColladaObjects.length );
-
-                if ( bRemoved ){
-                    if ( view.glgeColladaObjects.length == 0 ) {
-                        bindSceneChildren( view, childID );
-                        vwf.setProperty( sceneNode.ID, "loadDone", true );
-                        loadComplete( view );
-                    }
-
-                    var id = collada.vwfID;
-                    if ( !id ) id = getObjectID( collada, view, true, false );
-                    if ( id && id != "" ){
-                        view.callMethod( id, "loadComplete" );
-                    }
-                }
-            }
-
-            if ( childSource ) {
-                switch ( childType ) {
-                    case "model/x-glge":
-                        callback( false ); // not ready
-                        sceneNode.glgeDocument.load(childSource);
-                        break;
-
-                }
-            }
-
-        } else if (childExtendsID == "http-vwf-example-com-types-node3") {
-
-            var node;
-            switch ( childType ) {
-                case "model/vnd.collada+xml":
-                    node = this.nodes[childID] = {
-                        name: undefined,  
-                        glgeObject: undefined,
-                        type: childExtendsID,
-                        source: childSource,
-                        ID: childID,
-                        sourceType: childType 
-                    };
-                    break;
-
-                case "text/xml":
-                    node = this.nodes[childID] = {
-                        name: undefined,  
-                        glgeObject: undefined,
-                        type: childExtendsID,
-                        source: childSource,
-                        ID: childID,
-                        sourceType: childType 
-                    };
-                    break;
-
-                default:
-                    node = this.nodes[childID] = {
-                        name: undefined,  // TODO: needed?
-                        glgeObject: undefined,
-                        ID: childID,
-                        type: childExtendsID
-                    };
-                    break;
-            }            
-        } else if (childExtendsID == "http-vwf-example-com-types-camera") {
-
-            var camName = childID.substring( childID.lastIndexOf( '-' ) + 1 );
-var sceneNode = this.scenes["index-vwf"];
-            var node = this.nodes[childID] = {
-                name: undefined,
-                glgeObject: undefined,
-                ID: childID,
-                glgeScene: sceneNode ? sceneNode.glgeScene : undefined,
-                type: childExtendsID
-            };
-
-            if ( sceneNode && sceneNode.camera ) {
-                if ( camName == sceneNode.camera.defaultName ) {
-                    if ( !sceneNode.camera.defaultCam ) {
-                        var cam = new GLGE.Camera();
-                        sceneNode.camera.defaultCam = cam;
-                        sceneNode.camera.glgeCameras[ camName ] = cam;
-                        initCamera( cam );
-                    }
-                
-                    sceneNode.camera.defaultCamNode = node;
-                
-                    node.name = camName;
-                    node.glgeObject = sceneNode.camera.defaultCam;
-
-                    if ( !sceneNode.camera.camNode ) {
-                        sceneNode.camera.camNode = node;
-                    }
-                
-                } else if ( !sceneNode.camera.camNode ) {
-                    sceneNode.camera.camNode = node;
-                }
-            }
-
-            
-        } else if (childExtendsID == "http-vwf-example-com-types-light") {
-
-            var node = this.nodes[childID] = {
-                name: undefined,
-                glgeObject: undefined,
-                ID: childID,
-                type: childExtendsID
-            };
-
-        } else if (childExtendsID == "http-vwf-example-com-types-material") {
-
-            var node = this.nodes[childID] = {
-                name: undefined,
-                glgeObject: undefined,
-                glgeMaterial: true,
-                ID: childID,
-                type: childExtendsID
-            };
-
-        } else if (childExtendsID == "http-vwf-example-com-types-particlesystem") {
-
-            var node = this.nodes[childID] = {
-                name: undefined,
-                glgeObject: undefined,
-                ID: childID,
-                type: childExtendsID
-            };
-
-        } else {
-
-            var node;
-            var childName;
-            switch ( childExtendsID ) {
-                case "index-vwf":
-                case "http-vwf-example-com-types-node":
-                case "http-vwf-example-com-types-node2":
-                case "http-vwf-example-com-types-scene":
-                case "http-vwf-example-com-types-glge":
-                case "appscene-vwf":
-                    case undefined:
-                    break;
-
-                case "http-vwf-example-com-types-group3":
-                    childName = childID.substring( childID.lastIndexOf( '-' )+1 );
-                    node = this.nodes[childID] = {
-                        name: childName,
-                        glgeObject: new GLGE.Group(),
-                        ID: childID,
-                        type: childExtendsID
-                    };
-                    
-                    node.gui = node.glgeObject.uid;
-                    node.glgeObject.name = childName;                    
-                    break;
-
-                default:
-                    node = this.nodes[childID] = {
-                        name: undefined,
-                        glgeObject: undefined,
-                        ID: childID,
-                        type: childExtendsID
-                    };
-                break;    
-            }        
-        }
-
-    };
-
-    module.prototype.initScene = function( sceneNode ) {
-
-        console.info( "initScene [[[[[[[[[[[[[[[[[[[[[[[" );
-        var canvas = this.canvasQuery.get(0);
-
-        sceneNode.camera = {}; 
-        sceneNode.camera.defaultCam = undefined;
-        sceneNode.camera.defaultCamNode = undefined;
-        sceneNode.camera.camNode = undefined;
-        sceneNode.camera.name = "";
-        sceneNode.camera.defaultName = "defaultCamera";
-
-        sceneNode.camera.glgeCameras = {};
-
-        sceneNode.glgeRenderer = new GLGE.Renderer(canvas);
-        sceneNode.glgeScene = sceneNode.glgeDocument.getElement("mainscene");
-        if ( !sceneNode.glgeScene ) {
-            sceneNode.glgeScene = this.createScene( sceneNode );
-        } else if ( sceneNode.glgeScene.camera ) {
-            sceneNode.camera.defaultCam = sceneNode.glgeScene.camera;
-            sceneNode.camera.glgeCameras[ sceneNode.camera.defaultName ] = sceneNode.camera.defaultCam;
-        }
-
-        sceneNode.glgeRenderer.setScene( sceneNode.glgeScene );
-
-        createDefaultCamera( sceneNode );
-
-        cameraInUse = sceneNode.glgeScene.camera;
-
-        this.findAllColladaObjs( sceneNode.glgeScene, this.rootNodeID );
-
-        // set up all of the mouse event handlers
-        initMouseEvents(canvas, this.rootNodeID, this );
-
-        // Schedule the renderer.
-
-        var view = this;
-        var scene = sceneNode.glgeScene;
-        var renderer = sceneNode.glgeRenderer;
-        var lasttime = 0;
-        var now;
-        function renderScene() {
-            now = parseInt( new Date().getTime() );
-            renderer.render();
-            checkKeys( view.rootNodeID, view, now, lasttime );
-            lasttime = now;
-        };
-
-        setInterval(renderScene, 1);
-        
+    function initScene( sceneNode ) {
+
+        var canvas = this.canvasQuery.get( 0 );
+
+        if ( canvas ) {
+            sceneNode.glgeRenderer = new GLGE.Renderer( canvas );
+            sceneNode.glgeRenderer.setScene( sceneNode.glgeScene );
+
+            sceneNode.glgeScene.setAmbientColor( [ 183, 183, 183 ] );
+
+            this.state.cameraInUse = sceneNode.glgeScene.camera;
+
+            // set up all of the mouse event handlers
+            initMouseEvents( canvas, this );
+
+            // Schedule the renderer.
+
+            var view = this;
+            var scene = sceneNode.glgeScene;
+            var renderer = sceneNode.glgeRenderer;
+            var lasttime = 0;
+            var now;
+            function renderScene() {
+                now = parseInt( new Date().getTime() );
+                renderer.render();
+                checkKeys( view, now, lasttime );
+                lasttime = now;
+            };
+
+            setInterval( renderScene, 1 );
+        }
     } 
 
-    module.prototype.createScene = function( sceneNode ) {
+    // -- initCamera ------------------------------------------------------------------------
+
+    function initCamera( glgeCamera ) {
+        if ( glgeCamera ) {
+            glgeCamera.setLoc( 0, 0, 0 );
+            glgeCamera.setRot( 0, 0, 0 );
+            glgeCamera.setType( GLGE.C_PERSPECTIVE );
+            glgeCamera.setRotOrder( GLGE.ROT_XZY );
+        }        
+    }
+
+    // -- checkKeys ------------------------------------------------------------------------
+
+    var checkKeys = function( view, now, lasttime ) {
+        
+        var sceneNode = view.state.scenes[ view.state.sceneRootID ];
+        if ( sceneNode ) {
+            var cameraNode = view.state.nodes[ sceneNode.camera.ID ];
+            if ( cameraNode && cameraNode.glgeObject ) {
+                if ( view.keysDown && Object.keys( view.keysDown ).length ) {
+  
+                  var mat = cameraNode.glgeObject.getRotMatrix();
+                  var trans = GLGE.mulMat4Vec4( mat, [0, 0, -1, 1] );
+                  var mag = Math.pow( Math.pow( trans[0], 2 ) + Math.pow( trans[1], 2 ), 0.5 );
+ 
+                  // should only be sending the keysDown, now, lastime, but I'm going to
+                  // inlcude the additional data for now to cut some corners
+                  var params = [ JSON.stringify(view.keysDown), 
+                                    JSON.stringify(now), 
+                                    JSON.stringify(lasttime), 
+                                    JSON.stringify(mat),
+                                    JSON.stringify(trans),
+                                    JSON.stringify(mag) ];
+                  //view.callMethod( this.cameraID, "handleKeyEvents", strParams );
+                  view.execute( sceneNode.ID, "this.handleKeyEvents && this.handleKeyEvents("+params.join(',')+")", "application/javascript" );
+                }
+            }
+        }
+
+    }
+
+    var mouse; 
+    var sceneCanvas;
+    var container;
+    var mouseDown = false;
+    var mouseDownTime = undefined;
+    var mouseOverCanvas = false;
+
+    // -- initMouseEvents ------------------------------------------------------------------------
 
-        var glgeScene = new GLGE.Scene();
-        var cam;
-
-        sceneNode.glgeScene = glgeScene;
-        if ( glgeScene.camera ) {
-            cam = glgeScene.camera;
-            sceneNode.camera.defaultCam = cam;
-            sceneNode.camera.glgeCameras[ sceneNode.camera.defaultName ] = cam;
-        } else {
-            cam = new GLGE.Camera();
-            sceneNode.camera.defaultCam = cam; 
-            sceneNode.camera.glgeCameras[ sceneNode.camera.defaultName ] = cam;
-        }
-        initCamera( cam );
-        setActiveCamera( this, cam, sceneNode, undefined );
-        glgeScene.setAmbientColor( [ 183, 183, 183 ] );
-        return glgeScene;
-    }
-
-    module.prototype.findCollada = function ( grp, nodeID ) {
-
-        if ( grp && grp.getChildren ) {
-            var children = grp.getChildren();
-            var glgeView = this;
-            var viewID = nodeID;
-  
-            function colladaLoaded( collada ) { 
-                var bRemoved = false;
-                console.info( "++ 1 ++        colladaLoaded( "+ collada.docURL +" )" );
-                for ( var j = 0; j < glgeView.glgeColladaObjects.length; j++ ) {
-                    if ( glgeView.glgeColladaObjects[j] == collada ){
-                        glgeView.glgeColladaObjects.splice( j, 1 );
-                        bRemoved = true;
-                    }
-                } 
-
-                //console.info( "++ 1 ++        glgeView.glgeColladaObjects.length = " + glgeView.glgeColladaObjects.length );
-
-                if ( bRemoved ){
-                    if ( glgeView.glgeColladaObjects.length == 0 ) {
-                        bindSceneChildren( glgeView, viewID );
-                        vwf.setProperty( viewID, "loadDone", true );
-                        loadComplete( glgeView );
-                    }
-                }
-                var id = collada.vwfID;
-                if ( !id ) id = getObjectID( collada, glgeView, true, false );
-                if ( id && id != "" ){
-                    glgeView.callMethod( id, "loadComplete" );
-                }
-//                if ( glgeView.glgeColladaIDs[ collada ] ){
-//                    glgeView.callMethod( glgeView.glgeColladaIDs[ collada ], "loadComplete" );
-//                }
-            }
-  
-            for ( var i = 0; i < children.length; i++ ) {
-                if ( children[i].constructor == GLGE.Collada ) {
-                    this.glgeColladaObjects.push( children[i] );
-                    //this.glgeColladaIDs[ children[i] ] = getObjectID( children[i], glgeView, false );
-                    children[i].loadedCallback = colladaLoaded;
-                }
-                this.findCollada( children[i] ); 
-            }
-        }
-        
-    }
-
-    module.prototype.findAllColladaObjs = function( glgeScene, nodeID ) {
-
-        this.findCollada( glgeScene, nodeID );
-
-    }
-
-    var findColladaParent = function( glgeObject ) {
-        var colladaObj = undefined;
-        var currentObj;
-        if ( glgeObject ) {
-            currentObj = glgeObject;
-            while ( !colladaObj && currentObj ) {
-                if ( currentObj.constructor == GLGE.Collada )
-                    colladaObj = currentObj;
-                else
-                    currentObj = currentObj.parent;
-            } 
-        }
-        return colladaObj;    
-    }
-
-    var mouselook = function( now, lasttime ) {
-        var mousepos = mouse.getMousePosition();
-        mousepos.x = mousepos.x - sceneCanvas.offsetLeft + window.scrollX;
-        mousepos.y = mousepos.y - sceneCanvas.offsetTop + window.scrollY;
-        var camera = cameraInUse;
-        camerarot = camera.getRotation();
-        inc = (mousepos.y - (sceneCanvas.offsetHeight / 2)) / 500;
-
-        var trans = GLGE.mulMat4Vec4(camera.getRotMatrix(), [0, 0, -1, 1]);
-        var mag = Math.pow(Math.pow(trans[0], 2) + Math.pow(trans[1], 2), 0.5);
-        trans[0] = trans[0] / mag;
-        trans[1] = trans[1] / mag;
-        camera.setRotX(1.56 - trans[1] * inc);
-        camera.setRotZ(-trans[0] * inc);
-        var width = sceneCanvas.offsetWidth;
-        if (mousepos.x < width * 0.3) {
-            var turn = Math.pow((mousepos.x - width * 0.3) / (width * 0.3), 2) * 0.005 * (now - lasttime);
-            camera.setRotY(camerarot.y + turn);
-        }
-        if (mousepos.x > width * 0.7) {
-            var turn = Math.pow((mousepos.x - width * 0.7) / (width * 0.3), 2) * 0.005 * (now - lasttime);
-            camera.setRotY(camerarot.y - turn);
-        }
-    }
-
-
-
-    // TODO: deletedNode
-
-    // -- addedChild -------------------------------------------------------------------------------
-
-    module.prototype.addedChild = function (nodeID, childID, childName) {
-
-        vwf.logger.info(namespace + ".addedChild " + nodeID + " " + childID + " " + childName);
-
-        var view = this;
-        var child = this.nodes[ childID ];
-        var parent = this.nodes[ nodeID ];
-        var createIfNotFound = false;
-        var success = false;
-
-        if ( !childName ) 
-            childName = childID.substring( childID.lastIndexOf( '-' ) + 1 );
-
-        if ( !this.loadingObjects[ childID ] )
-            this.loadingObjects[ childID ] = [];
-        this.loadingObjects[ childID ].push( { "parentID": nodeID, "name": childName } );
-
-        if ( parent && parent.type == "http-vwf-example-com-types-group3" ) {
-            if ( !parent.glgeObject ) {
-                parent.glgeObject = new GLGE.Group();
-            }
-            var childIsAddedToGroup = false;
-
-            if ( parent.glgeObject ) {
-                var children = parent.glgeObject.getChildren();
-                for ( var i = 0; i < children.length && !childIsAddedToGroup; i++ ) {
-                    if ( children[i] === child.glgeObject )
-                    childIsAddedToGroup = true;
-                }
-
-                if ( !childIsAddedToGroup ) {
-                    if ( child.glgeObject ) {
-                        parent.glgeObject.addChild( child.glgeObject );
-                        //console.info( "    adding child: " + childID + " to " + nodeID );
-                    } else {
-                        if ( !this.parentIDMap[ nodeID ] )
-                            this.parentIDMap[ nodeID ] = [];
-                        this.parentIDMap[ nodeID ].push( childID );
-                        this.childIDMap[ childID ] = nodeID;
-                    }
-
-                }
-            }
-        }
-
-        if ( child ) {
-            if ( child.type == "http-vwf-example-com-types-group3" ) {
-                var glgeParent;
-                if ( ( !parent || ( parent && !parent.glgeObject ) && this.scenes[ nodeID ] ) ) {
-                    glgeParent = this.scenes[ nodeID ].glgeScene;
-                } else {
-                    if ( parent )
-                        glgeParent = parent.glgeObject;
-                }
-                if ( glgeParent ) {
-                    var childIsAddedToGroup = false;
-
-                    var children = glgeParent.getChildren();
-                    for ( var i = 0; i < children.length && !childIsAddedToGroup; i++ ) {
-                        if ( children[i] === child.glgeObject )
-                            childIsAddedToGroup = true;
-                    }
-
-                    if ( !childIsAddedToGroup ) {
-                        if ( child.glgeObject ) {
-                            glgeParent.addChild( child.glgeObject );
-                            //console.info( "    adding child: " + childID + " to " + nodeID );
-                        } else { 
-                            if ( !this.parentIDMap[ nodeID ] )
-                                this.parentIDMap[ nodeID ] = [];
-                            this.parentIDMap[ nodeID ].push( childID );
-                            this.childIDMap[ childID ] = nodeID;
-                        }
-                    }
-                }
-            }
-
-
-            if ( child.source ) {
-
-                if ( child.sourceType == "model/vnd.collada+xml" ) {
-
-                    function colladaLoaded( collada ) { 
-                        var bRemoved = false;
-                        console.info( "++ 2 ++ "+collada.vwfID+" colladaLoaded( "+ collada.docURL +" )" );
-                        for ( var j = 0; j < view.glgeColladaObjects.length; j++ ) {
-                            if ( view.glgeColladaObjects[j] == collada ){
-                                view.glgeColladaObjects.splice( j, 1 );
-                                bRemoved = true;
-                            }
-                        } 
-                        if ( bRemoved ) {
-                            bindColladaChildren( view, childID );
-                            //console.info( "++ 2 ++        view.glgeColladaObjects.length = " + view.glgeColladaObjects.length );
-                            if ( view.glgeColladaObjects.length == 0 ) {
-                                vwf.setProperty( "index-vwf", "loadDone", true );
-                                loadComplete( view );
-                            }
-
-                            var id = collada.vwfID;
-                            if ( !id ) id = getObjectID( collada, view, true, false );
-                            if ( id && id != "" ){
-                                view.callMethod( id, "loadComplete" );
-                            }
-    //                        if ( view.glgeColladaIDs[ collada ] ){
-    //                            view.callMethod( view.glgeColladaIDs[ collada ], "loadComplete" );
-    //                        }
-                        }
-                    }
-
-                    child.name = childName;
-                    child.glgeObject = new GLGE.Collada;
-                    this.glgeColladaObjects.push( child.glgeObject );
-                    child.glgeObject.vwfID = childID;
-    //                this.glgeColladaIDs[ child.glgeObject ] = childID;
-
-                    child.glgeObject.setDocument( child.source, window.location.href, colladaLoaded);
-                    child.glgeObject.loadedCallback = colladaLoaded;
-                    if ( parent && parent.glgeObject ) {
-                        parent.glgeObject.addCollada(child.glgeObject);
-                        //console.info( "    adding collada child: " + childID + " to " + nodeID );
-                    } else {
-                        var sceneNode = this.scenes[nodeID];
-                        if ( sceneNode ) {
-                            if ( !sceneNode.glgeScene ) {
-                                this.initScene( sceneNode );
-                            }
-
-                            sceneNode.glgeScene.addCollada(child.glgeObject);
-                            //console.info( "    adding collada child: " + childID + " to the scene" );
-                        }    
-                    }
-                } else if ( child.sourceType == "text/xml" ) {
-                    var sceneNode = this.scenes[ "index-vwf" ];
-                    if ( sceneNode && sceneNode.glgeDocument ){
-                        var meshDef = sceneNode.glgeDocument.getElement( child.source );
-                        if ( meshDef ) {
-                            child.glgeObject = new GLGE.Object();
-                            child.glgeObject.setMesh( meshDef );
-                            var matName = vwf.getProperty( childID, "material", "" );
-                            if ( matName && matName.constructor == Array ) matName = matName[(Math.random() * matName.length) | 0];
-                            if ( !matName ) matName = "grey";
-                            child.glgeObject.setMaterial( sceneNode.glgeDocument.getElement( matName ) );
-                            if ( this.nodes[nodeID] && this.nodes[nodeID].glgeObject ) {
-                                this.nodes[nodeID].glgeObject.addObject( child.glgeObject );
-                            } else {
-                                if ( sceneNode.glgeScene ) {
-                                    sceneNode.glgeScene.addObject( child.glgeObject );
-                                }
-                            }
-
-                            var callLoadComplete = true;
-                            var phyType = vwf.getProperty( childID, "physics", "" );
-                            if ( !phyType || phyType == "mesh" || ( phyType.constructor == Array && phyType[0] == "mesh" ) ) {
-                                var meshList = findAllMeshes( child.glgeObject );
-
-                                if ( meshList && meshList.length ) {
-                                    child.meshesCreated = [];
-                                    //console.info( "     adding meshes to : " + objID );
-                                    for ( var k = 0; k < meshList.length; k++ ) {
-                                        child.meshesCreated.push( name( meshList[k] ) );
-                                        createViewNode( view, childID, meshList[k] );
-                                    }
-                                }
-                            }
-                            if ( callLoadComplete ) {
-                                view.callMethod( childID, "loadComplete" );
-                            }
-                        }
-                    }
-                }
-            }
-
-            switch ( child.type ) {
-                case "http-vwf-example-com-types-light":
-                case "http-vwf-example-com-types-camera":
-                case "http-vwf-example-com-types-particleSystem":
-                    createIfNotFound = true;
-                    break;
-            } 
-
-            success = bindChild(this, this.scenes[nodeID], this.nodes[nodeID], child, childName, childID);
-            if ( success ) {
-                bindNodeChildren(this, childID);
-            } else if ( createIfNotFound ) {
-                switch ( child.type ) {
-                    case "http-vwf-example-com-types-light":
-                        createLight( this, nodeID, childID, childName );
-                        break;                    
-                    case "http-vwf-example-com-types-camera":
-                        createCamera( this, nodeID, childID, childName );
-                        break;
-                    case "http-vwf-example-com-types-particlesystem":
-                        createParticleSystem( this, nodeID, childID, childName );
-                        break;
-                }
-                success = bindChild(this, this.scenes[nodeID], this.nodes[nodeID], child, childName, childID);                 
-            }
-
-        }
-
-        if ( success && child.type == "http-vwf-example-com-types-camera") {
-            if ( childName.toLowerCase() == "maincamera" ) {
-                setActiveCamera( this, child.glgeObject, this.scenes["index-vwf"], childID );
-            }
-        }
-
-        return success;
-    };
-
-    // -- removedChild -----------------------------------------------------------------------------
-
-    module.prototype.removedChild = function (nodeID, childID) {
-
-        vwf.logger.info(namespace + ".removedChild " + nodeID + " " + childID);
-
-    };
-
-    // -- createdProperty --------------------------------------------------------------------------
-
-    module.prototype.createdProperty = function (nodeID, propertyName, propertyValue) {
-
-        vwf.logger.info(namespace + ".createdProperty " + nodeID + " " + propertyName + " " + propertyValue);
-
-    };
-
-    // TODO: deletedProperty
-
-    // -- satProperty ------------------------------------------------------------------------------
-
-    module.prototype.satProperty = function (nodeID, propertyName, propertyValue) {
-
-        vwf.logger.info(namespace + ".satProperty " + nodeID + " " + propertyName + " " + propertyValue);
-
-        var node = this.nodes[nodeID]; // { name: childName, glgeObject: undefined }
-        var value = propertyValue;
-
-        if ( node && node.glgeObject ) {
-
-            var glgeObject = node.glgeObject;
-            var isAnimatable = glgeObject.animate; // implements GLGE.Animatable?
-isAnimatable = isAnimatable && glgeObject.animation || propertyName == "looping" && glgeObject.constructor == GLGE.ParticleSystem; // has an animation?
-isAnimatable = isAnimatable && node.name != "cityblock.dae"; // TODO: this is a hack to prevent disabling the animation that keeps the world upright
-
-
-//            vwf.logger.info( namespace + ".satProperty " + path( glgeObject ) + " " + propertyName + " " + propertyValue);
-
-            if ( isAnimatable ) {
-
-                switch ( propertyName ) {
-
-                    case "playing":
-
-if ( !Boolean( propertyValue ) && glgeObject.animFinished ) {  // TODO: GLGE finished doesn't flow back into node3's playing yet; assume playing is being toggled and interpret it as true if the animation has played and finished.
-    propertyValue = true;
-}
-
-if ( !node.initialized ) {  // TODO: this is a hack to set the animation to frame 0 during initialization
-    //if ( glgeObject.animFrames == 100 ) { glgeObject.setFrames( 50 ); } // hack to use only the opening half of the door animation
-    glgeObject.setStartFrame( 0, 0, glgeObject.getLoop() );
-    glgeObject.getInitialValues( glgeObject.animation, glgeObject.animationStart );
-}
-
-                        if ( Boolean( propertyValue ) ) {
-                            if ( glgeObject.animFinished ) {
-                                glgeObject.setStartFrame( 0, 0, glgeObject.getLoop() );
-                            } else if ( glgeObject.getPaused() ) {
-                                if ( glgeObject.animFrames == 100 ) {
-                                    glgeObject.setFrames( 50 );
-                                }
-                                glgeObject.setPaused( GLGE.FALSE );
-                            }
-                        }
-
-                        else {
-                            glgeObject.setPaused( GLGE.TRUE );
-                        }
-
-                        break;
-
-                    case "looping":
-                        var glgeLoop = Boolean( propertyValue ) ? GLGE.TRUE : GLGE.FALSE;
-                        glgeObject.setLoop( glgeLoop );
-                        break;
-
-                    case "speed":
-                        var glgeFrameRate = Number( propertyValue ) * 30; // TODO: not safe to assume default speed is 30 fps
-                        glgeObject.setFrameRate( glgeFrameRate );
-                        break;
-                }
-            }
-
-            var pieDiv180 = 3.14159/180.0;
-            var pv = propertyValue;
-            switch ( propertyName ) {
-
-                case "roll":
-                    value = glgeObject.setRotX( pv * pieDiv180 );
-                    break;
-
-                case "pitch":
-                    value = glgeObject.setRotY( pv * pieDiv180 );
-                    break;
-
-                case "yaw":
-                    value = glgeObject.setRotZ( pv * pieDiv180 );
-                    break;
-
-                case "rotX":
-                    value = glgeObject.setRotX( pv );
-                    break;
-
-                case "rotY":
-                    value = glgeObject.setRotY( pv );
-                    break;
-
-                case "rotZ":
-                    value = glgeObject.setRotZ( pv );
-                    break;
-
-                case "eulers":
-                    value = glgeObject.setRot( pv[0] * pieDiv180, pv[1]* pieDiv180, pv[2] * pieDiv180 );
-                    break;
-                case "rotation":
-                    value = glgeObject.setRot( pv[0], pv[1], pv[2] );
-                    break;
-                case "position":
-                    value = glgeObject.setLoc( pv[0], pv[1], pv[2] );
-                    break;
-                case "posRotMatrix":
-                    value = [];
-                    value.push( glgeObject.setLoc( pv[0], pv[1], pv[2] ) );
-                    value.push( glgeObject.setRotMatrix( pv[3] ) );
-                    break;                            
-                case "worldEulers":
-                    value = glgeObject.setDRot( pv[0] * pieDiv180, pv[1] * pieDiv180, pv[2] * pieDiv180 );
-                    break;
-                case "worldPosition":
-                    value = glgeObject.setDLoc( pv[0], pv[1], pv[2] );
-                    break;
-                case "scale":                            
-                    value = glgeObject.setScale( pv[0], pv[1], pv[2] );
-                    break;
-                case "transform":
-                    break;
-
-                case "texture": {
-                        var txtr;
-                        var mat;
-                        if ( node.glgeMaterial && node.glgeMaterial.textures ) {
-                            mat = node.glgeMaterial;
-                            txtr = node.glgeMaterial.textures[0];
-                        } else if ( node.glgeObject && node.glgeObject.material ) {
-                            mat = node.glgeObject.material; 
-                            txtr = node.glgeObject.material.textures[0];
-                        }
-
-                        if ( txtr ) {
-                            txtr.setSrc( propertyValue );
-                        } else if ( mat ) {
-					        var ml=new GLGE.MaterialLayer;
-					        ml.setMapto(GLGE.M_COLOR);
-					        //ml.setMapto(GLGE.M_NOR);
-					        ml.setMapinput(GLGE.UV1);
-                            var txt = new GLGE.Texture();
-                            txt.setSrc( propertyValue );
-                            mat.addTexture( txt );
-					        ml.setTexture(txt);
-					        mat.addMaterialLayer(ml);
-                        }
-                    }
-                    break;
-
-                default:
-                    switch ( node[ "type" ] ) {
-                        case "http-vwf-example-com-types-light":
-                            value = this.satLightProperty( nodeID, propertyName, propertyValue );
-                            break;
-                        case "http-vwf-example-com-types-camera":
-                            value = this.satCameraProperty( nodeID, propertyName, propertyValue );
-                            break;
-                        case "http-vwf-example-com-types-particlesystem":
-                            value = this.satParticleSystemProperty( nodeID, propertyName, propertyValue );
-                            break;                        
-                        case "http-vwf-example-com-types-glge":
-                        case "appscene-vwf":
-                            value = this.satSceneProperty( nodeID, propertyName, propertyValue );
-                            break;
-                    }
-                    break;
-            }
-        } else if ( this.scenes[nodeID] ) {
-            value = this.satSceneProperty( nodeID, propertyName, propertyValue );
-        } else {
-            var propArray;
-            if ( !this.delayedProperties[nodeID] ) {
-                this.delayedProperties[nodeID] = {};
-            }
-            propArray = this.delayedProperties[nodeID];
-
-            propArray[ propertyName ] = propertyValue;
-        }
-
-        return value;
-    };
-
-    module.prototype.satSceneProperty = function( nodeID, propertyName, propertyValue ) {
-
-        var sceneNode = this.scenes[ nodeID ];
-        if ( sceneNode && sceneNode.glgeScene ) {
-            var value = propertyValue;
-            switch ( propertyName ) {
-                  case "ambientColor":
-                    sceneNode.glgeScene.setAmbientColor( propertyValue );
-                    break;
-                case "activeCamera":
-                    if ( sceneNode.camera && sceneNode.camera.glgeCameras ) {
-                        if ( sceneNode.camera.glgeCameras[propertyValue] ) {
-                            var cam = sceneNode.camera.glgeCameras[propertyValue];
-                            if ( cam ) {
-                                setActiveCamera( this, cam, sceneNode, nodeID );
-                            }
-                        }
-                    }
-                    break;
-            }
-        }
-        return value;
-
-    };
-
-    module.prototype.satParticleSystemProperty = function( nodeID, propertyName, propertyValue ) {
-
-        //console.info(namespace + ".satParticleSystemProperty( " + nodeID + ", " + propertyName + ", " + propertyValue + " )");
-
-        var node = this.nodes[nodeID]; // { name: childName, glgeObject: undefined }
-        var value = propertyValue;
-        switch ( propertyName ) {
-            case "numberParticles":
-                node.glgeObject.setNumParticles( propertyValue );
-                break;
-            case "lifeTime":
-                node.glgeObject.setLifeTime( propertyValue );
-                break;
-            case "maxLifeTime":
-                node.glgeObject.setMaxLifeTime( propertyValue );
-                break;
-            case "minLifeTime":
-                node.glgeObject.setMinLifeTime( propertyValue );
-                break;
-            case "startSize":
-                node.glgeObject.setStartSize( propertyValue );
-                break;
-            case "endSize":
-                node.glgeObject.setEndSize( propertyValue );
-                break;
-            case "loop":
-                node.glgeObject.setLoop( propertyValue );
-                break;
-            case "velocity":
-                node.glgeObject.setVelocity( propertyValue[0], propertyValue[1], propertyValue[2] );
-                break;V
-            case "maxVelocity":
-                node.glgeObject.setMaxVelocity( propertyValue[0], propertyValue[1], propertyValue[2] );
-                break;            
-            case "minVelocity":
-                node.glgeObject.setMinVelocity( propertyValue[0], propertyValue[1], propertyValue[2] );
-                break;    
-            case "startAcceleration":
-                node.glgeObject.setStartAccelertaion( propertyValue[0], propertyValue[1], propertyValue[2] );
-                break;
-            case "endAcceleration":
-                node.glgeObject.setEndAccelertaion( propertyValue[0], propertyValue[1], propertyValue[2] );
-                break;
-            case "maxStartAcceleration":
-                node.glgeObject.setMaxStartAccelertaion( propertyValue[0], propertyValue[1], propertyValue[2] );
-                break;
-            case "maxEndAcceleration":
-                node.glgeObject.setMaxEndAccelertaion( propertyValue[0], propertyValue[1], propertyValue[2] );
-                break;
-            case "minStartAcceleration":
-                node.glgeObject.setMinStartAccelertaion( propertyValue[0], propertyValue[1], propertyValue[2] );
-                break;
-            case "minEndAcceleration":
-                node.glgeObject.setMinEndAccelertaion( propertyValue[0], propertyValue[1], propertyValue[2] );
-                break;
-            case "startColor":
-                node.glgeObject.setStartColor( propertyValue );
-                break;
-            case "endColor":
-                node.glgeObject.setEndColor( propertyValue );
-                break;
-            case "image":
-                node.glgeObject.setImage( propertyValue );
-                break;
-            default:
-                break;
-        }
-        return value;
-
-    };
-
-
-    module.prototype.satCameraProperty = function( nodeID, propertyName, propertyValue ) {
-
-        var node = this.nodes[nodeID]; // { name: childName, glgeObject: undefined }
-        var value = propertyValue;
-        switch ( propertyName ) {
-//              case "active":
-//                var sceneNode = this.scenes["index-vwf"];
-//                var node = this.nodes[nodeID];
-//                if ( propertyValue ) {
-//                    setActiveCamera( this, node.glgeObject, sceneNode, nodeID );
-//                } else {
-//                    setActiveCamera( this, sceneNode.camera.defaultCam, sceneNode, undefined );
-//                }
-//                break;
-            case "cameraType":
-                switch ( propertyValue ) {
-                    case "perspective":
-                        node.glgeObject.setType( GLGE.C_PERSPECTIVE );
-                        break;
-                    case "orthographic":
-                        node.glgeObject.setType( GLGE.C_ORTHO );
-                        break;
-                }
-                break;
-            case "far":
-                node.glgeObject.setFar( Number( propertyValue ) );
-            case "near":
-                node.glgeObject.setNear( Number( propertyValue ) );
-                break;
-            case "fovy":
-                node.glgeObject.setFovY( Number( propertyValue ) );
-                break;            
-            case "aspect":
-                node.glgeObject.setAspect( Number( propertyValue ) );
-                break;            
-            case "orthoscale":
-                node.glgeObject.setOrthoScale( Number( propertyValue ) );
-                break;
-        }
-        return value;
-
-    };
-
-    module.prototype.satLightProperty = function( nodeID, propertyName, propertyValue ) {
-        var node = this.nodes[nodeID]; // { name: childName, glgeObject: undefined }
-        var value = propertyValue;
-
-        switch ( propertyName ) {
-                  case "lightType":
-                    switch ( propertyValue ) {
-                        case "point":
-                            node.glgeObject.setType( GLGE.L_POINT );
-                            break;
-                        case "directional":
-                            node.glgeObject.setType( GLGE.L_DIR );
-                            break;
-                        case "spot":
-                            node.glgeObject.setType( GLGE.L_SPOT );
-                            break;
-                    }
-                    break;
-
-                  case "constantAttenuation":
-                    node.glgeObject.setAttenuationConstant( propertyValue );
-                     break;
-
-                 case "linearAttenuation":
-                    node.glgeObject.setAttenuationLinear( propertyValue );
-                    break;
-
-                  case "quadraticAttenuation":
-                    node.glgeObject.setAttenuationQuadratic( propertyValue );
-                    break;
-
-                  case "spotCosCutOff":
-                    node.glgeObject.setSpotCosCutOff( propertyValue );
-                    break;
-
-                  case "spotExponent":
-                    node.glgeObject.setSpotExponent( propertyValue );
-                    break;
-
-//                  case "diffuse":
-//                    node.glgeObject.setDiffuse( propertyValue );
-//                    break;
-
-//                  case "specular":
-//                    node.glgeObject.setSpecular( propertyValue );
-//                    break;
-
-                  case "samples":
-                    node.glgeObject.setShadowSamples( propertyValue );
-                    break;
-
-                  case "softness":
-                    node.glgeObject.setShadowSoftness( propertyValue );
-                    break;
-
-                  case "bufferHeight":
-                    node.glgeObject.setBufferHeight( propertyValue );
-                    break;
-
-                  case "bufferWidth":
-                    node.glgeObject.setBufferWidth( propertyValue );
-                    break;
-
-                  case "shadowBias":
-                    node.glgeObject.setShadowBias( propertyValue );
-                    break;
-
-                  case "distance":
-                    node.glgeObject.setDistance( propertyValue );
-                    break;
-
-                  case "castShadows":
-                    node.glgeObject.setCastShadows( propertyValue );
-                    break;
-        }
-        return value;
-    };
-
-
-    // -- gotProperty ------------------------------------------------------------------------------
-
-    module.prototype.gotProperty = function (nodeID, propertyName, propertyValue) {
-
-        vwf.logger.info(namespace + ".gotProperty " + nodeID + " " + propertyName + " " + propertyValue);
-
-        var node = this.nodes[nodeID]; // { name: childName, glgeObject: undefined }
-        var value;
-
-        if ( node && node.glgeObject ) {
-
-            var glgeObject = node.glgeObject;
-            var isAnimatable = glgeObject.animate; // implements GLGE.Animatable?
-isAnimatable = isAnimatable && glgeObject.animation || propertyName == "looping" && glgeObject.constructor == GLGE.ParticleSystem; // has an animation?
-isAnimatable = isAnimatable && node.name != "cityblock.dae"; // TODO: this is a hack to prevent disabling the animation that keeps the world upright
-
-            if ( isAnimatable ) {
-
-                switch ( propertyName ) {
-
-                    case "playing":
-                        value = !Boolean( glgeObject.getPaused() );
-                        break;
-
-                    case "looping":
-                        value = Boolean( glgeObject.getLoop() );
-                        break;
-
-                    case "speed":
-                        value = glgeObject.getFrameRate() / 30; // TODO: not safe to assume default speed is 30 fps
-                        break;
-                }
-            }
-
-			var _180divPi = ( 180.0/3.14159 );
-            switch ( propertyName ) {
-
-                case "roll":
-                    value = glgeObject.getRotX() * _180divPi;
-                    break;
-
-                case "pitch":
-                    value = glgeObject.getRotY() * _180divPi;
-                    break;
-
-                case "yaw":
-                    value = glgeObject.getRotZ() * _180divPi;
-                    break;
-
-                case "rotX":
-                    value = glgeObject.getRotX();
-                    break;
-
-                case "rotY":
-                    value = glgeObject.getRotY();
-                    break;
-
-                case "rotZ":
-                    value = glgeObject.getRotZ();
-                    break;
-
-                case "eulers":
-                    value = new Array;
-                    value.push( glgeObject.getRotX() * _180divPi, glgeObject.getRotY()* _180divPi, glgeObject.getRotZ()* _180divPi );
-                    break;
-                case "rotation":
-                    value = new Array;
-                    value.push( glgeObject.getRotX(), glgeObject.getRotY(), glgeObject.getRotZ() );
-                    break;
-                case "position":
-                    value = new Array;
-                    value.push( glgeObject.getLocX(), glgeObject.getLocY(), glgeObject.getLocZ() );
-                    break;
-                case "posRotMatrix":
-                    value = new Array;
-                    value.push( glgeObject.getLocX() );
-                    value.push( glgeObject.getLocY() );
-                    value.push( glgeObject.getLocZ() );
-                    value.push( glgeObject.getRotMatrix() );
-                    break;
-                case "worldEulers":
-                    value = new Array;
-                    value.push( glgeObject.getDRotX()* _180divPi, glgeObject.getDRotY()* _180divPi, glgeObject.getDRotZ()* _180divPi );
-                    break;
-                case "worldPosition":
-                    value = new Array;
-                    value.push( glgeObject.getDLocX(), glgeObject.getDLocY(), glgeObject.getDLocZ() );
-                    break;
-                case "scale":
-                    value = new Array;                            
-                    value.push( glgeObject.getScaleX(), glgeObject.getScaleY(), glgeObject.getScaleZ() );
-                    break;
-
-                case "visible":
-                    value = glgeObject.getModelMatrix();   
-                    break;
-
-                case "transform":
-                    break;
-                
-                case "boundingbox":
-                    var bbox = getLocalBoundingBox( glgeObject );
-                    var scale = vwf.getProperty( nodeID, "scale", undefined );
-                    value = [ bbox.xMin * scale[0], bbox.xMax* scale[0], bbox.yMin* scale[1], bbox.yMax * scale[1], bbox.zMin * scale[2], bbox.zMax * scale[2] ];
-                    break;
-
-                case "centerOffset":
-                    var centerOff = getCenterOffset( glgeObject );
-                    var scale = vwf.getProperty( nodeID, "scale", undefined );
-                    value = new Array;
-                    value.push( centerOff[0] * scale[0], centerOff[1] * scale[1], centerOff[2] * scale[2] ); 
-                    break;
-
-                case "vertices":
-                    value = getMeshVertices( glgeObject );
-                    break;
-
-                case "vertexIndices":
-                    value = getMeshVertexIndices( glgeObject );
-                    break;
-
-                default:
-                    switch ( node.type ) {
-                        case "http-vwf-example-com-types-light":
-                            value = this.gotLightProperty( nodeID, propertyName, propertyValue );
-                            break;
-                        case "http-vwf-example-com-types-camera":
-                            value = this.gotCameraProperty( nodeID, propertyName, propertyValue );
-                            break;
-                        case "http-vwf-example-com-types-particlesystem":
-                            value = this.gotParticleSystemProperty( nodeID, propertyName, propertyValue );
-                            break;                        
-                        case "http-vwf-example-com-types-scene":
-                            value = this.gotSceneProperty( nodeID, propertyName, propertyValue );
-                            break;
-                    }
-                    break;    
-
-            }
-        }
-
-        return value;
-    };
-
-    module.prototype.gotSceneProperty = function( nodeID, propertyName, propertyValue ) {
-
-        var sceneNode = this.scenes[nodeID] // { name: childName, glgeObject: undefined }
-        var value = propertyValue;
-        switch ( propertyName ) {
-              case "ambientColor":
-                var color = sceneNode.glgeScene.getAmbientColor();
-                value = [ color['r'], color['g'], color['b'] ];
-                break;
-            case "activeCamera":
-                if ( sceneNode.glgeScene.camera && sceneNode.glgeScene.camera.ID ) {
-                    value = sceneNode.glgeScene.camera.ID;
-                } else { 
-                    value = name( sceneNode.glgeScene.camera );
-                }
-                break;
-
-        }
-        return value;
-
-    };
-
-    module.prototype.gotParticleSystemProperty = function( nodeID, propertyName, propertyValue ) {
-        var node = this.nodes[nodeID] 
-        var value = propertyValue;
-        switch ( propertyName ) {
-            default:
-                vwf.logger.info( "WARNING: unable to get property " + namespace + " " + nodeID + " " + propertyName );
-                break;
-        }
-        return value;
-    };
-
-    // -- gotLightProperty ------------------------------------------------------------------------------
-
-    module.prototype.gotLightProperty = function ( nodeID, propertyName, propertyValue ) {
-             var value;
-
-            switch( propertyName ) {
-
-                  case "lightType":
-                    switch ( node.glgeObject.getType() ) {
-                        case GLGE.L_POINT:
-                            value = "point";
-                            break;
-                        case GLGE.L_DIR:
-                            value = "directional";
-                            break;
-                        case GLGE.L_SPOT:
-                            value = "spot";
-                            break;
-                    }
-                    break;
-
-                case "constantAttenuation":
-                    value = node.glgeObject.getAttenuationConstant();
-                     break;
-
-                 case "linearAttenuation":
-                    value = node.glgeObject.getAttenuationLinear();
-                    break;
-
-                  case "quadraticAttenuation":
-                    value = node.glgeObject.getAttenuationQuadratic();
-                    break;
-
-                  case "spotCosCutOff":
-                    value = node.glgeObject.getSpotCosCutOff();
-                    break;
-
-                  case "spotExponent":
-                    value = node.glgeObject.getSpotExponent();
-                    break;
-
-                  case "diffuse":
-                    value = node.glgeObject.getDiffuse();
-                    break;
-
-                  case "specular":
-                    value = node.glgeObject.getSpecular();
-                    break;
-
-                  case "samples":
-                    value = node.glgeObject.getShadowSamples();
-                    break;
-
-                  case "softness":
-                    value = node.glgeObject.getShadowSoftness();
-                    break;
-
-                  case "bufferHeight":
-                    value = node.glgeObject.getBufferHeight();
-                    break;
-
-                  case "bufferWidth":
-                    value = node.glgeObject.getBufferWidth();
-                    break;
-
-                  case "shadowBias":
-                    value = node.glgeObject.getShadowBias();
-                    break;
-
-                  case "distance":
-                    value = node.glgeObject.getDistance();
-                    break;
-
-                  case "castShadows":
-                    value = node.glgeObject.getCastShadows();
-                    break;
-            }
-            return value;    
-    
-    };
-
-    // -- gotCameraProperty ------------------------------------------------------------------------------
-
-    module.prototype.gotCameraProperty = function (nodeID, propertyName, propertyValue) {
-
-        var value;
-        switch( propertyName ) {
-              case "cameraType":
-                switch ( node.glgeObject.getType() ) {
-                    case GLGE.C_PERSPECTIVE:
-                        value = "perspective";
-                        break;
-                    case GLGE.C_ORTHO:
-                        value = "orthographic";
-                        break;
-                }
-                break;
-            case "far":
-                value = node.glgeObject.getFar();
-            case "near":
-                value = node.glgeObject.getNear();
-                break;
-            case "fovy":
-                value = node.glgeObject.getFovY();
-                break;            
-            case "aspect":
-                value = node.glgeObject.getAspect();
-                break;            
-            case "orthoscale":
-                value = node.glgeObject.getOrthoScale();
-                break;
-        }
-        return value;
-
-    };
-
-
-
-    // == Private functions ========================================================================
-
-    var findGlgeObject = function( objName, type ) {
-        var obj = undefined;
-        var assetObj = undefined;
-        var glgeObjName = "";
-
-        //console.info( "=======   Trying to find: " + objName + " of type: " + type );
-        for ( key in GLGE.Assets.assets ) {
-            assetObj = GLGE.Assets.assets[key];
-            if ( assetObj ) {
-                glgeObjName = name( assetObj );
-                //console.info( "            Checking: '" + glgeObjName + "' of type " + assetObj.constructor.name );
-                if ( glgeObjName == objName ) {
-                    switch ( type ) {
-                        case "http-vwf-example-com-types-node3":
-                            if ( ( assetObj.constructor == GLGE.Group ) || ( assetObj.constructor == GLGE.Object ) )
-                                obj = assetObj;
-                            break;
-                        case "http-vwf-example-com-types-light":
-                            if ( assetObj.constructor == GLGE.Light )
-                                obj = assetObj;
-                            break;
-                        case "http-vwf-example-com-types-camera":
-                            if ( assetObj.constructor == GLGE.Camera )
-                                obj = assetObj;
-                            break;
-                        case "http-vwf-example-com-types-scene":
-                            if ( assetObj.constructor == GLGE.Scene )
-                                obj = assetObj;
-                            break;
-                        case "http-vwf-example-com-types-particleSystem":
-                            if ( assetObj.constructor == GLGE.ParticleSystem )
-                                obj = assetObj;
-                            break;
-                        case "http-vwf-example-com-types-mesh":
-                            if ( assetObj.constructor == GLGE.Mesh )
-                                obj = assetObj;
-                            break;
-                    }
-
-                    if ( obj ) {
-                        //console.info( "=======   FOUND : " + objName );
-                        break;
-                    }
-                }
-            }
-        }
-
-
-        return obj;
-    }
-
-    var isChildOfLoadingObject = function( childID ) {
-        var childOfLoading = false;
-
-=======
-        this.keysDown = {};
-        var view = this;
->>>>>>> 5fed833a
-
-        this.canvasQuery = jQuery(this.rootSelector).append(
-            "<canvas id='index-vwf' class='vwf-scene' width='800' height='600'/>"
-        ).children(":last");
-           
-        window.onkeydown = function( event ) {
-             view.keysDown[ event.keyCode ] = true;
-        };
-
-        window.onkeyup = function( event ) {
-            delete view.keysDown[ event.keyCode ];
-        };
-
-        // Connect GLGE to the VWF timeline.
-
-        GLGE.now = function() {
-            return vwf.time() * 1000;
-        };
-
-    };
-
-<<<<<<< HEAD
-    var setActiveCamera = function( view, glgeCamera, sceneNode, nodeID ) {
-        if ( sceneNode && sceneNode.glgeScene && glgeCamera ) {
-            sceneNode.glgeScene.setCamera( glgeCamera );
-            if ( nodeID && view.nodes[nodeID] ) {
-                sceneNode.camera.camNode = view.nodes[ nodeID ];
-                sceneNode.camera.ID = nodeID;
-            } else {
-                sceneNode.camera.camNode = sceneNode.camera.defaultCamNode;
-                sceneNode.camera.ID = undefined;
-            }
-        }
-    }
-
-    var cameraInUse;
-    var activeCamera = function( view, sceneNode ) {
-
-        var cam = undefined;
-        if ( sceneNode && sceneNode.camera ) {
-            if ( sceneNode.camera.camNode )
-                cam = sceneNode.camera.camNode;
-            else 
-                cam = sceneNode.camera.defaultCamNode;
-        }
-        console.info( "Changing active camera: " + name( cam ) );
-        cameraInUse = cam;
-        return cam;
-    }
-
-
-    var createDefaultCamera = function( sceneNode ) {
-        vwf.createNode( 0, { "extends": "http://vwf.example.com/types/camera" }, sceneNode.camera.defaultName );    
-    }
-
-    var createLight = function( view, nodeID, childID, childName ) {
-        var child = view.nodes[childID];
-        if ( child ) {
-            child.glgeObject = new GLGE.Light();
-            child.glgeObject.name = childName;
-            child.name = childName;
-            child.uid = child.glgeObject.uid;
-            addGlgeChild( view, nodeID, childID );
-        }        
-    }
-
-    var createCamera = function( view, nodeID, childID, childName ) {
-        var sceneNode = view.scenes[nodeID];
-        if ( sceneNode ) {
-            var child = view.nodes[childID];
-            if ( child ) {
-                var cam;
-                
-                if ( sceneNode.camera && sceneNode.camera.glgeCameras ) {
-                    if ( !sceneNode.camera.glgeCameras[childName] ) {
-                        cam = new GLGE.Camera();
-                        initCamera( cam );
-                        sceneNode.camera.glgeCameras[childName] = cam;
-                    } else {
-                        cam = sceneNode.camera.glgeCameras[childName];
-                    }
-
-                    child.name = childName;
-                    child.glgeObject = cam;
-                    child.uid = child.glgeObject.uid;
-                    cam.name = childName;
-                }
-            }
-        }
-    }
-
-    var createParticleSystem = function( view, nodeID, childID, childName ) {
-    
-    }
-
-    var initCamera = function( glgeCamera ) {
-        if ( glgeCamera ) {
-            glgeCamera.setLoc( 0, 0, 0 );
-            glgeCamera.setRot( 0, 0, 0 );
-            glgeCamera.setType( GLGE.C_PERSPECTIVE );
-            glgeCamera.setRotOrder( GLGE.ROT_XZY );
-        }        
-    }
-
-    var getLocalBoundingBox = function( glgeObject ) {
-        var bBox = { xMin: Number.MAX_VALUE, xMax: Number.MIN_VALUE,
-                     yMin: Number.MAX_VALUE, yMax: Number.MIN_VALUE,
-                     zMin: Number.MAX_VALUE, zMax: Number.MIN_VALUE };
-
-        var glgeObjectList = [];
-        findAllGlgeObjects( glgeObject, glgeObjectList );
-
-        for ( var j = 0; j < glgeObjectList.length; j++ ) {
-            var vertices = getMeshVertices( glgeObjectList[j] );
-            for ( var i = 0; i < vertices.length; i++ ) {
-                if ( vertices[i][0] < bBox.xMin )
-                    bBox.xMin = vertices[i][0];
-                if ( vertices[i][0] > bBox.xMax )
-                    bBox.xMax = vertices[i][0];
-                if ( vertices[i][1] < bBox.yMin )
-                    bBox.yMin = vertices[i][1];
-                if ( vertices[i][1] > bBox.yMax )
-                    bBox.yMax = vertices[i][1];
-                if ( vertices[i][2] < bBox.zMin )
-                    bBox.zMin = vertices[i][2];
-                if ( vertices[i][2] > bBox.zMax )
-                    bBox.zMax = vertices[i][2];
-            }
-        }
-=======
-    // Delegate any unimplemented functions to vwf-view.
->>>>>>> 5fed833a
-
-    module.prototype = new modules.view();
-
-    // == Response API =============================================================================
-
-    // This is a placeholder for maintaining a view of the changing state of the simulation using
-    // nested HTML block elements.
-
-    // -- createdNode ------------------------------------------------------------------------------
-
-    module.prototype.createdNode = function (nodeID, nodeExtendsID, nodeImplementsIDs, nodeSource, nodeType) {
-
-        vwf.logger.info(namespace + ".createdNode " + nodeID + " " +
-            nodeExtendsID + " " + nodeImplementsIDs + " " + nodeSource + " " + nodeType);
-
-        if ( nodeID == "index-vwf" && ( nodeExtendsID == "http-vwf-example-com-types-glge" || nodeExtendsID == "appscene-vwf" ) ) {
-
-            if ( !this.rootNodeID ) {
-                this.rootNodeID = nodeID;
-            }
-            var sceneNode = this.state.scenes[ nodeID ];
-            if ( sceneNode ) {
-                initScene.call( this, sceneNode );
-            }
-        } 
-    };
-
-
-    // TODO: deletedNode
-
-    // -- addedChild -------------------------------------------------------------------------------
-
-    module.prototype.addedChild = function (nodeID, childID, childName) {
-
-        vwf.logger.info(namespace + ".addedChild " + nodeID + " " + childID + " " + childName);
-
-    };
-
-    // -- removedChild -----------------------------------------------------------------------------
-
-<<<<<<< HEAD
-        var addedID;
-        var parentNode = view.nodes[ parentID ];
-        if ( newChildID && type ) {
-            if ( !view.nodes[ newChildID ] ) {
-                //console.info( "[[  Creating " + type + " as child of " + parentID );
-//                vwf.createNode( 0, { "extends": extendType }, objName );
-                vwf.createNode( parentID, { "extends": extendType }, objName, function( nodeID ) {
-                    //console.info( "     [[  Adding " + type + "     nodeID: " + nodeID );
-                    addedID = nodeID;
-                    //console.info( "     ]]  Adding " + type + "     nodeID: " + nodeID );
-                    if ( extendType == meshExtendType ) {
-                        meshesCreated--;
-                        if (  parentNode && parentNode.meshesCreated ) {
-                            var found = false;
-                            var i = 0;
-                            for ( i = 0; i < parentNode.meshesCreated.length && !found; i++ ) {
-                                if ( parentNode.meshesCreated[i] == objName ) {
-                                    found = true;
-                                    parentNode.meshesCreated.splice(i,1);
-                                }
-                            }
-                            if ( parentNode.meshesCreated.length == 0 ) {
-                                view.callMethod( parentID, "loadComplete" );
-                            }
-
-                        }
-                        //console.info( "   meshesCreated = " + meshesCreated );
-                        if ( meshesCreated == 0 ) {
-                            console.info( "   ALL MESHES Created and Added" );
-                            vwf.setProperty( "index-vwf", "loadDone", true );
-                            //vwf.logger.enable = true;
-                        }
-                    }
-                } );
-                //console.info( "]]  Creating " + type  );
-            }
-        }
-        return addedID;    
-    }
-    
-     
-
-    var loadComplete = function( view ) {
-        var itemsToDelete = [];
-        for ( var id in view.delayedProperties ) {
-            if ( view.nodes[id] ) {
-                var props = view.delayedProperties[id];
-                for ( var propertyName in props ) {
-                    //console.info( id + " delayed property set: " + propertyName + " = " + props[propertyName] );
-                    view.satProperty( id, propertyName, props[propertyName] );
-                }
-                itemsToDelete.push( id );
-            }
-        }
-        
-        for ( var i = 0; i < itemsToDelete.length; i++ ) {
-            delete view.delayedProperties[itemsToDelete[i]];
-        }
-=======
-    module.prototype.removedChild = function (nodeID, childID) {
-
-        vwf.logger.info(namespace + ".removedChild " + nodeID + " " + childID);
-
->>>>>>> 5fed833a
-    };
-
-    // -- createdProperty --------------------------------------------------------------------------
-
-    module.prototype.createdProperty = function (nodeID, propertyName, propertyValue) {
-
-        vwf.logger.info(namespace + ".createdProperty " + nodeID + " " + propertyName + " " + propertyValue);
-
-    };
-
-    // TODO: deletedProperty
-
-    // -- satProperty ------------------------------------------------------------------------------
-
-    module.prototype.satProperty = function (nodeID, propertyName, propertyValue) {
-
-        vwf.logger.info(namespace + ".satProperty " + nodeID + " " + propertyName + " " + propertyValue);
-
-    };
-
-    // -- gotProperty ------------------------------------------------------------------------------
-
-    module.prototype.gotProperty = function (nodeID, propertyName, propertyValue) {
-
-        vwf.logger.info(namespace + ".gotProperty " + nodeID + " " + propertyName + " " + propertyValue);
-
-    };
-
-    // == Private functions ========================================================================
-
-    // -- createScene ------------------------------------------------------------------------
-
-    function initScene( sceneNode ) {
-
-        console.info( "glge.view.initScene [[[ "+sceneNode.ID+" ]]]" );
-        var canvas = this.canvasQuery.get( 0 );
-
-        if ( canvas ) {
-            sceneNode.glgeRenderer = new GLGE.Renderer( canvas );
-            sceneNode.glgeScene = sceneNode.glgeDocument.getElement("mainscene");
-            if ( !sceneNode.glgeScene ) {
-                sceneNode.glgeScene = createScene.call( this, sceneNode );
-            }
-            sceneNode.glgeRenderer.setScene( sceneNode.glgeScene );
-
-            // set up all of the mouse event handlers
-            initMouseEvents( canvas, this.rootNodeID, this );
-
-            // Schedule the renderer.
-
-            var view = this;
-            var scene = sceneNode.glgeScene;
-            var renderer = sceneNode.glgeRenderer;
-            var lasttime = 0;
-            var now;
-            function renderScene() {
-                now = parseInt( new Date().getTime() );
-                renderer.render();
-                checkKeys( view.rootNodeID, view, now, lasttime );
-                lasttime = now;
-            };
-
-            setInterval( renderScene, 1 );
-        }
-    } 
-
-
-    function createScene( sceneNode ) {
-
-        var glgeScene = new GLGE.Scene();
-        var cam;
-
-        sceneNode.glgeScene = glgeScene;
-        if ( glgeScene.camera ) {
-            cam = glgeScene.camera;
-            sceneNode.camera.defaultCam = cam;
-            sceneNode.camera.glgeCameras[ sceneNode.camera.defaultName ] = cam;
-        } else {
-            cam = new GLGE.Camera();
-            sceneNode.camera.defaultCam = cam; 
-            sceneNode.camera.glgeCameras[ sceneNode.camera.defaultName ] = cam;
-        }
-        initCamera.call( this, cam );
-        setActiveCamera.call( this, cam, sceneNode, undefined );
-        glgeScene.setAmbientColor( [ 183, 183, 183 ] );
-        return glgeScene;
-    }
-
-    function initCamera( glgeCamera ) {
-        if ( glgeCamera ) {
-            glgeCamera.setLoc( 0, 0, 0 );
-            glgeCamera.setRot( 0, 0, 0 );
-            glgeCamera.setType( GLGE.C_PERSPECTIVE );
-            glgeCamera.setRotOrder( GLGE.ROT_XZY );
-        }        
-    }
-
-    function setActiveCamera( glgeCamera, sceneNode, nodeID ) {
-        if ( sceneNode && sceneNode.glgeScene && glgeCamera ) {
-            sceneNode.glgeScene.setCamera( glgeCamera );
-            if ( nodeID && this.state.nodes[nodeID] ) {
-                sceneNode.camera.camNode = this.state.nodes[ nodeID ];
-                sceneNode.camera.ID = nodeID;
-            } else {
-                sceneNode.camera.camNode = sceneNode.camera.defaultCamNode;
-                sceneNode.camera.ID = undefined;
-            }
-        }
-    }
-
-
-    var checkKeys = function( nodeID, view, now, lasttime ) {
-        
-        var sceneNode = view.state.scenes[nodeID], child;
-        if (sceneNode && sceneNode.glgeScene) {
-            var camera = sceneNode.glgeScene.camera;
-            if ( camera ) {
-                var cameraComponent = sceneNode.camera.camNode;
-
-                if ( cameraComponent && view.keysDown && Object.keys( view.keysDown ).length ) {
-  
-                  var mat = camera.getRotMatrix();
-                  var trans = GLGE.mulMat4Vec4( mat, [0, 0, -1, 1] );
-                  var mag = Math.pow( Math.pow( trans[0], 2 ) + Math.pow( trans[1], 2 ), 0.5 );
- 
-                  // should only be sending the keysDown, now, lastime, but I'm going to
-                  // inlcude the additional data for now to cut some corners
-                  var params = [ JSON.stringify(view.keysDown), 
-                                    JSON.stringify(now), 
-                                    JSON.stringify(lasttime), 
-                                    JSON.stringify(mat),
-                                    JSON.stringify(trans),
-                                    JSON.stringify(mag) ];
-                  //view.callMethod( this.cameraID, "handleKeyEvents", strParams );
-                  view.execute( nodeID, "this.handleKeyEvents && this.handleKeyEvents("+params.join(',')+")", "application/javascript" );
-                }
-            }
-        }
-
-    }
-
-    var mouse; 
-    var sceneCanvas;
-    var container;
-    var mouseDown = false;
-    var mouseDownTime = undefined;
-    var mouseOverCanvas = false;
-
-    var initMouseEvents = function (canvas, nodeID, view) {
-
-        var sceneNode = view.state.scenes[nodeID], child;
-        var sceneID = nodeID;
-        var sceneView = view;
-
-        var mouseDownObjectID = undefined;
-        var mouseOverObjectID = undefined;
-
-        var lastXPos = -1;
-        var lastYPos = -1;
-        var glgeActualObj = undefined;
-
-        container = document.getElementById("container");
-        sceneCanvas = canvas;
-        mouse = new GLGE.MouseInput( sceneCanvas );
-
-        var mouseInfo = function( e, debug ) {
-            var pickInfo = mousePick( e, sceneNode );
-            if ( pickInfo ) {
-                glgeActualObj = pickInfo.object;
-                var mouseOverID = getPickObjectID( pickInfo, sceneView, debug );
-                return { 
-                            "lastX": lastXPos,
-                            "lastY": lastYPos,
-                            "X" : mouseXPos(e),
-                            "Y" : mouseYPos(e),
-                            "mouseDownID" : mouseDownObjectID,
-                            "mouseOverID" : mouseOverID,
-                            "pickInfo" : {
-                                            "coord": pickInfo.coord,
-                                            "distance": pickInfo.distance,
-                                            "normal": pickInfo.normal,
-                                            "texture": { "u": pickInfo.texture[0], "v": pickInfo.texture[1] },
-                                        },
-                            "mouseDownTime": mouseDownTime,
-                            "mouseEventTime": parseInt( new Date().getTime() ),
-                            "trans": undefined,
-                            "mag": undefined,
-                            "camPos": undefined, 
-                            "camRot": undefined,                             
-                        };
-            } else {
-                return { 
-                            "lastX": lastXPos,
-                            "lastY": lastYPos,
-                            "X" : mouseXPos(e),
-                            "Y" : mouseYPos(e),
-                            "mouseDownID" : mouseDownObjectID,
-                            "mouseOverID" : undefined,
-                            "pickInfo" : undefined,
-                            "mouseDownTime": mouseDownTime,
-                            "mouseEventTime": parseInt( new Date().getTime() ),
-                            "trans": undefined,
-                            "mag": undefined,
-                            "camPos": undefined, 
-                            "camRot": undefined,
-                        };                
-            }
-                            
-            return undefined;                
-        }
-        
-        var cameraInfo = function( info ) {
-            var camera = sceneView.state.cameraInUse;
-            if ( camera ) {
-                info.trans = GLGE.mulMat4Vec4(camera.getRotMatrix(), [0, 0, -1, 1]);
-                info.mag = Math.pow(Math.pow(info.trans[0], 2) + Math.pow(info.trans[1], 2), 0.5);
-                info.camPos = new Array;
-                info.camPos.push( camera.getLocX(), camera.getLocY(), camera.getLocZ() );
-                info.camRot = new Array;
-                info.camRot.push( camera.getRotX(), camera.getRotY(), camera.getRotZ() );
-            }
-        }
-
-        canvas.onmousedown = function (e) {
-            mouseDown = true;
-            var mi = mouseInfo( e, false );
-            if ( mi ) {
-                cameraInfo( mi );
-                mouseDownObjectID = mi.mouseOverID;
-
-                //vwf.logger.info("CANVAS mouseDown: " + mouseDownObjectID);
-                //this.throwEvent( "onMouseDown", mouseDownObjectID);
-                var strParams = JSON.stringify( mi );
-                sceneView.execute( sceneID, "this.mouseDown && this.mouseDown("+strParams+")", "application/javascript" );
-            }
-            lastXPos = mouseXPos( e );
-            lastYPos = mouseYPos( e );
-            mouseDownTime = parseInt( new Date().getTime() );
-
-        }
-
-        canvas.onmouseup = function( e ) {
-            var mi = mouseInfo( e, false );
-            if ( mi ) {
-                cameraInfo( mi );
-                var mouseUpObjectID =  mi.mouseOverID;
-                // check for time??
-                if ( mouseUpObjectID && mouseDownObjectID && mouseUpObjectID == mouseDownObjectID ) {
-                    vwf.logger.info("pointerClick: id:" + mouseDownObjectID + "   name: " + name( view.state.nodes[mouseDownObjectID].glgeObject ) );
-                    //this.throwEvent( "onMouseClick", mouseDownObjectID);
-                    view.callMethod( mouseUpObjectID, "pointerClick" );
-
-                    var glgeObj = sceneView.state.nodes[mouseUpObjectID].glgeObject;
-                    if ( glgeObj ) {
-                        if ( mi && mi.pickInfo ) {
-                                
-                        }
-                        if( sceneNode.glgeKeys.isKeyPressed(GLGE.KI_CTRL) ) {
-                            if ( sceneView.state.nodes[mouseUpObjectID] ) {
-                                var colladaObj;
-                                var currentObj = glgeObj;
-                                while ( !colladaObj && currentObj ) {
-                                    if ( currentObj.constructor == GLGE.Collada )
-                                        colladaObj = currentObj;
-                                    else
-                                        currentObj = currentObj.parent;
-                                } 
-                                if ( colladaObj ) {
-                                    recurseGroup( colladaObj, 0 );
-                                }
-                            }                
-                        } else if ( sceneNode.glgeKeys.isKeyPressed(GLGE.KI_ALT) ) {
-                            recurseGroup( glgeObj, 0 ); 
-                        }
-                    }
-                }
-
-                //vwf.logger.info("CANVAS onMouseUp: " + mouseDownObjectID);
-                //this.throwEvent( "onMouseUp", mouseDownObjectID);
-                var strParams = JSON.stringify( mi );
-                sceneView.execute( sceneID, "this.mouseUp && this.mouseUp("+strParams+")", "application/javascript" );
-
-            }
-            mouseDownObjectID = undefined;
-            mouseDownTime = undefined;
-            mouseDown = false;
-
-            lastXPos = mouseXPos( e );
-            lastYPos = mouseYPos( e );
-        }
-
-        canvas.onmouseover = function (e) {
-            mouseOverCanvas = true;
-            var mi = mouseInfo( e, false );
-            if ( mi ) {
-                cameraInfo( mi );
-                var strParams = JSON.stringify( mi );
-                sceneView.execute( sceneID, "this.mouseOver && this.mouseOver("+strParams+")", "application/javascript" );
-            }
-
-            lastXPos = mouseXPos( e );
-            lastYPos = mouseYPos( e );
-        }
-
-
-        canvas.onmousemove = function (e) {
-            var mi = mouseInfo( e, false );
-            if ( mi ) {
-                cameraInfo( mi );
-                var strParams = JSON.stringify( mi );
-                if (mouseDown) {
-                    //if (mouseDownObjectID) {
-
-                        //vwf.logger.info("CANVAS onMouseMove: " + mouseDownObjectID);
-                        //this.throwEvent( "onMouseMove", mouseDownObjectID);
-                        sceneView.execute( sceneID, "this.mouseMove("+strParams+")", "application/javascript" );
-                    //}
-
-                    //view.callMethod( mouseDownObjectID, "onMouseMove" );
-                } else {
-                    if ( mi.mouseOverID ) {
-                        if (mouseOverObjectID) {
-                            if (mi.mouseOverID != mouseOverObjectID) {
-
-                                //vwf.logger.info("CANVAS onMouseLeave: " + mouseOverObjectID);
-                                //this.throwEvent( "onMouseLeave", mouseOverObjectID);
-
-                                mouseOverObjectID = mi.mouseOverID;
-                                sceneView.execute( sceneID, "this.mouseLeave("+strParams+")", "application/javascript" );
-
-                                //vwf.logger.info("CANVAS onMouseEnter: " + mouseOverObjectID);
-                                //this.throwEvent( "onMouseEnter", mouseOverObjectID);
-                                sceneView.execute( sceneID, "this.mouseEnter("+strParams+")", "application/javascript" );
-                            } else {
-                                //vwf.logger.info("CANVAS onMouseHover: " + mouseOverObjectID);
-                                //this.throwEvent( "onMouseHover", mouseOverObjectID);
-                                sceneView.execute( sceneID, "this.mouseHover("+strParams+")", "application/javascript" );
-                            }
-                        } else {
-                            mouseOverObjectID = mi.mouseOverID;
-
-                            //vwf.logger.info("CANVAS onMouseEnter: " + mouseOverObjectID);
-                            //this.throwEvent( "onMouseEnter", mouseOverObjectID);
-                            sceneView.execute( sceneID, "this.mouseEnter("+strParams+")", "application/javascript" );
-                        }
-
-                    } else {
-                        if (mouseOverObjectID) {
-                            //vwf.logger.info("CANVAS onMouseLeave: " + mouseOverObjectID);
-                            //this.throwEvent( "onMouseLeave", mouseOverObjectID);
-                            mouseOverObjectID = undefined;
-                            sceneView.execute( sceneID, "this.mouseLeave("+strParams+")", "application/javascript" );
-
-                        }
-                    }
-                }
-            }
-
-            lastXPos = mouseXPos( e );
-            lastYPos = mouseYPos( e );
-
-            //this.mouseOverCanvas = true; 
-        }
-
-        canvas.onmouseout = function (e) {
-            if (mouseOverObjectID) {
-                //vwf.logger.info("CANVAS onMouseLeave: " + mouseOverObjectID);
-                //this.throwEvent( "onMouseLeave", mouseOverObjectID);
-                mouseOverObjectID = undefined;
-                //vwf.execute( sceneID, "this.mouseOut && this.mouseOut()", "application/javascript" );
-            }
-            mouseOverCanvas = false;
-        }
-
-        canvas.onmousewheel = function (e) {
-            console.info( "     onmousewheel() " );
-        }
-
-    };
-
-    function nameGlge(obj) {
-        return obj.colladaName || obj.colladaId || obj.name || obj.id || obj.uid || "";
-    }
-
-    function name(obj) {
-        return obj.colladaName || obj.colladaId || obj.name || obj.id || "";
-    }
-
-    function path(obj) {
-        var sOut = "";
-        var sName = "";
-
-        while (obj && obj.parent) {
-            if (sOut == "")
-                sOut = name(obj);
-            else
-                sOut = name(obj) + "." + sOut;
-            obj = obj.parent;
-        }
-        return sOut;
-    }
-
-    var mouseXPos = function(e) {
-        return e.clientX - e.currentTarget.offsetLeft + window.scrollX;
-    }
-
-    var mouseYPos = function(e) {
-        return e.clientY - e.currentTarget.offsetTop + window.scrollY;
-    }
-
-    var getPickObjectID = function( pickInfo, view, debug ) {
-
-        if ( pickInfo && pickInfo.object ) {
-            return getObjectID( pickInfo.object, view, true, debug );
-        }
-        return undefined;
-
-    }
-
-    var getObjectID = function( objectToLookFor, view, bubbleUp, debug ) {
-
-        var objectIDFound = -1;
-            
-        while (objectIDFound == -1 && objectToLookFor) {
-            if ( debug ) {
-                console.info("====>>>  vwf.view-glge.mousePick: searching for: " + path(objectToLookFor) );
-            }
-            jQuery.each( view.state.nodes, function (nodeID, node) {
-                if ( node.glgeObject == objectToLookFor && !node.glgeMaterial ) {
-                    if ( debug ) { console.info("pick object name: " + name(objectToLookFor) + " with id = " + nodeID ); }
-                    objectIDFound = nodeID;
-                }
-            });
-            if ( bubbleUp ) {
-                objectToLookFor = objectToLookFor.parent;
-            } else {
-                objectToLookFor = undefined;
-            }
-        }
-        if (objectIDFound != -1)
-            return objectIDFound;
-
-        return undefined;
-    };
-
-    var mousePick = function( e, sceneNode ) {
-
-        if (sceneNode && sceneNode.glgeScene) {
-            var objectIDFound = -1;
-            var x = mouseXPos( e );
-            var y = mouseYPos( e );
-
-            return sceneNode.glgeScene.pick(x, y);
-        }
-        return undefined;
-
-    };
-
-    var recurseGroup = function(grp, iDepth) {
-        var grpChildren = grp.getChildren();
-        var sOut = indent(iDepth);
-        var name = "";
-
-        for (var i = 0; i < grpChildren.length; i++) {
-            if (grpChildren[i].constructor == GLGE.Collada) {
-                iDepth++;
-                outputCollada(grpChildren[i], iDepth, true);
-                recurseGroup(grpChildren[i], iDepth + 1);
-                outputCollada(grpChildren[i], iDepth, false);
-                iDepth--;
-            } else if (grpChildren[i].constructor == GLGE.Group) {
-                iDepth++;
-                outputGroup(grpChildren[i], iDepth, true);
-                recurseGroup(grpChildren[i], iDepth + 1);
-                outputGroup(grpChildren[i], iDepth, false);
-                iDepth--;
-            } else if (grpChildren[i].constructor == GLGE.Object) {
-                outputObject(grpChildren[i], iDepth);
-            }
-        }
-    };
-
-    var getChildCount = function(grp) {
-        var iCount = 0;
-        if (grp) {
-            var grpChildren = grp.getChildren();
-            if (grpChildren) {
-                for (var i = 0; i < grpChildren.length; i++) {
-                    if (grpChildren[i].constructor != GLGE.Object) {
-                        iCount++;
-                    }
-                }
-            }
-        }
-        return iCount;
-    };
-
-    var indentStr = function() {
-        return "  ";
-    };
-
-    var indent = function(iIndent) {
-        var sOut = "";
-        for (var j = 0; j < iIndent; j++) { sOut = sOut + indentStr(); }
-        return sOut;
-    };
-
-    var outputCollada = function(collada, iIndent, open) {
-        var sOut = indent(iIndent);
-        if (open) {
-            console.info(sOut + "children:")
-        }
-    };
-
-    var outputGroup = function(group, iIndent, open) {
-        var sOut = indent(iIndent + 1);
-        if (open) {
-            lastGroupName = name(group);
-            console.info(indent(iIndent) + lastGroupName + ":");
-            console.info(indent(iIndent + 1) + "extends: http://vwf.example.com/types/node3");
-
-            if (getChildCount(group) > 0)
-                console.info(sOut + "children:");
-        }
-    };
-
-    var outputObject = function(obj, iIndent) {
-        if (obj.multimaterials && obj.multimaterials.length > 0) {
-            console.info(indent(iIndent) + "children:");
-            materialIndex = 1;
-            for (var i = 0; i < obj.multimaterials.length; i++) {
-                outputMaterial(obj.getMaterial(i), iIndent + 1);
-            }
-        }
-    };
-
-    var outputMaterial = function(obj, iIndent) {
-
-        var sOut = indent(iIndent + 1);
-        console.info(indent(iIndent) + lastGroupName + "Material" + materialIndex++ + ":");
-        console.info(sOut + "extends: http://vwf.example.com/types/material");
-
-    };
-
-})(window.vwf.modules, "vwf.view.glge");
-
-
-//                var childObj;
-//                var objName;
-//                var node;
-//                var type;
-//                var extendType;
-//                for ( var i = 0; i < children.length; i++ ) {
-//                    childObj = children[i];
-//                    objName = name( childObj );
-//                    
-//                    if ( childObj.constructor == GLGE.Group || childObj.constructor == GLGE.Object ) {
-//                        extendType = "http://vwf.example.com/types/node3";
-//                        type = "http-vwf-example-com-types-node3";
-//                        node = type +"-"+ objName;
-//                    }
-
-//                    if ( node && type ) {
-//                        if ( !view.nodes[ node ] ) {
-//                            console.info( "[[  Creating " + type  );
-//                            vwf.createNode( { "extends": extendType }, function( nodeID ) {
-//                                console.info( "     [[  Adding " + type + "     nodeID: " + nodeID );
-//                                vwf.addChild( nodeID, nodeID, objName );
-//                                console.info( "     ]]  Adding " + type + "     nodeID: " + nodeID );
-//                            }, objName );
-//                            console.info( "]]  Creating " + type  );
-//                        }
-//                    }
-
-//                    var mesh;
-//                    var meshType;
-//                    var meshName;
-//                    var meshNodeID;
-//                    var meshID;
-//                    if ( childObj.constructor == GLGE.Object && childObj.getMesh && childObj.getMesh() ) {
-//                        mesh = childObj.getMesh();
-//                        meshName = name( mesh );
-//                        if ( meshName == "" ) {
-//                            meshName = objName + "Mesh" + meshIndex++;
-//                            mesh.name = meshName;
-//                        }
-//                        meshType = "http://vwf.example.com/types/mesh";
-//                        meshID = "http-vwf-example-com-types-mesh";
-//                        meshNodeID = meshID +"-"+ meshName;    
-
-//                        //vwf.logger.enable = true;
-//                        if ( meshNodeID && meshType ) {
-//                            if ( !view.nodes[ meshNodeID ] ) {
-//                                console.info( "        ++  Creating Mesh  Named: " + meshName );
-//                                vwf.createNode( { "extends": meshType }, function( nodeID ) {
-//                                    //vwf.logger.enable = true;
-//                                    console.info( "     createNode.callback( "+nodeID+ " )" )
-//                                    console.info( "     [[  Adding " + type + "     nodeID: " + nodeID );
-//                                    vwf.addChild( nodeID, nodeID, meshName );
-//                                    console.info( "     ]]  Adding " + type + "     nodeID: " + nodeID );
-//                                    //vwf.logger.enable = false;
-//                                }, meshName );
-//                                console.info( "        ++  Creating Mesh  Named: " + meshName );
-//                            }
-//                        }    
-//                        //vwf.logger.enable = false;                    
-//                                                
-//                    }
-//                }  +    var initMouseEvents = function (canvas, view) {
+
+        var sceneNode = view.state.scenes[view.state.sceneRootID], child;
+        var sceneID = view.state.sceneRootID;
+        var sceneView = view;
+
+        var mouseDownObjectID = undefined;
+        var mouseOverObjectID = undefined;
+
+        var lastXPos = -1;
+        var lastYPos = -1;
+        var glgeActualObj = undefined;
+
+        container = document.getElementById("container");
+        sceneCanvas = canvas;
+        mouse = new GLGE.MouseInput( sceneCanvas );
+
+        var mouseInfo = function( e, debug ) {
+            var pickInfo = mousePick( e, sceneNode );
+            if ( pickInfo ) {
+                glgeActualObj = pickInfo.object;
+                var mouseOverID = getPickObjectID( pickInfo, sceneView, debug );
+                return { 
+                            "lastX": lastXPos,
+                            "lastY": lastYPos,
+                            "X" : mouseXPos(e),
+                            "Y" : mouseYPos(e),
+                            "mouseDownID" : mouseDownObjectID,
+                            "mouseOverID" : mouseOverID,
+                            "pickInfo" : {
+                                            "coord": pickInfo.coord,
+                                            "distance": pickInfo.distance,
+                                            "normal": pickInfo.normal,
+                                            "texture": { "u": pickInfo.texture[0], "v": pickInfo.texture[1] },
+                                        },
+                            "mouseDownTime": mouseDownTime,
+                            "mouseEventTime": parseInt( new Date().getTime() ),
+                            "trans": undefined,
+                            "mag": undefined,
+                            "camPos": undefined, 
+                            "camRot": undefined,                             
+                        };
+            } else {
+                return { 
+                            "lastX": lastXPos,
+                            "lastY": lastYPos,
+                            "X" : mouseXPos(e),
+                            "Y" : mouseYPos(e),
+                            "mouseDownID" : mouseDownObjectID,
+                            "mouseOverID" : undefined,
+                            "pickInfo" : undefined,
+                            "mouseDownTime": mouseDownTime,
+                            "mouseEventTime": parseInt( new Date().getTime() ),
+                            "trans": undefined,
+                            "mag": undefined,
+                            "camPos": undefined, 
+                            "camRot": undefined,
+                        };                
+            }
+                            
+            return undefined;                
+        }
+        
+        var cameraInfo = function( info ) {
+            var camera = sceneView.state.cameraInUse;
+            if ( camera ) {
+                info.trans = GLGE.mulMat4Vec4(camera.getRotMatrix(), [0, 0, -1, 1]);
+                info.mag = Math.pow(Math.pow(info.trans[0], 2) + Math.pow(info.trans[1], 2), 0.5);
+                info.camPos = new Array;
+                info.camPos.push( camera.getLocX(), camera.getLocY(), camera.getLocZ() );
+                info.camRot = new Array;
+                info.camRot.push( camera.getRotX(), camera.getRotY(), camera.getRotZ() );
+            }
+        }
+
+        canvas.onmousedown = function (e) {
+            mouseDown = true;
+            var mi = mouseInfo( e, false );
+            if ( mi ) {
+                cameraInfo( mi );
+                mouseDownObjectID = mi.mouseOverID;
+
+                var strParams = JSON.stringify( mi );
+                sceneView.execute( sceneID, "this.mouseDown && this.mouseDown("+strParams+")", "application/javascript" );
+            }
+            lastXPos = mouseXPos( e );
+            lastYPos = mouseYPos( e );
+            mouseDownTime = parseInt( new Date().getTime() );
+
+        }
+
+        canvas.onmouseup = function( e ) {
+            var mi = mouseInfo( e, false );
+            if ( mi ) {
+                cameraInfo( mi );
+                var mouseUpObjectID =  mi.mouseOverID;
+                // check for time??
+                if ( mouseUpObjectID && mouseDownObjectID && mouseUpObjectID == mouseDownObjectID ) {
+//                    this.logger.info( "pointerClick: id: ", mouseDownObjectID, "   name: ", name( view.state.nodes[mouseDownObjectID].glgeObject ) );
+                    //this.throwEvent( "onMouseClick", mouseDownObjectID);
+                    view.callMethod( mouseUpObjectID, "pointerClick" );
+
+                    var glgeObj = sceneView.state.nodes[mouseUpObjectID].glgeObject;
+                    if ( glgeObj ) {
+                        if ( mi && mi.pickInfo ) {
+                                
+                        }
+                        if( sceneNode.glgeKeys.isKeyPressed(GLGE.KI_CTRL) ) {
+                            if ( sceneView.state.nodes[mouseUpObjectID] ) {
+                                var colladaObj;
+                                var currentObj = glgeObj;
+                                while ( !colladaObj && currentObj ) {
+                                    if ( currentObj.constructor == GLGE.Collada )
+                                        colladaObj = currentObj;
+                                    else
+                                        currentObj = currentObj.parent;
+                                } 
+                                if ( colladaObj ) {
+                                    recurseGroup( colladaObj, 0 );
+                                }
+                            }                
+                        } else if ( sceneNode.glgeKeys.isKeyPressed(GLGE.KI_ALT) ) {
+                            recurseGroup( glgeObj, 0 ); 
+                        }
+                    }
+                }
+
+                //this.throwEvent( "onMouseUp", mouseDownObjectID);
+                var strParams = JSON.stringify( mi );
+                sceneView.execute( sceneID, "this.mouseUp && this.mouseUp("+strParams+")", "application/javascript" );
+
+            }
+            mouseDownObjectID = undefined;
+            mouseDownTime = undefined;
+            mouseDown = false;
+
+            lastXPos = mouseXPos( e );
+            lastYPos = mouseYPos( e );
+        }
+
+        canvas.onmouseover = function (e) {
+            mouseOverCanvas = true;
+            var mi = mouseInfo( e, false );
+            if ( mi ) {
+                cameraInfo( mi );
+                var strParams = JSON.stringify( mi );
+                sceneView.execute( sceneID, "this.mouseOver && this.mouseOver("+strParams+")", "application/javascript" );
+            }
+
+            lastXPos = mouseXPos( e );
+            lastYPos = mouseYPos( e );
+        }
+
+
+        canvas.onmousemove = function (e) {
+            var mi = mouseInfo( e, false );
+            if ( mi ) {
+                cameraInfo( mi );
+                var strParams = JSON.stringify( mi );
+                if (mouseDown) {
+                    //if (mouseDownObjectID) {
+
+                        //this.throwEvent( "onMouseMove", mouseDownObjectID);
+                        sceneView.execute( sceneID, "this.mouseMove("+strParams+")", "application/javascript" );
+                    //}
+
+                    //view.callMethod( mouseDownObjectID, "onMouseMove" );
+                } else {
+                    if ( mi.mouseOverID ) {
+                        if (mouseOverObjectID) {
+                            if (mi.mouseOverID != mouseOverObjectID) {
+
+                                //this.throwEvent( "onMouseLeave", mouseOverObjectID);
+
+                                mouseOverObjectID = mi.mouseOverID;
+                                sceneView.execute( sceneID, "this.mouseLeave("+strParams+")", "application/javascript" );
+
+                                //this.throwEvent( "onMouseEnter", mouseOverObjectID);
+                                sceneView.execute( sceneID, "this.mouseEnter("+strParams+")", "application/javascript" );
+                            } else {
+                                //this.throwEvent( "onMouseHover", mouseOverObjectID);
+                                sceneView.execute( sceneID, "this.mouseHover("+strParams+")", "application/javascript" );
+                            }
+                        } else {
+                            mouseOverObjectID = mi.mouseOverID;
+
+                            //this.throwEvent( "onMouseEnter", mouseOverObjectID);
+                            sceneView.execute( sceneID, "this.mouseEnter("+strParams+")", "application/javascript" );
+                        }
+
+                    } else {
+                        if (mouseOverObjectID) {
+                            //this.throwEvent( "onMouseLeave", mouseOverObjectID);
+                            mouseOverObjectID = undefined;
+                            sceneView.execute( sceneID, "this.mouseLeave("+strParams+")", "application/javascript" );
+
+                        }
+                    }
+                }
+            }
+
+            lastXPos = mouseXPos( e );
+            lastYPos = mouseYPos( e );
+
+            //this.mouseOverCanvas = true; 
+        }
+
+        canvas.onmouseout = function (e) {
+            if (mouseOverObjectID) {
+                //this.throwEvent( "onMouseLeave", mouseOverObjectID);
+                mouseOverObjectID = undefined;
+                //vwf.execute( sceneID, "this.mouseOut && this.mouseOut()", "application/javascript" );
+            }
+            mouseOverCanvas = false;
+        }
+
+        canvas.onmousewheel = function (e) {
+            console.info( "     onmousewheel() " );
+        }
+
+    };
+
+    function nameGlge(obj) {
+        return obj.colladaName || obj.colladaId || obj.name || obj.id || obj.uid || "";
+    }
+
+    function name(obj) {
+        return obj.colladaName || obj.colladaId || obj.name || obj.id || "";
+    }
+
+    function path(obj) {
+        var sOut = "";
+        var sName = "";
+
+        while (obj && obj.parent) {
+            if (sOut == "")
+                sOut = name(obj);
+            else
+                sOut = name(obj) + "." + sOut;
+            obj = obj.parent;
+        }
+        return sOut;
+    }
+
+    var mouseXPos = function(e) {
+        return e.clientX - e.currentTarget.offsetLeft + window.scrollX;
+    }
+
+    var mouseYPos = function(e) {
+        return e.clientY - e.currentTarget.offsetTop + window.scrollY;
+    }
+
+    var getPickObjectID = function( pickInfo, view, debug ) {
+
+        if ( pickInfo && pickInfo.object ) {
+            return getObjectID( pickInfo.object, view, true, debug );
+        }
+        return undefined;
+
+    }
+
+    var getObjectID = function( objectToLookFor, view, bubbleUp, debug ) {
+
+        var objectIDFound = -1;
+            
+        while (objectIDFound == -1 && objectToLookFor) {
+            if ( debug ) {
+                console.info("====>>>  vwf.view-glge.mousePick: searching for: " + path(objectToLookFor) );
+            }
+            jQuery.each( view.state.nodes, function (nodeID, node) {
+                if ( node.glgeObject == objectToLookFor && !node.glgeMaterial ) {
+                    if ( debug ) { console.info("pick object name: " + name(objectToLookFor) + " with id = " + nodeID ); }
+                    objectIDFound = nodeID;
+                }
+            });
+            if ( bubbleUp ) {
+                objectToLookFor = objectToLookFor.parent;
+            } else {
+                objectToLookFor = undefined;
+            }
+        }
+        if (objectIDFound != -1)
+            return objectIDFound;
+
+        return undefined;
+    };
+
+    var mousePick = function( e, sceneNode ) {
+
+        if (sceneNode && sceneNode.glgeScene) {
+            var objectIDFound = -1;
+            var x = mouseXPos( e );
+            var y = mouseYPos( e );
+
+            return sceneNode.glgeScene.pick(x, y);
+        }
+        return undefined;
+
+    };
+
+    var recurseGroup = function(grp, iDepth) {
+        var grpChildren = grp.getChildren();
+        var sOut = indent(iDepth);
+        var name = "";
+
+        for (var i = 0; i < grpChildren.length; i++) {
+            if (grpChildren[i].constructor == GLGE.Collada) {
+                iDepth++;
+                outputCollada(grpChildren[i], iDepth, true);
+                recurseGroup(grpChildren[i], iDepth + 1);
+                outputCollada(grpChildren[i], iDepth, false);
+                iDepth--;
+            } else if (grpChildren[i].constructor == GLGE.Group) {
+                iDepth++;
+                outputGroup(grpChildren[i], iDepth, true);
+                recurseGroup(grpChildren[i], iDepth + 1);
+                outputGroup(grpChildren[i], iDepth, false);
+                iDepth--;
+            } else if (grpChildren[i].constructor == GLGE.Object) {
+                outputObject(grpChildren[i], iDepth);
+            }
+        }
+    };
+
+    var getChildCount = function(grp) {
+        var iCount = 0;
+        if (grp) {
+            var grpChildren = grp.getChildren();
+            if (grpChildren) {
+                for (var i = 0; i < grpChildren.length; i++) {
+                    if (grpChildren[i].constructor != GLGE.Object) {
+                        iCount++;
+                    }
+                }
+            }
+        }
+        return iCount;
+    };
+
+    var indentStr = function() {
+        return "  ";
+    };
+
+    var indent = function(iIndent) {
+        var sOut = "";
+        for (var j = 0; j < iIndent; j++) { sOut = sOut + indentStr(); }
+        return sOut;
+    };
+
+    var outputCollada = function(collada, iIndent, open) {
+        var sOut = indent(iIndent);
+        if (open) {
+            console.info(sOut + "children:")
+        }
+    };
+
+    var outputGroup = function(group, iIndent, open) {
+        var sOut = indent(iIndent + 1);
+        if (open) {
+            lastGroupName = name(group);
+            console.info(indent(iIndent) + lastGroupName + ":");
+            console.info(indent(iIndent + 1) + "extends: http://vwf.example.com/types/node3");
+
+            if (getChildCount(group) > 0)
+                console.info(sOut + "children:");
+        }
+    };
+
+    var outputObject = function(obj, iIndent) {
+        if (obj.multimaterials && obj.multimaterials.length > 0) {
+            console.info(indent(iIndent) + "children:");
+            materialIndex = 1;
+            for (var i = 0; i < obj.multimaterials.length; i++) {
+                outputMaterial(obj.getMaterial(i), iIndent + 1);
+            }
+        }
+    };
+
+    var outputMaterial = function(obj, iIndent) {
+
+        var sOut = indent(iIndent + 1);
+        console.info(indent(iIndent) + lastGroupName + "Material" + materialIndex++ + ":");
+        console.info(sOut + "extends: http://vwf.example.com/types/material");
+
+    };
+
+})(window.vwf.modules, "vwf.view.glge");
+