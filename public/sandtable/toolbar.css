body {
    background-color: #6C87A4;
    min-width:520px;
}
div.wrapper {
	width:99%;
	position:absolute;
	bottom:30px;
<<<<<<< HEAD
=======
	pointer-events:none;
>>>>>>> 2c18c0a1
}
div.toolstyle {
	border-style:solid;
	border-color:#000;
	border-width:1px;
	border-radius: 6px;
	padding: 5px;
	opacity: .6;
	box-shadow: 0px 30px 10px 0px #222 inset, 0px 0px 0px 0px #000;
	text-align:center;
	background:#333;
	width:520px;
	height:45px;
	margin:auto;
	pointer-events:all;
}<|MERGE_RESOLUTION|>--- conflicted
+++ resolved
@@ -1,28 +1,25 @@
-body {
-    background-color: #6C87A4;
-    min-width:520px;
-}
-div.wrapper {
-	width:99%;
-	position:absolute;
-	bottom:30px;
-<<<<<<< HEAD
-=======
-	pointer-events:none;
->>>>>>> 2c18c0a1
-}
-div.toolstyle {
-	border-style:solid;
-	border-color:#000;
-	border-width:1px;
-	border-radius: 6px;
-	padding: 5px;
-	opacity: .6;
-	box-shadow: 0px 30px 10px 0px #222 inset, 0px 0px 0px 0px #000;
-	text-align:center;
-	background:#333;
-	width:520px;
-	height:45px;
-	margin:auto;
-	pointer-events:all;
+body {
+    background-color: #6C87A4;
+    min-width:520px;
+}
+div.wrapper {
+	width:99%;
+	position:absolute;
+	bottom:30px;
+	pointer-events:none;
+}
+div.toolstyle {
+	border-style:solid;
+	border-color:#000;
+	border-width:1px;
+	border-radius: 6px;
+	padding: 5px;
+	opacity: .6;
+	box-shadow: 0px 30px 10px 0px #222 inset, 0px 0px 0px 0px #000;
+	text-align:center;
+	background:#333;
+	width:520px;
+	height:45px;
+	margin:auto;
+	pointer-events:all;
 }