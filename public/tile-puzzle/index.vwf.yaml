--- conflicted
+++ resolved
@@ -576,15 +576,13 @@
       this.tile14.translation = this.tilePosition14;
       this.tile15.translation = this.tilePosition15;
       this.openTilePosition = this.tilePosition16;
-<<<<<<< HEAD
-      
-      this.camera.near = 1;
-=======
+
       this.tilePositions = [this.tilePosition1, this.tilePosition2, this.tilePosition3, this.tilePosition4, 
         this.tilePosition5, this.tilePosition6, this.tilePosition7, this.tilePosition8, 
         this.tilePosition9, this.tilePosition10, this.tilePosition11, this.tilePosition12, 
         this.tilePosition13, this.tilePosition14, this.tilePosition15, this.tilePosition16];
->>>>>>> e2808e27
+      
+      this.camera.near = 1;
       this.camera.transform = [ -0.9999961853027344,0.0027521769516170025,0,0,-0.0013765898765996099,-0.5001803040504456,-0.8659201860427856,0,-0.0023831655271351337,-0.865916907787323,0.5001822113990784,0,0.088880255818367,32.294410705566406,69.99520874023438,1 ];
     }
     
