--- conflicted
+++ resolved
@@ -53,19 +53,11 @@
 [ -e "$HOME/.vwf" ] && rm -rf "$HOME/.vwf"
 if [ "$UNAME" = "Darwin" ] ; then
   ### OSX ###
-<<<<<<< HEAD
-  TARBALL_URL="http://download.virtualworldframework.com/files/vwf-${VERSION}.tar.gz"
-  NODEPACKAGE="node-v0.10.22-darwin-x64"
-elif [ "$UNAME" = "Linux" ] ; then
-  ### Linux ###
-  TARBALL_URL="http://download.virtualworldframework.com/files/vwf-${VERSION}.tar.gz"
-=======
   TARBALL_URL="http://download.virtualworldframework.com/latest/darwin"
   NODEPACKAGE="node-v0.10.22-darwin-x64"
 elif [ "$UNAME" = "Linux" ] ; then
   ### Linux ###
   TARBALL_URL="http://download.virtualworldframework.com/latest/linux"
->>>>>>> e5ffe1ef
 fi
 
 
