--- conflicted
+++ resolved
@@ -4,11 +4,7 @@
 			
 			var self = this;
 			var minTileSize = 128;
-<<<<<<< HEAD
-			var maxTileSize = 1024;
-=======
 			var maxTileSize = 2048;
->>>>>>> c5ef491f
 			var worldExtents = 128000;
 			var tileres = 32;
 			var SW = 0;
@@ -1714,14 +1710,10 @@
 								if(newleaves[i].max[0] - newleaves[i].min[0] < maxTileSize)
 									self.needRebuild.push(newleaves[i]);
 							}
-<<<<<<< HEAD
 							else if(newleaves[i].sideNeeded() != newleaves[i].side)
 							{
 								self.needRebuild.push(newleaves[i]);
 							}
-=======
-							
->>>>>>> c5ef491f
 								
 						}
 					
