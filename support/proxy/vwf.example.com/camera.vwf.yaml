--- conflicted
+++ resolved
@@ -99,13 +99,6 @@
           break;
       }
     value: "perspective"
-<<<<<<< HEAD
-  speed: 2.0
-  worldBoundingBox:
-    get: |
-      return null;
-    value: null
-=======
 
   ## Speed of the camera
   ## 
@@ -113,4 +106,13 @@
   ## @property
 
   speed: 2.0
->>>>>>> c626c12b
+
+  ## World bounding box of the camera. Overrides inherited property to return null, since a camera has no dimensions
+  ##
+  ## @name camera.vwf#worldBoundingBox
+  ## @property
+
+  worldBoundingBox:
+    get: |
+      return null;
+    value: null