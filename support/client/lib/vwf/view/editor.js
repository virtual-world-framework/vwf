<<<<<<< HEAD
"use strict";

// Copyright 2012 United States Government, as represented by the Secretary of Defense, Under
// Secretary of Defense (Personnel & Readiness).
// 
// Licensed under the Apache License, Version 2.0 (the "License"); you may not use this file except
// in compliance with the License. You may obtain a copy of the License at
// 
//   http://www.apache.org/licenses/LICENSE-2.0
// 
// Unless required by applicable law or agreed to in writing, software distributed under the License
// is distributed on an "AS IS" BASIS, WITHOUT WARRANTIES OR CONDITIONS OF ANY KIND, either express
// or implied. See the License for the specific language governing permissions and limitations under
// the License.

define( [ "module", "version", "vwf/view", "vwf/utility" ], function( module, version, view, utility ) {

    // vwf/view/editor creates a view interface for editor functions. 

    return view.load( module, {

        // == Module Definition ====================================================================

        initialize: function() {
            var self = this;
            window.slideOffset = 0;

            this.nodes = {};
            this.scenes = {};
            this.allScripts = {};

            // EDITOR CLOSED  --> 0
            // HIERARCHY OPEN --> 1
            // USER LIST OPEN --> 2
            // TIMELINE OPEN  --> 3
            // ABOUT OPEN     --> 4
            this.editorView = 0;
            this.editorOpen = false;
            this.timelineInit = false;
            this.aboutInit = false;
            this.modelsInit = false;
            this.editingScript = false;

            this.topdownName = '#topdown_a';
            this.topdownTemp = '#topdown_b';
            this.clientList = '#client_list';
            this.timeline = '#time_control';
            this.about = '#about_tab';
            this.models = '#model_a';
            this.modelsTemp = '#model_b';
            this.currentNodeID = '';
            this.currentModelID = '';
            this.currentModelURL = '';
            this.highlightedChild = '';
            
            jQuery('body').append(
                "<div id='editor' class='relClass'><div class='uiContainer'><div class='editor-tabs' id='tabs'><img id='x' style='display:none' src='images/tab_X.png' alt='x' /><img id='hierarchy' src='images/tab_Application.png' alt='application' /><img id='userlist' src='images/tab_Users.png' alt='users' /><img id='timeline' src='images/tab_Time.png' alt='time' /><img id='models' src='images/tab_Models.png' alt='models' /><img id='about' src='images/tab_About.png' alt='about' /></div></div></div>" + 
                "<div class='relClass'><div class='uiContainer'><div class='vwf-tree' id='topdown_a'></div></div></div>" + 
                "<div class='relClass'><div class='uiContainer'><div class='vwf-tree' id='topdown_b'></div></div></div>" + 
                "<div class='relClass'><div class='uiContainer'><div class='vwf-tree' id='client_list'></div></div></div>" +
                "<div class='relClass'><div class='uiContainer'><div class='vwf-tree' id='time_control'></div></div></div>" +
                "<div class='relClass'><div class='uiContainer'><div class='vwf-tree' id='about_tab'></div></div></div>" +
                "<div class='relClass'><div class='uiContainer'><div class='vwf-tree' id='model_a'></div></div></div>" +
                "<div class='relClass'><div class='uiContainer'><div class='vwf-tree' id='model_b'></div></div></div>"
            );
            
            $('#tabs').stop().animate({ opacity:0.0 }, 0);
            
            jQuery('#tabs').mouseenter( function(evt) { 
                evt.stopPropagation();
                $('#tabs').stop().animate({ opacity:1.0 }, 175);
                return false; 
            });
            
            jQuery('#tabs').mouseleave( function(evt) { 
                evt.stopPropagation(); 
                $('#tabs').stop().animate({ opacity:0.0 }, 175);
                return false; 
            });
            
            jQuery('#hierarchy').click ( function(evt) {
                openEditor.call(self, 1);
            });

            jQuery('#userlist').click ( function(evt) {
                openEditor.call(self, 2);
            });

            jQuery('#timeline').click ( function(evt) {
                openEditor.call(self, 3);
            });

            jQuery('#about').click ( function(evt) {
                openEditor.call(self, 4);
            });

            jQuery('#models').click ( function(evt) {
                openEditor.call(self, 5);
            });

            jQuery('#x').click ( function(evt) {
                closeEditor.call(self);
            });

            $('#topdown_a').hide();
            $('#topdown_b').hide();
            $('#client_list').hide();
            $('#time_control').hide();
            $('#about_tab').hide();
            $('#model_a').hide();
            $('#model_b').hide();
            
            var canvas = document.getElementById("index-vwf");
            if ( canvas ) {
                $('#topdown_a').height(canvas.height);
                $('#topdown_b').height(canvas.height);
                $('#client_list').height(canvas.height);
                $('#time_control').height(canvas.height);
                $('#about_tab').height(canvas.height);
                $('#model_a').height(canvas.height);
                $('#model_b').height(canvas.height);
            }
            else
            {    
                $('#topdown_a').height(window.innerHeight-20);
                $('#topdown_b').height(window.innerHeight-20);
                $('#client_list').height(window.innerHeight-20);
                $('#time_control').height(window.innerHeight-20);
                $('#about_tab').height(window.innerHeight-20);
                $('#model_a').height(window.innerHeight-20);
                $('#model_b').height(window.innerHeight-20);
            }
        },
        
        createdNode: function( nodeID, childID, childExtendsID, childImplementsIDs,
            childSource, childType, childURI, childName, callback /* ( ready ) */ ) {

            var nodeIDAttribute = $.encoder.encodeForHTMLAttribute("id", nodeID, true);
            var childIDAttribute = $.encoder.encodeForHTMLAttribute("id", childID, true);
            var childIDAlpha = $.encoder.encodeForAlphaNumeric(childID);
            
            var kernel = this.kernel.kernel;
            var self = this;
            var parent = this.nodes[ nodeID ];
            var node = this.nodes[ childID ] = {
                children: [],
                properties: [],
                events: {},
                methods: {},
                parent: parent,
                parentID: nodeID,
                ID: childID,
                extendsID: childExtendsID,
                implementsIDs: childImplementsIDs,
                source: childSource, 
                name: childName,
            };

            if ( parent ) {
                parent.children.push( node );
            }

            if ( childID == "index-vwf" && childExtendsID && this.kernel.test( childExtendsID,
                    "self::element(*,'http://vwf.example.com/scene.vwf')", childExtendsID ) ) {
                this.scenes[ childID ] = node;
            }
            
            if ( nodeID === this.currentNodeID && this.editingScript == false )
            {
                $('#children > div:last').css('border-bottom-width', '1px');
                $("#children").append("<div id='" + childIDAlpha + "' data-nodeID='" + childIDAttribute + "' class='childContainer'><div class='childEntry'><b>" + $.encoder.encodeForHTML(childName) + "</b></div></div>");
                $('#' + childIDAlpha).click( function(evt) {
                    drillDown.call(self, $(this).attr("data-nodeID"), nodeIDAttribute);
                });
                $('#children > div:last').css('border-bottom-width', '3px');
            }
        },
        
        createdProperty: function (nodeID, propertyName, propertyValue) {

            return this.initializedProperty(nodeID, propertyName, propertyValue);   
        },
        
        initializedProperty: function (nodeID, propertyName, propertyValue) {
   
            var node = this.nodes[ nodeID ];
            if ( ! node ) return;  // TODO: patch until full-graph sync is working; drivers should be able to assume that nodeIDs refer to valid objects

            var property = node.properties[ propertyName ] = {
                name: propertyName,
                value: propertyValue,
            };

            try {
                propertyValue = utility.transform( propertyValue, utility.transforms.transit );
                node.properties[ propertyName ].value = JSON.stringify( propertyValue );
            } catch (e) {
                this.logger.warnx( "createdProperty", nodeID, propertyName, propertyValue,
                    "stringify error:", e.message );
                node.properties[ propertyName ].value = propertyValue;
            }
            
            node.properties.push( property );
        },
        
        deletedNode: function (nodeID) {
            var node = this.nodes[ nodeID ];
            node.parent.children.splice( node );
            var nodeIDAttribute = $.encoder.encodeForAlphaNumeric(nodeID); // $.encoder.encodeForHTMLAttribute("id", nodeID, true);
            $('#' + nodeIDAttribute).remove();
            $('#children > div:last').css('border-bottom-width', '3px');
        },

        //addedChild: [ /* nodeID, childID, childName */ ],
        //removedChild: [ /* nodeID, childID */ ],

        satProperty: function (nodeID, propertyName, propertyValue) {
            var node = this.nodes[ nodeID ];
            if ( ! node ) return;  // TODO: patch until full-graph sync is working; drivers should be able to assume that nodeIDs refer to valid objects
            try {
                propertyValue = utility.transform( propertyValue, utility.transforms.transit );
                node.properties[ propertyName ].value = JSON.stringify( propertyValue );
            } catch (e) {
                this.logger.warnx( "satProperty", nodeID, propertyName, propertyValue,
                    "stringify error:", e.message );
                node.properties[ propertyName ].value = propertyValue;
            }

            var nodeIDAttribute = $.encoder.encodeForAlphaNumeric(nodeID); // $.encoder.encodeForHTMLAttribute("id", nodeID, true);
            var propertyNameAttribute = $.encoder.encodeForHTMLAttribute("id", propertyName, true);
            
            // No need to escape propertyValue, because .val does its own escaping
            $('#input-' + nodeIDAttribute + '-' + propertyNameAttribute).val(node.properties[ propertyName ].value);
        },
        
        //gotProperty: [ /* nodeID, propertyName, propertyValue */ ],
        
        createdMethod: function( nodeID, methodName, methodParameters, methodBody ){
            var node = this.nodes[ nodeID ];
            if ( node ) {
                node.methods[ methodName ] = methodParameters;
            }
        },

        //calledMethod: function( nodeID, methodName, methodParameters, methodValue ) {

        //},

        createdEvent: function( nodeID, eventName, eventParameters ) {
            var node = this.nodes[ nodeID ];
            if ( node ) {
                node.events[ eventName ] = eventParameters;
            }         
        },

        firedEvent: function ( nodeID, eventName, eventParameters ) {
            if(eventName == "pointerHover") {
                highlightChildInHierarchy.call(this, nodeID);
            }
        },

        executed: function( nodeID, scriptText, scriptType ) {

            var nodeScript = {
                text: scriptText,
                type: scriptType,
            };

            if ( !this.allScripts[ nodeID ] ) {
                var nodeScripts = new Array();
                nodeScripts.push(nodeScript);

                this.allScripts[ nodeID ] = nodeScripts;
            }

            else {
                this.allScripts[ nodeID ].push(nodeScript);
            }
        },

        //ticked: [ /* time */ ],
        
    } );

    // -- getPropertyValues -----------------------------------------------------------------

    function getPropertyValues( node ) {
        var pv = {};
        if ( node ) {
            for ( var i = 0; i < node.properties.length; i++ ) {
                pv[ node.properties[i] ] = vwf.getProperty( node.ID, node.properties[i], [] );
            }
        }
        return pv;
    };
    
    // -- getChildByName --------------------------------------------------------------------
    
    function getChildByName( node, childName ) {
        var childNode = undefined;
        for ( var i = 0; i < node.children.length && childNode === undefined; i++ ) {
            if ( node.children[i].name == childName ) {
                childNode = node.children[i];    
            }
        }
        return childNode;
    };
    
    // -- openEditor ------------------------------------------------------------------------

    function openEditor(eView) // invoke with the view as "this"
    {
        if(eView == 0)
        {
            closeEditor.call(this);
        }
        
        if(this.editorView != eView)
        {
            // Hierarchy
            if(eView == 1)
            {
                var topdownName = this.topdownName;
                var topdownTemp = this.topdownTemp;

                if( this.currentNodeID == '' )
                {
                    this.currentNodeID = "index-vwf";
                }

                drill.call(this, this.currentNodeID, undefined);
                $(this.clientList).hide();
                $(this.timeline).hide();
                $(this.about).hide();
                $(this.models).hide();

                if(this.editorOpen)
                {
                    $(topdownName).hide();
                    $(topdownTemp).show();
                }

                else
                {
                    $(topdownTemp).show('slide', {direction: 'right'}, 175);    
                }

                this.topdownName = topdownTemp;
                this.topdownTemp = topdownName;
            }

            else if (this.editingScript)
            {
                // Reset width if on script
                this.editingScript = false;
                $('#editor').animate({ 'left' : "-260px" }, 175);
                $('.vwf-tree').animate({ 'width' : "260px" }, 175);
            }

            // User List
            if(eView == 2)
            {
                $(this.topdownName).hide();
                $(this.topdownTemp).hide();
                $(this.timeline).hide();
                $(this.about).hide();
                $(this.models).hide();
                $(this.modelsTemp).hide();
                showUserList.call(this);
            }

            // Timeline
            else if(eView == 3)
            {
                $(this.topdownName).hide();
                $(this.topdownTemp).hide();
                $(this.clientList).hide();
                $(this.about).hide();
                $(this.models).hide();
                $(this.modelsTemp).hide();
                showTimeline.call(this);
            }

            // About
            else if(eView == 4)
            {
                $(this.topdownName).hide();
                $(this.topdownTemp).hide();
                $(this.clientList).hide();
                $(this.timeline).hide();
                $(this.models).hide();
                $(this.modelsTemp).hide();
                showAboutTab.call(this);
            }

            // Models
            else if(eView == 5)
            {
                var models = this.models;
                var modelsTemp = this.modelsTemp;

                showModelsTab.call(this, this.currentModelID, this.currentModelURL);
                $(this.topdownName).hide();
                $(this.topdownTemp).hide();
                $(this.clientList).hide();
                $(this.timeline).hide();
                $(this.about).hide();

                if(this.editorOpen)
                {
                    $(models).hide();
                    $(modelsTemp).show();
                }

                else
                {                
                    $(modelsTemp).show('slide', {direction: 'right'}, 175);    
                }

                this.models = modelsTemp;
                this.modelsTemp = models;
            }


            if(this.editorView == 0)
            {
                window.slideOffset = 260;
                $('#vwf-root').animate({ 'left' : "-=260px" }, 175);
                $('#editor').animate({ 'left' : "-260px" }, 175);
                $('#x').delay(1000).css({ 'display' : 'inline' });
            }

            this.editorView = eView;
            this.editorOpen = true;
        }
    }

    // -- closeEditor -----------------------------------------------------------------------

    function closeEditor() // invoke with the view as "this"
    {
        var topdownName = this.topdownName;

        window.slideOffset = 0;

        if (this.editorOpen && this.editorView == 1) // Hierarchy view open
        {
            $(topdownName).hide('slide', {direction: 'right'}, 175);
            $(this.clientList).hide();
            $(this.timeline).hide();
            $(this.about).hide();
            $(this.models).hide();
        }

        else if (this.editorOpen && this.editorView == 2) // Client list open
        {
            $(this.clientList).hide('slide', {direction: 'right'}, 175);
            $(topdownName).hide();
            $(this.timeline).hide();
            $(this.about).hide();
            $(this.models).hide();
        }

        else if (this.editorOpen && this.editorView == 3) // Timeline open
        {
            $(this.timeline).hide('slide', {direction: 'right'}, 175);
            $(topdownName).hide();
            $(this.clientList).hide();
            $(this.about).hide();
            $(this.models).hide();
        }

        else if (this.editorOpen && this.editorView == 4) // About open
        {
            $(this.about).hide('slide', {direction: 'right'}, 175);
            $(topdownName).hide();
            $(this.clientList).hide();
            $(this.timeline).hide();
            $(this.models).hide();
        }

        else if (this.editorOpen && this.editorView == 5) // Models open
        {
            $(this.models).hide('slide', {direction: 'right'}, 175);
            $(topdownName).hide();
            $(this.clientList).hide();
            $(this.timeline).hide();
            $(this.about).hide();
        }
        
        $('#vwf-root').animate({ 'left' : "+=260px" }, 175);
        $('#editor').animate({ 'left' : "0px" }, 175);
        $('#x').css({ 'display' : 'none' });
        this.editorView = 0;
        this.editorOpen = false;
    }

    // -- showUserList ----------------------------------------------------------------------

    function showUserList() // invoke with the view as "this"
    {
        var clientList = this.clientList;

        updateClients.call(this);

        if (!this.editorOpen)
        {
            $(clientList).show('slide', {direction: 'right'}, 175);    
        }
        else
        {
            $(clientList).show();
        }
    }

    // -- updateClients ---------------------------------------------------------------------

    function updateClients() {
        var app = window.location.pathname;
        var root = app.substring(1, app.length-18);
        var inst = app.substring(app.length-17, app.length-1);
        var match;

        var clients$ = $(this.clientList);

        jQuery.getJSON( "/" + root + "/admin/instances", function( data ) {
            jQuery.each( data, function( key, value ) {
                if ( match = /* assignment! */ key.match( RegExp( "/([^/]*)$" ) ) ) {

                    var instanceHTML = $.encoder.encodeForHTML(String( match[1] ));

                    if(instanceHTML == inst)
                    {
                        clients$.html("<div class='header'>Users</div>");
                        for (var clientID in value.clients) { 
                            clients$.append("<div class='clientEntry'>" + clientID + "</div>"); 
                        }

                        clients$.append("<div style='padding:6px'><input class='update_button' type='button' id='load' value='Load' /><input class='update_button' type='button' id='save' value='Save' /></div>");
                        $('#load').click(function(evt) {
                            // Call function here
                        });
                        $('#save').click(function(evt) {
                            // Call function here
                        });
                    }
                }
            } );
        } );

        //setTimeout(updateClients.call(this), 5000);
    };

    // -- drillDown -------------------------------------------------------------------------

    function drillDown(nodeID, drillBackID) // invoke with the view as "this"
    {
        var topdownName = this.topdownName;
        var topdownTemp = this.topdownTemp;
        
        drill.call(this, nodeID, drillBackID);
        
        if(nodeID != "index-vwf") $(topdownName).hide('slide', {direction: 'left'}, 175); 
        $(topdownTemp).show('slide', {direction: 'right'}, 175);    
        
        this.topdownName = topdownTemp;
        this.topdownTemp = topdownName;
    }
    
    // -- drillUp ---------------------------------------------------------------------------

    function drillUp(nodeID) // invoke with the view as "this"
    {
        var topdownName = this.topdownName;
        var topdownTemp = this.topdownTemp;
        
        drill.call(this, nodeID, undefined);
        
        $(topdownName).hide('slide', {direction: 'right'}, 175); 
        $(topdownTemp).show('slide', {direction: 'left'}, 175);    
        
        this.topdownName = topdownTemp;
        this.topdownTemp = topdownName;
    }

    // -- drillBack---------------------------------------------------------------------------

    function drillBack(nodeID) // invoke with the view as "this"
    {
        var topdownName = this.topdownName;
        var topdownTemp = this.topdownTemp;
        
        drill.call(this, nodeID, undefined);
        
        // No slide motion, when resizing script window back to normal
        $(topdownName).hide();
        $(topdownTemp).show();
        
        this.topdownName = topdownTemp;
        this.topdownTemp = topdownName;
    }
    
    // -- drill -----------------------------------------------------------------------------

    function drill(nodeID, drillBackID) // invoke with the view as "this"
    {
        var self = this;
        var topdownName = this.topdownName;
        var topdownTemp = this.topdownTemp;
        var nodeIDAlpha = $.encoder.encodeForAlphaNumeric(nodeID);

        $(topdownName).html(''); // Clear alternate div first to ensure content is added correctly
        console.info(nodeID);
        var node = this.nodes[ nodeID ];
        this.currentNodeID = nodeID;

        if(!drillBackID) drillBackID = node.parentID;
     
        if(nodeID == "index-vwf") 
        {
            $(topdownTemp).html("<div class='header'>index</div>");
        }
        else
        {
            $(topdownTemp).html("<div class='header'><img src='images/back.png' id='" + nodeIDAlpha + "-back' alt='back'/> " + $.encoder.encodeForHTML(node.name) + "</div>");
            jQuery('#' + nodeIDAlpha + '-back').click ( function(evt) {
                drillUp.call(self, drillBackID);
            });
        }

        // Add node children
        $(topdownTemp).append("<div id='children'></div>");
        for ( var i = 0; i < node.children.length; i++ ) {
            var nodeChildIDAttribute = $.encoder.encodeForHTMLAttribute("id", node.children[i].ID, true);
            var nodeChildIDAlpha = $.encoder.encodeForAlphaNumeric(node.children[i].ID);
            $('#children').append("<div id='" + nodeChildIDAlpha + "' data-nodeID='" + nodeChildIDAttribute + "' class='childContainer'><div class='childEntry'><b>" + $.encoder.encodeForHTML(node.children[i].name) + "</b></div></div>");
            $('#' + nodeChildIDAlpha).click( function(evt) {
                drillDown.call(self, $(this).attr("data-nodeID"), nodeID);
            });
        }

        $('#children > div:last').css('border-bottom-width', '3px');

        // Add prototype children
        $(topdownTemp).append("<div id='prototypeChildren'></div>");
        var prototypeChildren = getChildren.call( this, this.kernel.kernel, node.extendsID ); 
        for ( var key in prototypeChildren)       
        {
            var child = prototypeChildren[key];
            var prototypeChildIDAttribute = $.encoder.encodeForHTMLAttribute("id", child.ID, true);
            var prototypeChildIDAlpha = $.encoder.encodeForAlphaNumeric(child.ID);
            $('#prototypeChildren').append("<div id='" + prototypeChildIDAlpha + "' data-nodeID='" + prototypeChildIDAttribute + "' class='childContainer'><div class='childEntry'><b>" + $.encoder.encodeForHTML(child.name) + "</b></div></div>");
            $('#' + prototypeChildIDAlpha).click( function(evt) {
                drillDown.call(self, $(this).attr("data-nodeID"), nodeID);
            });
        }

        $('#prototypeChildren > div:last').css('border-bottom-width', '3px');

        // Add node properties
        $(topdownTemp).append("<div id='properties'></div>");
        var displayedProperties = {};
        for ( var i = 0; i < node.properties.length; i++ ) {
            if ( !displayedProperties[ node.properties[i].name ] ) {
                displayedProperties[ node.properties[i].name ] = "instance";
                var propertyNameAttribute = $.encoder.encodeForHTMLAttribute("id", node.properties[i].name, true);
                var propertyNameAlpha = $.encoder.encodeForAlphaNumeric(node.properties[i].name);
                var propertyNameHTML = $.encoder.encodeForHTML(node.properties[i].name);
                var propertyValueAttribute = $.encoder.encodeForHTMLAttribute("val", node.properties[i].value, true);
                $('#properties').append("<div id='" + nodeIDAlpha + "-" + propertyNameAlpha + "' class='propEntry'><table><tr><td><b>" + propertyNameHTML + " </b></td><td><input type='text' class='input_text' id='input-" + nodeIDAlpha + "-" + propertyNameAlpha + "' value='" + propertyValueAttribute + "' data-propertyName='" + propertyNameAttribute + "'></td></tr></table></div>");
            
                $('#input-' + nodeIDAlpha + '-' + propertyNameAttribute).change( function(evt) {
                    var propName = $.encoder.canonicalize($(this).attr("data-propertyName"));
                    var propValue = $(this).val();
                
                    try {
                        propValue = JSON.parse($.encoder.canonicalize(propValue));
                        self.kernel.setProperty(nodeID, propName, propValue);
                    } catch (e) {
                        // restore the original value on error
                        $(this).val(propValue);
                    }
                } );

                $('#input-' + nodeIDAlpha + '-' + propertyNameAlpha).keydown( function(evt) {
                    evt.stopPropagation();
                });

                $('#input-' + nodeIDAlpha + '-' + propertyNameAlpha).keypress( function(evt) {
                    evt.stopPropagation();
                });

                $('#input-' + nodeIDAlpha + '-' + propertyNameAlpha).keyup( function(evt) {
                    evt.stopPropagation();
                });
            }
        }

        $('#properties > div:last').css('border-bottom-width', '3px');

        this.logger.info(self + "    " + nodeID);

        // Add prototype properties
        $(topdownTemp).append("<div id='prototypeProperties'></div>");
        var prototypeProperties = getProperties.call( this, this.kernel.kernel, node.extendsID );
        for ( var key in prototypeProperties ) {
            var prop = prototypeProperties[key].prop;
            if ( !displayedProperties[ prop.name ]  ) {
                displayedProperties[ prop.name ] = prototypeProperties[key].prototype;
                if(prop.value == undefined)
                {
                    prop.value = JSON.stringify( utility.transform( vwf.getProperty( nodeID, prop.name, []), utility.transforms.transit ) );
                }

                var propertyNameAttribute = $.encoder.encodeForHTMLAttribute("id", prop.name, true);
                var propertyNameAlpha = $.encoder.encodeForAlphaNumeric(prop.name);
                var propertyNameHTML = $.encoder.encodeForHTML(prop.name);
                var propertyValueAttribute = $.encoder.encodeForHTMLAttribute("val", prop.value, true);
                $('#prototypeProperties').append("<div id='" + nodeIDAlpha + "-" + propertyNameAlpha + "' class='propEntry'><table><tr><td><b>" + propertyNameHTML + " </b></td><td><input type='text' class='input_text' id='input-" + nodeIDAlpha + "-" + propertyNameAlpha + "' value='" + propertyValueAttribute + "' data-propertyName='" + propertyNameAttribute + "'></td></tr></table></div>");
            
                $('#input-' + nodeIDAlpha + '-' + propertyNameAlpha).change( function(evt) {
                    var propName = $.encoder.canonicalize($(this).attr("data-propertyName"));
                    var propValue = $(this).val();
                
                    try {
                        propValue = JSON.parse($.encoder.canonicalize(propValue));
                        self.kernel.setProperty(nodeID, propName, propValue);
                    } catch (e) {
                        // restore the original value on error
                        $(this).val(propValue);
                    }
                } );

                $('#input-' + nodeIDAlpha + '-' + propertyNameAlpha).keydown( function(evt) {
                    evt.stopPropagation();
                });

                $('#input-' + nodeIDAlpha + '-' + propertyNameAlpha).keypress( function(evt) {
                    evt.stopPropagation();
                });

                $('#input-' + nodeIDAlpha + '-' + propertyNameAlpha).keyup( function(evt) {
                    evt.stopPropagation();
                });
            }
        }

        $('#prototypeProperties > div:last').css('border-bottom-width', '3px');

        // Add node methods
        $(topdownTemp).append("<div id='methods'></div>");
        for ( var key in node.methods ) {
            var method = node.methods[key];
            var methodNameAlpha = $.encoder.encodeForAlphaNumeric(key);
            var methodNameAttribute = $.encoder.encodeForHTMLAttribute("id", key, true);
            var methodNameHTML = $.encoder.encodeForHTML(key);
            $('#methods').append("<div id='" + methodNameAlpha + "' class='methodEntry'><table><tr><td><b>" + methodNameHTML + " </b></td><td style='text-align:right;overflow:visible'><div id='rollover-" + methodNameAlpha + "' style='position:relative;left:12px'><input type='button' class='input_button_call' id='call-" + methodNameAlpha + "' value='Call' data-methodName='" + methodNameAttribute + "'><img id='param-" + methodNameAlpha + "' data-methodName='" + methodNameAttribute + "' src='images/arrow.png' alt='arrow' style='position:relative;top:4px;left:2px;visibility:hidden'></div></td></tr></table></div>");
            $('#rollover-' + methodNameAlpha).mouseover( function(evt) {
                $('#param-' + $(this).attr("id").substring(9)).css('visibility', 'visible');
            });
            $('#rollover-' + methodNameAlpha).mouseleave( function(evt) {
                $('#param-' + $(this).attr("id").substring(9)).css('visibility', 'hidden');
            });
            $('#call-' + methodNameAlpha).click( function(evt) {
                self.kernel.callMethod( nodeID, $.encoder.canonicalize($(this).attr("data-methodName")) );
            });
            $('#param-' + methodNameAlpha).click( function(evt) {
                setParams.call(self, $.encoder.canonicalize($(this).attr("data-methodName")), method, nodeID);                
            });
        }

        $('#methods > div:last').css('border-bottom-width', '3px');

        // Add prototype methods
        $(topdownTemp).append("<div id='prototypeMethods'></div>");
        var prototypeMethods = getMethods.call( this, this.kernel.kernel, node.extendsID );
        for ( var key in prototypeMethods ) {
            var method = prototypeMethods[key];
            var prototypeMethodNameAlpha = $.encoder.encodeForAlphaNumeric(key);
            var prototypeMethodNameAttribute = $.encoder.encodeForHTMLAttribute("id", key, true);
            var prototypeMethodNameHTML = $.encoder.encodeForHTML(key);
            $('#prototypeMethods').append("<div id='" + prototypeMethodNameAlpha + "' class='methodEntry'><table><tr><td><b>" + prototypeMethodNameHTML + " </b></td><td style='text-align:right;overflow:visible'><div id='rollover-" + prototypeMethodNameAlpha + "' style='position:relative;left:12px'><input type='button' class='input_button_call' id='call-" + prototypeMethodNameAlpha + "' value='Call' data-methodName='" + prototypeMethodNameAttribute + "'><img id='param-" + prototypeMethodNameAlpha + "' data-methodName='" + prototypeMethodNameAttribute + "' src='images/arrow.png' alt='arrow' style='position:relative;top:4px;left:2px;visibility:hidden'></div></td></tr></table></div>");
            $('#rollover-' + prototypeMethodNameAlpha).mouseover( function(evt) {
                $('#param-' + $(this).attr("id").substring(9)).css('visibility', 'visible');
            });
            $('#rollover-' + prototypeMethodNameAlpha).mouseleave( function(evt) {
                $('#param-' + $(this).attr("id").substring(9)).css('visibility', 'hidden');
            });
            $('#call-' + prototypeMethodNameAlpha).click( function(evt) {
                self.kernel.callMethod( nodeID, $.encoder.canonicalize($(this).attr("data-methodName")) );
            });
            $('#param-' + prototypeMethodNameAlpha).click( function(evt) {
                setParams.call(self, $.encoder.canonicalize($(this).attr("data-methodName")), method, nodeID);                
            });
        }

        $('#prototypeMethods > div:last').css('border-bottom-width', '3px');

        // Add node events
        $(topdownTemp).append("<div id='events'></div>");
        for ( var key in node.events ) {
            var nodeEvent = node.events[key];
            var eventNameAlpha = $.encoder.encodeForAlphaNumeric(key);
            var eventNameAttribute = $.encoder.encodeForHTMLAttribute("id", key, true);
            var eventNameHTML = $.encoder.encodeForHTML(key);
            $('#events').append("<div id='" + eventNameAlpha + "' class='methodEntry'><table><tr><td><b>" + eventNameHTML + " </b></td><td style='text-align:right;overflow:visible'><div id='rollover-" + eventNameAlpha + "' style='position:relative;left:12px'><input type='button' class='input_button_call' id='fire-" + eventNameAlpha + "' value='Fire' data-eventName='" + eventNameAttribute + "'><img id='arg-" + eventNameAlpha + "' data-eventName='" + eventNameAttribute + "' src='images/arrow.png' alt='arrow' style='position:relative;top:4px;left:2px;visibility:hidden'></div></td></tr></table></div>");
            $('#rollover-' + eventNameAlpha).mouseover( function(evt) {
                $('#arg-' + $(this).attr("id").substring(9)).css('visibility', 'visible');
            });
            $('#rollover-' + eventNameAlpha).mouseleave( function(evt) {
                $('#arg-' + $(this).attr("id").substring(9)).css('visibility', 'hidden');
            });
            $('#fire-' + eventNameAlpha).click( function(evt) {
                self.kernel.fireEvent( nodeID, $.encoder.canonicalize($(this).attr("data-eventName")) );
            });
            $('#arg-' + eventNameAlpha).click( function(evt) {
                setArgs.call(self, $.encoder.canonicalize($(this).attr("data-eventName")), nodeEvent, nodeID); 
            });
        }

        $('#events > div:last').css('border-bottom-width', '3px');

        // Add prototype events
        $(topdownTemp).append("<div id='prototypeEvents'></div>");
        var prototypeEvents = getEvents.call( this, this.kernel.kernel, node.extendsID );
        for ( var key in prototypeEvents ) {
            var nodeEvent = prototypeEvents[key];
            var prototypeEventNameAlpha = $.encoder.encodeForHTMLAttribute(key);
            var prototypeEventNameAttribute = $.encoder.encodeForHTMLAttribute("id", key, true);
            var prototypeEventNameHTML = $.encoder.encodeForHTML(key);
            $('#prototypeEvents').append("<div id='" + prototypeEventNameAlpha + "' class='methodEntry'><table><tr><td><b>" + prototypeEventNameHTML + " </b></td><td style='text-align:right;overflow:visible'><div id='rollover-" + prototypeEventNameAlpha + "' style='position:relative;left:12px'><input type='button' class='input_button_call' id='fire-" + prototypeEventNameAlpha + "' value='Fire' data-eventName='" + prototypeEventNameAttribute + "'><img id='arg-" + prototypeEventNameAlpha + "' data-eventName='" + prototypeEventNameAttribute + "' src='images/arrow.png' alt='arrow' style='position:relative;top:4px;left:2px;visibility:hidden'></div></td></tr></table></div>");
            $('#rollover-' + prototypeEventNameAlpha).mouseover( function(evt) {
                $('#arg-' + $(this).attr("id").substring(9)).css('visibility', 'visible');
            });
            $('#rollover-' + prototypeEventNameAlpha).mouseleave( function(evt) {
                $('#arg-' + $(this).attr("id").substring(9)).css('visibility', 'hidden');
            });
            $('#fire-' + prototypeEventNameAlpha).click( function(evt) {
                self.kernel.fireEvent( nodeID, $.encoder.canonicalize($(this).attr("data-eventName")) );
            });
            $('#arg-' + prototypeEventNameAlpha).click( function(evt) {
                setArgs.call(self, $.encoder.canonicalize($(this).attr("data-eventName")), nodeEvent, nodeID); 
            });
        }

        $('#prototypeEvents > div:last').css('border-bottom-width', '3px');

        // Add node behaviors
        $(topdownTemp).append("<div id='behaviors'></div>");
        for ( var i = 0; i < node.implementsIDs.length; i++ ) {
            var nodeImplementsIDAlpha = $.encoder.encodeForAlphaNumeric(node.implementsIDs[i]);
            var nodeImplementsIDHTML = $.encoder.encodeForHTML(node.implementsIDs[i]);
            $('#behaviors').append("<div class='propEntry'><table><tr><td style='width:92%'><b>" + nodeImplementsIDHTML + "</b></td><td><input id='" + nodeImplementsIDAlpha + "-enable' type='checkbox' checked='checked' disabled='disabled' /></td></tr></table></div>");

            /* 
            //Placeholder to Enable/Disable behaviors
            $('#' + node.implementsID[i] + '-enable').change( function(evt) {
            
            }); 
            */
        }

        $('#behaviors > div:last').css('border-bottom-width', '3px');

        // Add prototype behaviors
        $(topdownTemp).append("<div id='prototypeBehaviors'></div>");
        var prototypeNode = this.nodes[ node.extendsID ];
        for ( var i=0; i < prototypeNode.implementsIDs.length; i++)
        {
            var prototypeImplementsIDAlpha = $.encoder.encodeForAlphaNumeric(prototypeNode.implementsIDs[i]);
            var prototypeImplementsIDHTML = $.encoder.encodeForHTML(prototypeNode.implementsIDs[i]);
            $('#prototypeBehaviors').append("<div class='propEntry'><table><tr><td style='width:92%'><b>" + prototypeImplementsIDHTML + "</b></td><td><input id='" + prototypeImplementsIDAlpha + "-enable' type='checkbox' checked='checked' disabled='disabled' /></td></tr></table></div>");
        }

        $('#prototypeBehaviors > div:last').css('border-bottom-width', '3px');

        // Create new script
        $(topdownTemp).append("<div id='createScript'></div>");
        $('#createScript').append("<div class='childContainer'><div class='childEntry'><b>New Script</div></div>");
        $('#createScript').click( function (evt) {
            createScript.call(self, nodeID);
        });
        $('#createScript > div:last').css('border-bottom-width', '3px');

        // Add node scripts
        $(topdownTemp).append("<div id='scripts'></div>");
        for( var i=0; i < this.allScripts[ nodeID ].length; i++ )
        {
            var scriptFull = this.allScripts[nodeID][i].text;
            if(scriptFull != undefined)
            {
                var scriptName = scriptFull.substring(0, scriptFull.indexOf('='));
                $('#scripts').append("<div id='script-" + nodeIDAlpha + "-" + i + "' class='childContainer'><div class='childEntry'><b>script </b>" + scriptName + "</div></div>");
                $('#script-' + nodeIDAlpha + "-" + i).click( function(evt) {
                    var scriptID = $(this).attr("id").substring($(this).attr("id").lastIndexOf('-')+1);
                    viewScript.call(self, nodeID, scriptID, undefined);
                });
            }
        }

        $('#scripts > div:last').css('border-bottom-width', '3px');

        // Add prototype scripts
        $(topdownTemp).append("<div id='prototypeScripts'></div>");
        for( var i=0; i < this.allScripts[ node.extendsID ].length; i++ )
        {
            var scriptFull = this.allScripts[node.extendsID][i].text;
            if(scriptFull != undefined)
            {
                var nodeExtendsIDAlpha = $.encoder.encodeForAlphaNumeric(node.extendsID);
                var nodeExtendsIDAttribute = $.encoder.encodeForHTMLAttribute("id", node.extendsID, true);
                var scriptName = scriptFull.substring(0, scriptFull.indexOf('='));
                $('#prototypeScripts').append("<div id='script-" + nodeExtendsIDAlpha + "-" + i + "' class='childContainer' data-nodeExtendsID='" + nodeExtendsIDAttribute + "'><div class='childEntry'><b>script </b>" + scriptName + "</div></div>");
                $('#script-' + nodeExtendsIDAlpha + "-" + i).click( function(evt) {
                    var extendsId = $.encoder.canonicalize($(this).attr("data-nodeExtendsID"));
                    var scriptID = $(this).attr("id").substring($(this).attr("id").lastIndexOf('-')+1);
                    viewScript.call(self, nodeID, scriptID, extendsId);
                });
            }
        }

        $('#prototypeScripts > div:last').css('border-bottom-width', '3px');
    }

    // -- createScript ----------------------------------------------------------------------

    function createScript (nodeID) // invoke with the view as "this"
    {
        var self = this;
        var topdownName = this.topdownName;
        var topdownTemp = this.topdownTemp;
        var allScripts = this.allScripts;

        var nodeIDAlpha = $.encoder.encodeForAlphaNumeric(nodeID);
        
        $(topdownTemp).html("<div class='header'><img src='images/back.png' id='script-" + nodeIDAlpha + "-back' alt='back'/> script</div>");
        jQuery('#script-' + nodeIDAlpha + '-back').click ( function(evt) {
            self.editingScript = false;
            drillBack.call(self, nodeID);

            // Return editor to normal width
            $('#editor').animate({ 'left' : "-260px" }, 175);
            $('.vwf-tree').animate({ 'width' : "260px" }, 175);
        });

        $(topdownTemp).append("<div class='scriptEntry'><pre class='scriptCode'><textarea id='newScriptArea' class='scriptEdit' spellcheck='false' wrap='off'></textarea></pre><input class='update_button' type='button' id='create-" + nodeIDAlpha + "' value='Create' /></div><hr>");
        $("#create-" + nodeIDAlpha).click ( function(evt) {
            self.kernel.execute( nodeID, $("#newScriptArea").val() );
        });
        jQuery('#newScriptArea').focus( function(evt) { 
            // Expand the script editor
            self.editingScript = true;
            $('#editor').animate({ 'left' : "-500px" }, 175);
            $('.vwf-tree').animate({ 'width' : "500px" }, 175);
        });
        jQuery('#newScriptArea').keydown( function(evt) { 
            evt.stopPropagation();
        });

        $(topdownName).hide();
        $(topdownTemp).show();
        
        this.topdownName = topdownTemp;
        this.topdownTemp = topdownName;
    }

    // -- viewScript ------------------------------------------------------------------------

    function viewScript (nodeID, scriptID, extendsID) // invoke with the view as "this"
    {
        var self = this;
        var topdownName = this.topdownName;
        var topdownTemp = this.topdownTemp;
        var allScripts = this.allScripts;

        var nodeIDAlpha = $.encoder.encodeForAlphaNumeric(nodeID);
        
        $(topdownTemp).html("<div class='header'><img src='images/back.png' id='script-" + nodeIDAlpha + "-back' alt='back'/> script</div>");
        jQuery('#script-' + nodeIDAlpha + '-back').click ( function(evt) {
            self.editingScript = false;
            var id = $(this).attr("id").substring(7, $(this).attr("id").lastIndexOf('-'));
            drillBack.call(self, id);

            // Return editor to normal width
            $('#editor').animate({ 'left' : "-260px" }, 175);
            $('.vwf-tree').animate({ 'width' : "260px" }, 175);
        });

        if(extendsID) {
            nodeID = extendsID;
            nodeIDAlpha = $.encoder.encodeForAlphaNumeric(extendsID);
        }

        var scriptText = self.allScripts[nodeID][scriptID].text;
        if(scriptText != undefined)
        {
            $(topdownTemp).append("<div class='scriptEntry'><pre class='scriptCode'><textarea id='scriptTextArea' class='scriptEdit' spellcheck='false' wrap='off'>" + scriptText + "</textarea></pre><input class='update_button' type='button' id='update-" + nodeIDAlpha + "-" + scriptID + "' value='Update' /></div><hr>");
            $("#update-" + nodeIDAlpha + "-" + scriptID).click ( function(evt) {
                var s_id = $(this).attr("id").substring($(this).attr("id").lastIndexOf('-') + 1);
                self.allScripts[nodeID][s_id].text = undefined;
                self.kernel.execute( nodeID, $("#scriptTextArea").val() );
            });
            jQuery('#scriptTextArea').focus( function(evt) { 
                // Expand the script editor
                self.editingScript = true;
                $('#editor').animate({ 'left' : "-500px" }, 175);
                $('.vwf-tree').animate({ 'width' : "500px" }, 175);
            });
            jQuery('#scriptTextArea').keydown( function(evt) { 
                evt.stopPropagation();
            });
        }
        
        $(topdownName).hide();
        $(topdownTemp).show();
        
        this.topdownName = topdownTemp;
        this.topdownTemp = topdownName;
    }

    // -- setParams -------------------------------------------------------------------------

    function setParams (methodName, methodParams, nodeID) // invoke with the view as "this"
    {
        var self = this;
        var topdownName = this.topdownName;
        var topdownTemp = this.topdownTemp;

        var methodNameAlpha = $.encoder.encodeForAlphaNumeric(methodName);
        var methodNameHTML = $.encoder.encodeForHTML(methodName);
     
        $(topdownTemp).html("<div class='header'><img src='images/back.png' id='" + methodNameAlpha + "-back' alt='back'/> " + methodNameHTML + "<input type='button' class='input_button_call' id='call' value='Call' style='float:right;position:relative;top:5px;right:33px'></input></div>");
        jQuery('#' + methodNameAlpha + '-back').click ( function(evt) {
            
            drillUp.call(self, nodeID);
        });

        for(var i=1; i<=16; i++)
        {
            $(topdownTemp).append("<div id='param" + i + "' class='propEntry'><table><tr><td><b>Parameter " + i + ": </b></td><td><input type='text' class='input_text' id='input-param" + i + "'></td></tr></table></div>");
            $('#input-param'+ i).keydown( function(evt) {
                    evt.stopPropagation();
                });
            $('#input-param'+ i).keypress( function(evt) {
                evt.stopPropagation();
            });
            $('#input-param'+ i).keyup( function(evt) {
                evt.stopPropagation();
            });
        }

        $('#call').click ( function (evt) {

            var parameters = new Array();
            for(var i=1; i<=16; i++)
            {
                if( $('#input-param'+ i).val() )
                {
                    var prmtr = $('#input-param'+ i).val();
                    try {
                        prmtr = JSON.parse($.encoder.canonicalize(prmtr));
                        parameters.push( prmtr );
                    } catch (e) {
                        this.logger.error('Invalid Value');
                    }
                }
            }

            self.kernel.callMethod(nodeID, methodName, parameters);
        });

        $(topdownName).hide('slide', {direction: 'left'}, 175); 
        $(topdownTemp).show('slide', {direction: 'right'}, 175);    

        this.topdownName = topdownTemp;
        this.topdownTemp = topdownName;
    }

    // -- setArgs ---------------------------------------------------------------------------

    function setArgs (eventName, eventArgs, nodeID) // invoke with the view as "this"
    {
        var self = this;
        var topdownName = this.topdownName;
        var topdownTemp = this.topdownTemp;

        var eventNameAlpha = $.encoder.encodeForAlphaNumeric(eventName);
        var eventNameHTML = $.encoder.encodeForHTML(eventName);
     
        $(topdownTemp).html("<div class='header'><img src='images/back.png' id='" + eventNameAlpha + "-back' alt='back'/> " + eventNameHTML + "<input type='button' class='input_button_call' id='fire' value='Fire' style='float:right;position:relative;top:5px;right:33px'></input></div>");
        jQuery('#' + eventNameAlpha + '-back').click ( function(evt) {
            drillUp.call(self, nodeID);
        });

        for(var i=1; i<=8; i++)
        {
            $(topdownTemp).append("<div id='arg" + i + "' class='propEntry'><table><tr><td><b>Argument " + i + ": </b></td><td><input type='text' class='input_text' id='input-arg" + i + "'></td></tr></table></div>");
            $('#input-arg'+ i).keydown( function(evt) {
                    evt.stopPropagation();
                });
            $('#input-arg'+ i).keypress( function(evt) {
                evt.stopPropagation();
            });
            $('#input-arg'+ i).keyup( function(evt) {
                evt.stopPropagation();
            });
        }

        $(topdownTemp).append("<div style='font-weight:bold;text-align:right;padding-right:10px'></div>");
        $('#fire').click ( function (evt) {

            var args = new Array();
            for(var i=1; i<=8; i++)
            {
                if( $('#input-arg'+ i).val() )
                {
                    var arg = $('#input-arg'+ i).val();
                    try {
                        arg = JSON.parse($.encoder.canonicalize(arg));
                        args.push( arg );
                    } catch (e) {
                        this.logger.error('Invalid Value');
                    }
                }
            }

            self.kernel.fireEvent(nodeID, eventName, args);
        });

        $(topdownName).hide('slide', {direction: 'left'}, 175); 
        $(topdownTemp).show('slide', {direction: 'right'}, 175);    

        this.topdownName = topdownTemp;
        this.topdownTemp = topdownName;

    }

    function getPrototypes( kernel, extendsID ) {
        var prototypes = [];
        var id = extendsID;

        while ( id !== undefined ) {
            prototypes.push( id );
            id = kernel.prototype( id );
        }
                
        return prototypes;
    }

    function getProperties( kernel, extendsID ) {
        var pTypes = getPrototypes( kernel, extendsID );
        var pProperties = {};
        if ( pTypes ) {
            for ( var i=0; i < pTypes.length; i++ ) {
                var nd = this.nodes[ pTypes[i] ];
                if ( nd && nd.properties ) {
                    for ( var key in nd.properties ) {
                        pProperties[ key ] = { "prop": nd.properties[ key ], "prototype": pTypes[i]  };
                    }
                }
            }
        }
        return pProperties;
    }

    function getChildren( kernel, extendsID ) {
        var pTypes = getPrototypes( kernel, extendsID );
        var pChildren = {};
        if ( pTypes ) {
            for ( var i=0; i < pTypes.length; i++ ) {
                var nd = this.nodes[ pTypes[i] ];
                if ( nd && nd.children ) {
                    for ( var key in nd.children ) {
                        pChildren[ key ] = nd.children[key];
                    }
                }
            }
        }
        return pChildren;
    }

    function getEvents( kernel, extendsID ) {
        var pTypes = getPrototypes( kernel, extendsID );
        var events = {};
        if ( pTypes ) {
            for ( var i = 0; i < pTypes.length; i++ ) {
                var nd = this.nodes[ pTypes[i] ];
                if  ( nd && nd.events ) {
                    for ( var key in nd.events ) {
                        events[ key ] = nd.events[key];
                    }
                }
            }
        }
        return events;
    }

    function getMethods( kernel, extendsID ) {
        var pTypes = getPrototypes( kernel, extendsID );
        var methods = {};
        if ( pTypes ) {
            for ( var i = 0; i < pTypes.length; i++ ) {
                var nd = this.nodes[ pTypes[i] ];
                if  ( nd && nd.methods ) {
                    for ( var key in nd.methods ) {
                        methods[ key ] = nd.methods[key];
                    }
                }
            }
        }
        return methods;
    }

    function highlightChildInHierarchy(nodeID) {
        if (this.editorOpen && this.editorView == 1) // Hierarchy view open
        {
            var childDiv = $("div[id='" + nodeID +"']");
            if(childDiv.length > 0) {
                var previousChild = $("div[id='" + this.highlightedChild +"']");
                if(previousChild.length > 0) {
                    previousChild.removeClass('childContainerHighlight');
                }
                childDiv.addClass('childContainerHighlight');
                this.highlightedChild = nodeID;
            }
        }
    }

    // -- showTimeline ----------------------------------------------------------------------

    function showTimeline() // invoke with the view as "this"
    {
        var timeline = this.timeline;

        if(!this.timelineInit)
        {
            jQuery('#time_control').append("<div class='header'>Timeline</div>" + 
                "<div style='text-align:center;padding-top:10px'><span><button id='play'></button><button id='stop'></button></span>" +
                "<span><span class='rate slider'></span>&nbsp;" + 
                "<span class='rate vwf-label' style='display: inline-block; width:8ex'></span></span></div>");

            var options = {};

            [ "play", "pause", "stop" ].forEach( function( state ) {
                options[state] = { icons: { primary: "ui-icon-" + state }, label: state, text: false };
            } );

            options.rate = { value: 0, min: -2, max: 2, step: 0.1, };

            var state = {};

            jQuery.get(
                "admin/state", 
                undefined, 
                function( data ) {
                    state = data;

                    jQuery( "button#play" ).button( "option", state.playing ? options.pause : options.play );
                    jQuery( "button#stop" ).button( "option", "disabled", state.stopped );

                    jQuery( ".rate.slider" ).slider( "value", Math.log( state.rate ) / Math.LN10 );

                    if ( state.rate < 1.0 ) {
                        var label_rate = 1.0 / state.rate;
                    } 
                    else {
                        var label_rate = state.rate;
                    }

                    var label = label_rate.toFixed(2).toString().replace( /(\.\d*?)0+$/, "$1" ).replace( /\.$/, "" );

                    if ( state.rate < 1.0 ) {
                        label = "&#x2215; " + label;
                    } else {
                        label = label + " &times;";
                    }

                    jQuery( ".rate.vwf-label" ).html( label );
                }, 
                "json" 
            );

            jQuery( "button#play" ).button(
                options.pause
            ). click( function() {
                jQuery.post(
                    state.playing ? "admin/pause" : "admin/play", 
                    undefined, 
                    function( data ) {
                        state = data;

                        jQuery( "button#play" ).button( "option", state.playing ? options.pause : options.play );
                        jQuery( "button#stop" ).button( "option", "disabled", state.stopped );
                    },
                    "json" 
                );
            } );


            jQuery( "button#stop" ).button(
                options.stop
            ). click( function() {
                jQuery.post(
                    "admin/stop", 
                    undefined, 
                    function( data ) {
                        state = data;

                        jQuery( "button#play" ).button( "option", state.playing ? options.pause : options.play );
                        jQuery( "button#stop" ).button( "option", "disabled", state.stopped );
                    }, 
                    "json" 
                );
            } );

            jQuery( ".rate.slider" ).slider(
                options.rate
            ) .bind( "slide", function( event, ui ) {
                jQuery.get( 
                    "admin/state", 

                    { "rate": Math.pow( 10, Number(ui.value) ) }, 

                    function( data ) {
                        state = data;

                        jQuery( ".rate.slider" ).slider( "value", Math.log( state.rate ) / Math.LN10 );

                        if ( state.rate < 1.0 ) {
                            var label_rate = 1.0 / state.rate;
                        } 
                        else {
                            var label_rate = state.rate;
                        }

                        var label = label_rate.toFixed(2).toString().replace( /(\.\d*?)0+$/, "$1" ).replace( /\.$/, "" );

                        if ( state.rate < 1.0 ) {
                            label = "&#x2215; " + label;
                        } else {
                            label = label + " &times;";
                        }

                        jQuery( ".rate.vwf-label" ).html( label );
                    }, 
                    "json"
                );
            } );

            this.timelineInit = true;
        }

        if (!this.editorOpen)
        {
            $(timeline).show('slide', {direction: 'right'}, 175);    
        }
        else
        {
            $(timeline).show();
        }
    }

        // -- showAboutTab ----------------------------------------------------------------------

    function showAboutTab() // invoke with the view as "this"
    {
        var about = this.about;

        if(!this.aboutInit)
        {
            jQuery('#about_tab').append("<div class='header'>About</div>" + 
                "<div class='about'><p style='font:bold 12pt Arial'>Virtual World Framework</p>" +
                "<p><b>Version: </b>" + version.join(".") + "</p>" +
                "<p><b>Site: </b><a href='http://virtualworldframework.com' target='_blank'>http://virtualworldframework.com</a></p>" +
                "<p><b>Source: </b><a href='https://github.com/virtual-world-framework' target='_blank'>https://github.com/virtual-world-framework</a></p></div>");

            this.aboutInit = true;
        }

        if (!this.editorOpen)
        {
            $(about).show('slide', {direction: 'right'}, 175);    
        }
        else
        {
            $(about).show();
        }
    }

    //  -- showModelsTab ----------------------------------------------------------------------

    function showModelsTab(modelID, modelURL) // invoke with the view as "this"
    {
        var self = this;
        var models = this.models;
        var modelsTemp = this.modelsTemp;
        this.currentModelID = modelID;
        this.currentModelURL = modelURL;

        $(models).html("");
        
        if(modelID == "") {
            $(modelsTemp).html("<div class='header'>Models</div>");

            $.getJSON("admin/models", function( data ) {
                if(data.length > 0) {
                    $.each( data, function( key, value ) {
                        var fileName = encodeURIComponent(value['basename']);
                        var divId = fileName;
                        if(divId.indexOf('.') != -1) {
                            divId = divId.replace(/\./g, "_");
                        }
                        var url = value['url'];

                        $(modelsTemp).append("<div class='childContainer'><div id='" + divId + "' class='modelEntry' data-url='" + url + "'>"
                            + fileName + "</div></div>");
                        $("#" + divId).click(function(e) {
                            modelDrillDown.call(self, e.target.textContent, e.target.getAttribute("data-url"));
                        })
                    });
                }
                else {
                    $(modelsTemp).append("<div class='childEntry'><p style='font:bold 12pt Arial'>No Models Found</p></div>");
                }
            } );
        }
        else {
            var divId = modelID;
            if(divId.indexOf('.') != -1) {
                divId = divId.replace(/\./g, "_");
            }
            $(modelsTemp).html("<div id='" + divId + "-backDiv' class='header'><img src='images/back.png' id='" + divId + "-back' alt='back'/>" + modelID + "</div>");
            $("#" + divId + "-back").click(function(e) {
                modelDrillUp.call(self, '');
            });

            $(modelsTemp).append("<div id='" + divId + "-rotation' class='propEntry'><table><tr><td><b>Rotation</b></td><td>" +
                "<input type='text' class='input_text' id='input-" + divId + "-rotation' value='[1,0,0,0]'></td></tr></table></div>");
            $('#input-' + divId + '-rotation').keydown( function(evt) {
                evt.stopPropagation();
            });
            $('#input-' + divId + '-rotation').keypress( function(evt) {
                evt.stopPropagation();
            });
            $('#input-' + divId + '-rotation').keyup( function(evt) {
                evt.stopPropagation();
            });

            $(modelsTemp).append("<div id='" + divId + "-scale' class='propEntry'><table><tr><td><b>Scale</b></td><td>" +
                "<input type='text' class='input_text' id='input-" + divId + "-scale' value='[1,1,1]'></td></tr></table></div>");
            $('#input-' + divId + '-scale').keydown( function(evt) {
                    evt.stopPropagation();
                });
            $('#input-' + divId + '-scale').keypress( function(evt) {
                evt.stopPropagation();
            });
            $('#input-' + divId + '-scale').keyup( function(evt) {
                evt.stopPropagation();
            });

            $(modelsTemp).append("<div id='" + divId + "-translation' class='propEntry'><table><tr><td><b>Translation Offset</b></td><td>" +
                "<input type='text' class='input_text' id='input-" + divId + "-translation' value='[0,0,0]'></td></tr></table></div>");
            $('#input-' + divId + '-translation').keydown( function(evt) {
                    evt.stopPropagation();
                });
            $('#input-' + divId + '-translation').keypress( function(evt) {
                evt.stopPropagation();
            });
            $('#input-' + divId + '-translation').keyup( function(evt) {
                evt.stopPropagation();
            });

            $(modelsTemp).append("<div class='drag'><div id='" + divId + "-drag' class='modelEntry' draggable='true' data-escaped-name='" + divId +"' data-url='" + modelURL + "'>Drag To Create</div></div>");

            $("#" + divId + "-drag").on("dragstart", function (e) {
                var fileName = $("#" + e.target.getAttribute("data-escaped-name") + "-backDiv").text();
                var rotation = encodeURIComponent($("#input-" + e.target.getAttribute("data-escaped-name") + "-rotation").val());
                var scale = encodeURIComponent($("#input-" + e.target.getAttribute("data-escaped-name") + "-scale").val());
                var translation = encodeURIComponent($("#input-" + e.target.getAttribute("data-escaped-name") + "-translation").val());
                var fileData = "{\"fileName\":\""+fileName+"\", \"fileUrl\":\""+e.target.getAttribute("data-url")+"\", " +
                    "\"rotation\":\"" + rotation + "\", \"scale\":\"" + scale + "\", \"translation\":\"" + translation + "\"}";
                e.originalEvent.dataTransfer.setData('text/plain', fileData);
                e.originalEvent.dataTransfer.setDragImage(e.target, 0, 0);
                return true;
            });
        }
    }

    // -- Model drillDown -------------------------------------------------------------------------

    function modelDrillDown(modelID, modelURL) // invoke with the view as "this"
    {
        var models = this.models;
        var modelsTemp = this.modelsTemp;
        
        showModelsTab.call(this, modelID, modelURL);
        
        if(modelID != "") $(models).hide('slide', {direction: 'left'}, 175); 
        $(modelsTemp).show('slide', {direction: 'right'}, 175);    
        
        this.models = modelsTemp;
        this.modelsTemp = models;
    }
    
    // -- Model drillUp ---------------------------------------------------------------------------

    function modelDrillUp(modelID) // invoke with the view as "this"
    {
        var models = this.models;
        var modelsTemp = this.modelsTemp;
        
        showModelsTab.call(this, modelID);
        
        $(models).hide('slide', {direction: 'right'}, 175); 
        $(modelsTemp).show('slide', {direction: 'left'}, 175);    
        
        this.models = modelsTemp;
        this.modelsTemp = models;
    }
} );
=======
"use strict";

// Copyright 2012 United States Government, as represented by the Secretary of Defense, Under
// Secretary of Defense (Personnel & Readiness).
// 
// Licensed under the Apache License, Version 2.0 (the "License"); you may not use this file except
// in compliance with the License. You may obtain a copy of the License at
// 
//   http://www.apache.org/licenses/LICENSE-2.0
// 
// Unless required by applicable law or agreed to in writing, software distributed under the License
// is distributed on an "AS IS" BASIS, WITHOUT WARRANTIES OR CONDITIONS OF ANY KIND, either express
// or implied. See the License for the specific language governing permissions and limitations under
// the License.

define( [ "module", "version", "vwf/view", "vwf/utility" ], function( module, version, view, utility ) {

    // vwf/view/editor creates a view interface for editor functions. 

    return view.load( module, {

        // == Module Definition ====================================================================

        initialize: function() {
            var self = this;
            window.slideOffset = 0;

            this.nodes = {};
            this.scenes = {};
            this.allScripts = {};

            // EDITOR CLOSED  --> 0
            // HIERARCHY OPEN --> 1
            // USER LIST OPEN --> 2
            // TIMELINE OPEN  --> 3
            // ABOUT OPEN     --> 4
            this.editorView = 0;
            this.editorOpen = false;
            this.timelineInit = false;
            this.aboutInit = false;
            this.modelsInit = false;
            this.editingScript = false;

            this.topdownName = '#topdown_a';
            this.topdownTemp = '#topdown_b';
            this.clientList = '#client_list';
            this.timeline = '#time_control';
            this.about = '#about_tab';
            this.models = '#model_a';
            this.modelsTemp = '#model_b';
            this.currentNodeID = '';
            this.currentModelID = '';
            this.currentModelURL = '';
            this.highlightedChild = '';
            
            jQuery('body').append(
                "<div id='editor' class='relClass'><div class='uiContainer'><div class='editor-tabs' id='tabs'><img id='x' style='display:none' src='images/tab_X.png' alt='x' /><img id='hierarchy' src='images/tab_Application.png' alt='application' /><img id='userlist' src='images/tab_Users.png' alt='users' /><img id='timeline' src='images/tab_Time.png' alt='time' /><img id='models' src='images/tab_Models.png' alt='models' /><img id='about' src='images/tab_About.png' alt='about' /></div></div></div>" + 
                "<div class='relClass'><div class='uiContainer'><div class='vwf-tree' id='topdown_a'></div></div></div>" + 
                "<div class='relClass'><div class='uiContainer'><div class='vwf-tree' id='topdown_b'></div></div></div>" + 
                "<div class='relClass'><div class='uiContainer'><div class='vwf-tree' id='client_list'></div></div></div>" +
                "<div class='relClass'><div class='uiContainer'><div class='vwf-tree' id='time_control'></div></div></div>" +
                "<div class='relClass'><div class='uiContainer'><div class='vwf-tree' id='about_tab'></div></div></div>" +
                "<div class='relClass'><div class='uiContainer'><div class='vwf-tree' id='model_a'></div></div></div>" +
                "<div class='relClass'><div class='uiContainer'><div class='vwf-tree' id='model_b'></div></div></div>"
            );
            
            $('#tabs').stop().animate({ opacity:0.0 }, 0);
            
            jQuery('#tabs').mouseenter( function(evt) { 
                evt.stopPropagation();
                $('#tabs').stop().animate({ opacity:1.0 }, 175);
                return false; 
            });
            
            jQuery('#tabs').mouseleave( function(evt) { 
                evt.stopPropagation(); 
                $('#tabs').stop().animate({ opacity:0.0 }, 175);
                return false; 
            });
            
            jQuery('#hierarchy').click ( function(evt) {
                openEditor.call(self, 1);
            });

            jQuery('#userlist').click ( function(evt) {
                openEditor.call(self, 2);
            });

            jQuery('#timeline').click ( function(evt) {
                openEditor.call(self, 3);
            });

            jQuery('#about').click ( function(evt) {
                openEditor.call(self, 4);
            });

            jQuery('#models').click ( function(evt) {
                openEditor.call(self, 5);
            });

            jQuery('#x').click ( function(evt) {
                closeEditor.call(self);
            });

            $('#topdown_a').hide();
            $('#topdown_b').hide();
            $('#client_list').hide();
            $('#time_control').hide();
            $('#about_tab').hide();
            $('#model_a').hide();
            $('#model_b').hide();
            
            var canvas = document.getElementById(vwf_view.kernel.find("", "/")[0]);
            if ( canvas ) {
                $('#topdown_a').height(canvas.height);
                $('#topdown_b').height(canvas.height);
                $('#client_list').height(canvas.height);
                $('#time_control').height(canvas.height);
                $('#about_tab').height(canvas.height);
                $('#model_a').height(canvas.height);
                $('#model_b').height(canvas.height);
            }
            else
            {    
                $('#topdown_a').height(window.innerHeight-20);
                $('#topdown_b').height(window.innerHeight-20);
                $('#client_list').height(window.innerHeight-20);
                $('#time_control').height(window.innerHeight-20);
                $('#about_tab').height(window.innerHeight-20);
                $('#model_a').height(window.innerHeight-20);
                $('#model_b').height(window.innerHeight-20);
            }
        },
        
        createdNode: function( nodeID, childID, childExtendsID, childImplementsIDs,
            childSource, childType, childURI, childName, callback /* ( ready ) */ ) {

            var nodeIDAttribute = $.encoder.encodeForHTMLAttribute("id", nodeID, true);
            var childIDAttribute = $.encoder.encodeForHTMLAttribute("id", childID, true);
            var childIDAlpha = $.encoder.encodeForAlphaNumeric(childID);
            
            var kernel = this.kernel;
            var self = this;
            var parent = this.nodes[ nodeID ];
            var node = this.nodes[ childID ] = {
                children: [],
                properties: [],
                events: {},
                methods: {},
                parent: parent,
                parentID: nodeID,
                ID: childID,
                extendsID: childExtendsID,
                implementsIDs: childImplementsIDs,
                source: childSource, 
                name: childName,
            };

            if ( parent ) {
                parent.children.push( node );
            }

            if ( childID == vwf_view.kernel.find("", "/")[0] && childExtendsID && this.kernel.test( childExtendsID,
                    "self::element(*,'http://vwf.example.com/scene.vwf')", childExtendsID ) ) {
                this.scenes[ childID ] = node;
            }
            
            if ( nodeID === this.currentNodeID && this.editingScript == false )
            {
                $('#children > div:last').css('border-bottom-width', '1px');
                $("#children").append("<div id='" + childIDAlpha + "' data-nodeID='" + childIDAttribute + "' class='childContainer'><div class='childEntry'><b>" + $.encoder.encodeForHTML(childName) + "</b></div></div>");
                $('#' + childIDAlpha).click( function(evt) {
                    drillDown.call(self, $(this).attr("data-nodeID"), nodeIDAttribute);
                });
                $('#children > div:last').css('border-bottom-width', '3px');
            }
        },
        
        createdProperty: function (nodeID, propertyName, propertyValue) {

            return this.initializedProperty(nodeID, propertyName, propertyValue);   
        },
        
        initializedProperty: function (nodeID, propertyName, propertyValue) {
   
            var node = this.nodes[ nodeID ];
            if ( ! node ) return;  // TODO: patch until full-graph sync is working; drivers should be able to assume that nodeIDs refer to valid objects

            var property = node.properties[ propertyName ] = {
                name: propertyName,
                value: propertyValue,
            };

            try {
                propertyValue = utility.transform( propertyValue, utility.transforms.transit );
                node.properties[ propertyName ].value = JSON.stringify( propertyValue );
            } catch (e) {
                this.logger.warnx( "createdProperty", nodeID, propertyName, propertyValue,
                    "stringify error:", e.message );
                node.properties[ propertyName ].value = propertyValue;
            }
            
            node.properties.push( property );
        },
        
        deletedNode: function (nodeID) {
            var node = this.nodes[ nodeID ];
            node.parent.children.splice( node );
            var nodeIDAttribute = $.encoder.encodeForAlphaNumeric(nodeID); // $.encoder.encodeForHTMLAttribute("id", nodeID, true);
            $('#' + nodeIDAttribute).remove();
            $('#children > div:last').css('border-bottom-width', '3px');
        },

        //addedChild: [ /* nodeID, childID, childName */ ],
        //removedChild: [ /* nodeID, childID */ ],

        satProperty: function (nodeID, propertyName, propertyValue) {
            var node = this.nodes[ nodeID ];
            if ( ! node ) return;  // TODO: patch until full-graph sync is working; drivers should be able to assume that nodeIDs refer to valid objects
            try {
                propertyValue = utility.transform( propertyValue, utility.transforms.transit );
                node.properties[ propertyName ].value = JSON.stringify( propertyValue );
            } catch (e) {
                this.logger.warnx( "satProperty", nodeID, propertyName, propertyValue,
                    "stringify error:", e.message );
                node.properties[ propertyName ].value = propertyValue;
            }

            var nodeIDAttribute = $.encoder.encodeForAlphaNumeric(nodeID); // $.encoder.encodeForHTMLAttribute("id", nodeID, true);
            var propertyNameAttribute = $.encoder.encodeForHTMLAttribute("id", propertyName, true);
            
            // No need to escape propertyValue, because .val does its own escaping
            $('#input-' + nodeIDAttribute + '-' + propertyNameAttribute).val(node.properties[ propertyName ].value);
        },
        
        //gotProperty: [ /* nodeID, propertyName, propertyValue */ ],
        
        createdMethod: function( nodeID, methodName, methodParameters, methodBody ){
            var node = this.nodes[ nodeID ];
            if ( node ) {
                node.methods[ methodName ] = methodParameters;
            }
        },

        //calledMethod: function( nodeID, methodName, methodParameters ) {

        //},

        createdEvent: function( nodeID, eventName, eventParameters ) {
            var node = this.nodes[ nodeID ];
            if ( node ) {
                node.events[ eventName ] = eventParameters;
            }         
        },

        firedEvent: function ( nodeID, eventName, eventParameters ) {
            if(eventName == "pointerHover") {
                highlightChildInHierarchy.call(this, nodeID);
            }
        },

        executed: function( nodeID, scriptText, scriptType ) {

            var nodeScript = {
                text: scriptText,
                type: scriptType,
            };

            if ( !this.allScripts[ nodeID ] ) {
                var nodeScripts = new Array();
                nodeScripts.push(nodeScript);

                this.allScripts[ nodeID ] = nodeScripts;
            }

            else {
                this.allScripts[ nodeID ].push(nodeScript);
            }
        },

        //ticked: [ /* time */ ],
        
    } );

    // -- getPropertyValues -----------------------------------------------------------------

    function getPropertyValues( node ) {
        var pv = {};
        if ( node ) {
            for ( var i = 0; i < node.properties.length; i++ ) {
                pv[ node.properties[i] ] = vwf.getProperty( node.ID, node.properties[i], [] );
            }
        }
        return pv;
    };
    
    // -- getChildByName --------------------------------------------------------------------
    
    function getChildByName( node, childName ) {
        var childNode = undefined;
        for ( var i = 0; i < node.children.length && childNode === undefined; i++ ) {
            if ( node.children[i].name == childName ) {
                childNode = node.children[i];    
            }
        }
        return childNode;
    };
    
    // -- openEditor ------------------------------------------------------------------------

    function openEditor(eView) // invoke with the view as "this"
    {
        if(eView == 0)
        {
            closeEditor.call(this);
        }
        
        if(this.editorView != eView)
        {
            // Hierarchy
            if(eView == 1)
            {
                var topdownName = this.topdownName;
                var topdownTemp = this.topdownTemp;

                if( this.currentNodeID == '' )
                {
                    this.currentNodeID = vwf_view.kernel.find("", "/")[0];
                }

                drill.call(this, this.currentNodeID, undefined);
                $(this.clientList).hide();
                $(this.timeline).hide();
                $(this.about).hide();
                $(this.models).hide();

                if(this.editorOpen)
                {
                    $(topdownName).hide();
                    $(topdownTemp).show();
                }

                else
                {
                    $(topdownTemp).show('slide', {direction: 'right'}, 175);    
                }

                this.topdownName = topdownTemp;
                this.topdownTemp = topdownName;
            }

            else if (this.editingScript)
            {
                // Reset width if on script
                this.editingScript = false;
                $('#editor').animate({ 'left' : "-260px" }, 175);
                $('.vwf-tree').animate({ 'width' : "260px" }, 175);
            }

            // User List
            if(eView == 2)
            {
                $(this.topdownName).hide();
                $(this.topdownTemp).hide();
                $(this.timeline).hide();
                $(this.about).hide();
                $(this.models).hide();
                $(this.modelsTemp).hide();
                showUserList.call(this);
            }

            // Timeline
            else if(eView == 3)
            {
                $(this.topdownName).hide();
                $(this.topdownTemp).hide();
                $(this.clientList).hide();
                $(this.about).hide();
                $(this.models).hide();
                $(this.modelsTemp).hide();
                showTimeline.call(this);
            }

            // About
            else if(eView == 4)
            {
                $(this.topdownName).hide();
                $(this.topdownTemp).hide();
                $(this.clientList).hide();
                $(this.timeline).hide();
                $(this.models).hide();
                $(this.modelsTemp).hide();
                showAboutTab.call(this);
            }

            // Models
            else if(eView == 5)
            {
                var models = this.models;
                var modelsTemp = this.modelsTemp;

                showModelsTab.call(this, this.currentModelID, this.currentModelURL);
                $(this.topdownName).hide();
                $(this.topdownTemp).hide();
                $(this.clientList).hide();
                $(this.timeline).hide();
                $(this.about).hide();

                if(this.editorOpen)
                {
                    $(models).hide();
                    $(modelsTemp).show();
                }

                else
                {                
                    $(modelsTemp).show('slide', {direction: 'right'}, 175);    
                }

                this.models = modelsTemp;
                this.modelsTemp = models;
            }


            if(this.editorView == 0)
            {
                window.slideOffset = 260;
                $('#vwf-root').animate({ 'left' : "-=260px" }, 175);
                $('#editor').animate({ 'left' : "-260px" }, 175);
                $('#x').delay(1000).css({ 'display' : 'inline' });
            }

            this.editorView = eView;
            this.editorOpen = true;
        }
    }

    // -- closeEditor -----------------------------------------------------------------------

    function closeEditor() // invoke with the view as "this"
    {
        var topdownName = this.topdownName;

        window.slideOffset = 0;

        if (this.editorOpen && this.editorView == 1) // Hierarchy view open
        {
            $(topdownName).hide('slide', {direction: 'right'}, 175);
            $(this.clientList).hide();
            $(this.timeline).hide();
            $(this.about).hide();
            $(this.models).hide();
        }

        else if (this.editorOpen && this.editorView == 2) // Client list open
        {
            $(this.clientList).hide('slide', {direction: 'right'}, 175);
            $(topdownName).hide();
            $(this.timeline).hide();
            $(this.about).hide();
            $(this.models).hide();
        }

        else if (this.editorOpen && this.editorView == 3) // Timeline open
        {
            $(this.timeline).hide('slide', {direction: 'right'}, 175);
            $(topdownName).hide();
            $(this.clientList).hide();
            $(this.about).hide();
            $(this.models).hide();
        }

        else if (this.editorOpen && this.editorView == 4) // About open
        {
            $(this.about).hide('slide', {direction: 'right'}, 175);
            $(topdownName).hide();
            $(this.clientList).hide();
            $(this.timeline).hide();
            $(this.models).hide();
        }

        else if (this.editorOpen && this.editorView == 5) // Models open
        {
            $(this.models).hide('slide', {direction: 'right'}, 175);
            $(topdownName).hide();
            $(this.clientList).hide();
            $(this.timeline).hide();
            $(this.about).hide();
        }
        
        $('#vwf-root').animate({ 'left' : "+=260px" }, 175);
        $('#editor').animate({ 'left' : "0px" }, 175);
        $('#x').css({ 'display' : 'none' });
        this.editorView = 0;
        this.editorOpen = false;
    }

    // -- showUserList ----------------------------------------------------------------------

    function showUserList() // invoke with the view as "this"
    {
        var clientList = this.clientList;

        updateClients.call(this);

        if (!this.editorOpen)
        {
            $(clientList).show('slide', {direction: 'right'}, 175);    
        }
        else
        {
            $(clientList).show();
        }
    }

    // -- updateClients ---------------------------------------------------------------------

    function updateClients() {
        var app = window.location.pathname;
        var root = app.substring(1, app.length-18);
        var inst = app.substring(app.length-17, app.length-1);
        var match;

        var clients$ = $(this.clientList);

        jQuery.getJSON( "/" + root + "/admin/instances", function( data ) {
            jQuery.each( data, function( key, value ) {
                if ( match = /* assignment! */ key.match( RegExp( "/([^/]*)$" ) ) ) {

                    var instanceHTML = $.encoder.encodeForHTML(String( match[1] ));

                    if(instanceHTML == inst)
                    {
                        clients$.html("<div class='header'>Users</div>");
                        for (var clientID in value.clients) { 
                            clients$.append("<div class='clientEntry'>" + clientID + "</div>"); 
                        }

                        clients$.append("<div style='padding:6px'><input class='update_button' type='button' id='load' value='Load' /><input class='update_button' type='button' id='save' value='Save' /></div>");
                        $('#load').click(function(evt) {
                            // Call function here
                        });
                        $('#save').click(function(evt) {
                            // Call function here
                        });
                    }
                }
            } );
        } );

        //setTimeout(updateClients.call(this), 5000);
    };

    // -- drillDown -------------------------------------------------------------------------

    function drillDown(nodeID, drillBackID) // invoke with the view as "this"
    {
        var topdownName = this.topdownName;
        var topdownTemp = this.topdownTemp;
        
        drill.call(this, nodeID, drillBackID);
        
        if(nodeID != vwf_view.kernel.find("", "/")[0]) $(topdownName).hide('slide', {direction: 'left'}, 175); 
        $(topdownTemp).show('slide', {direction: 'right'}, 175);    
        
        this.topdownName = topdownTemp;
        this.topdownTemp = topdownName;
    }
    
    // -- drillUp ---------------------------------------------------------------------------

    function drillUp(nodeID) // invoke with the view as "this"
    {
        var topdownName = this.topdownName;
        var topdownTemp = this.topdownTemp;
        
        drill.call(this, nodeID, undefined);
        
        $(topdownName).hide('slide', {direction: 'right'}, 175); 
        $(topdownTemp).show('slide', {direction: 'left'}, 175);    
        
        this.topdownName = topdownTemp;
        this.topdownTemp = topdownName;
    }

    // -- drillBack---------------------------------------------------------------------------

    function drillBack(nodeID) // invoke with the view as "this"
    {
        var topdownName = this.topdownName;
        var topdownTemp = this.topdownTemp;
        
        drill.call(this, nodeID, undefined);
        
        // No slide motion, when resizing script window back to normal
        $(topdownName).hide();
        $(topdownTemp).show();
        
        this.topdownName = topdownTemp;
        this.topdownTemp = topdownName;
    }
    
    // -- drill -----------------------------------------------------------------------------

    function drill(nodeID, drillBackID) // invoke with the view as "this"
    {
        var self = this;
        var topdownName = this.topdownName;
        var topdownTemp = this.topdownTemp;
        var nodeIDAlpha = $.encoder.encodeForAlphaNumeric(nodeID);

        $(topdownName).html(''); // Clear alternate div first to ensure content is added correctly
        console.info(nodeID);
        var node = this.nodes[ nodeID ];
        this.currentNodeID = nodeID;

        if(!drillBackID) drillBackID = node.parentID;
     
        if(nodeID == vwf_view.kernel.find("", "/")[0]) 
        {
            $(topdownTemp).html("<div class='header'>index</div>");
        }
        else
        {
            $(topdownTemp).html("<div class='header'><img src='images/back.png' id='" + nodeIDAlpha + "-back' alt='back'/> " + $.encoder.encodeForHTML(node.name) + "</div>");
            jQuery('#' + nodeIDAlpha + '-back').click ( function(evt) {
                drillUp.call(self, drillBackID);
            });
        }

        // Add node children
        $(topdownTemp).append("<div id='children'></div>");
        for ( var i = 0; i < node.children.length; i++ ) {
            var nodeChildIDAttribute = $.encoder.encodeForHTMLAttribute("id", node.children[i].ID, true);
            var nodeChildIDAlpha = $.encoder.encodeForAlphaNumeric(node.children[i].ID);
            $('#children').append("<div id='" + nodeChildIDAlpha + "' data-nodeID='" + nodeChildIDAttribute + "' class='childContainer'><div class='childEntry'><b>" + $.encoder.encodeForHTML(node.children[i].name) + "</b></div></div>");
            $('#' + nodeChildIDAlpha).click( function(evt) {
                drillDown.call(self, $(this).attr("data-nodeID"), nodeID);
            });
        }

        $('#children > div:last').css('border-bottom-width', '3px');

        // Add prototype children
        $(topdownTemp).append("<div id='prototypeChildren'></div>");
        var prototypeChildren = getChildren.call( this, this.kernel, node.extendsID ); 
        for ( var key in prototypeChildren)       
        {
            var child = prototypeChildren[key];
            var prototypeChildIDAttribute = $.encoder.encodeForHTMLAttribute("id", child.ID, true);
            var prototypeChildIDAlpha = $.encoder.encodeForAlphaNumeric(child.ID);
            $('#prototypeChildren').append("<div id='" + prototypeChildIDAlpha + "' data-nodeID='" + prototypeChildIDAttribute + "' class='childContainer'><div class='childEntry'><b>" + $.encoder.encodeForHTML(child.name) + "</b></div></div>");
            $('#' + prototypeChildIDAlpha).click( function(evt) {
                drillDown.call(self, $(this).attr("data-nodeID"), nodeID);
            });
        }

        $('#prototypeChildren > div:last').css('border-bottom-width', '3px');

        // Add node properties
        $(topdownTemp).append("<div id='properties'></div>");
        var displayedProperties = {};
        for ( var i = 0; i < node.properties.length; i++ ) {
            if ( !displayedProperties[ node.properties[i].name ] ) {
                displayedProperties[ node.properties[i].name ] = "instance";
                var propertyNameAttribute = $.encoder.encodeForHTMLAttribute("id", node.properties[i].name, true);
                var propertyNameAlpha = $.encoder.encodeForAlphaNumeric(node.properties[i].name);
                var propertyNameHTML = $.encoder.encodeForHTML(node.properties[i].name);
                var propertyValueAttribute = $.encoder.encodeForHTMLAttribute("val", node.properties[i].value, true);
                $('#properties').append("<div id='" + nodeIDAlpha + "-" + propertyNameAlpha + "' class='propEntry'><table><tr><td><b>" + propertyNameHTML + " </b></td><td><input type='text' class='input_text' id='input-" + nodeIDAlpha + "-" + propertyNameAlpha + "' value='" + propertyValueAttribute + "' data-propertyName='" + propertyNameAttribute + "'></td></tr></table></div>");
            
                $('#input-' + nodeIDAlpha + '-' + propertyNameAttribute).change( function(evt) {
                    var propName = $.encoder.canonicalize($(this).attr("data-propertyName"));
                    var propValue = $(this).val();
                
                    try {
                        propValue = JSON.parse($.encoder.canonicalize(propValue));
                        self.kernel.setProperty(nodeID, propName, propValue);
                    } catch (e) {
                        // restore the original value on error
                        $(this).val(propValue);
                    }
                } );

                $('#input-' + nodeIDAlpha + '-' + propertyNameAlpha).keydown( function(evt) {
                    evt.stopPropagation();
                });

                $('#input-' + nodeIDAlpha + '-' + propertyNameAlpha).keypress( function(evt) {
                    evt.stopPropagation();
                });

                $('#input-' + nodeIDAlpha + '-' + propertyNameAlpha).keyup( function(evt) {
                    evt.stopPropagation();
                });
            }
        }

        $('#properties > div:last').css('border-bottom-width', '3px');

        this.logger.info(self + "    " + nodeID);

        // Add prototype properties
        $(topdownTemp).append("<div id='prototypeProperties'></div>");
        var prototypeProperties = getProperties.call( this, this.kernel, node.extendsID );
        for ( var key in prototypeProperties ) {
            var prop = prototypeProperties[key].prop;
            if ( !displayedProperties[ prop.name ]  ) {
                displayedProperties[ prop.name ] = prototypeProperties[key].prototype;
                if(prop.value == undefined)
                {
                    prop.value = JSON.stringify( utility.transform( vwf.getProperty( nodeID, prop.name, []), utility.transforms.transit ) );
                }

                var propertyNameAttribute = $.encoder.encodeForHTMLAttribute("id", prop.name, true);
                var propertyNameAlpha = $.encoder.encodeForAlphaNumeric(prop.name);
                var propertyNameHTML = $.encoder.encodeForHTML(prop.name);
                var propertyValueAttribute = $.encoder.encodeForHTMLAttribute("val", prop.value, true);
                $('#prototypeProperties').append("<div id='" + nodeIDAlpha + "-" + propertyNameAlpha + "' class='propEntry'><table><tr><td><b>" + propertyNameHTML + " </b></td><td><input type='text' class='input_text' id='input-" + nodeIDAlpha + "-" + propertyNameAlpha + "' value='" + propertyValueAttribute + "' data-propertyName='" + propertyNameAttribute + "'></td></tr></table></div>");
            
                $('#input-' + nodeIDAlpha + '-' + propertyNameAlpha).change( function(evt) {
                    var propName = $.encoder.canonicalize($(this).attr("data-propertyName"));
                    var propValue = $(this).val();
                
                    try {
                        propValue = JSON.parse($.encoder.canonicalize(propValue));
                        self.kernel.setProperty(nodeID, propName, propValue);
                    } catch (e) {
                        // restore the original value on error
                        $(this).val(propValue);
                    }
                } );

                $('#input-' + nodeIDAlpha + '-' + propertyNameAlpha).keydown( function(evt) {
                    evt.stopPropagation();
                });

                $('#input-' + nodeIDAlpha + '-' + propertyNameAlpha).keypress( function(evt) {
                    evt.stopPropagation();
                });

                $('#input-' + nodeIDAlpha + '-' + propertyNameAlpha).keyup( function(evt) {
                    evt.stopPropagation();
                });
            }
        }

        $('#prototypeProperties > div:last').css('border-bottom-width', '3px');

        // Add node methods
        $(topdownTemp).append("<div id='methods'></div>");
        for ( var key in node.methods ) {
            var method = node.methods[key];
            var methodNameAlpha = $.encoder.encodeForAlphaNumeric(key);
            var methodNameAttribute = $.encoder.encodeForHTMLAttribute("id", key, true);
            var methodNameHTML = $.encoder.encodeForHTML(key);
            $('#methods').append("<div id='" + methodNameAlpha + "' class='methodEntry'><table><tr><td><b>" + methodNameHTML + " </b></td><td style='text-align:right;overflow:visible'><div id='rollover-" + methodNameAlpha + "' style='position:relative;left:12px'><input type='button' class='input_button_call' id='call-" + methodNameAlpha + "' value='Call' data-methodName='" + methodNameAttribute + "'><img id='param-" + methodNameAlpha + "' data-methodName='" + methodNameAttribute + "' src='images/arrow.png' alt='arrow' style='position:relative;top:4px;left:2px;visibility:hidden'></div></td></tr></table></div>");
            $('#rollover-' + methodNameAlpha).mouseover( function(evt) {
                $('#param-' + $(this).attr("id").substring(9)).css('visibility', 'visible');
            });
            $('#rollover-' + methodNameAlpha).mouseleave( function(evt) {
                $('#param-' + $(this).attr("id").substring(9)).css('visibility', 'hidden');
            });
            $('#call-' + methodNameAlpha).click( function(evt) {
                self.kernel.callMethod( nodeID, $.encoder.canonicalize($(this).attr("data-methodName")) );
            });
            $('#param-' + methodNameAlpha).click( function(evt) {
                setParams.call(self, $.encoder.canonicalize($(this).attr("data-methodName")), method, nodeID);                
            });
        }

        $('#methods > div:last').css('border-bottom-width', '3px');

        // Add prototype methods
        $(topdownTemp).append("<div id='prototypeMethods'></div>");
        var prototypeMethods = getMethods.call( this, this.kernel, node.extendsID );
        for ( var key in prototypeMethods ) {
            var method = prototypeMethods[key];
            var prototypeMethodNameAlpha = $.encoder.encodeForAlphaNumeric(key);
            var prototypeMethodNameAttribute = $.encoder.encodeForHTMLAttribute("id", key, true);
            var prototypeMethodNameHTML = $.encoder.encodeForHTML(key);
            $('#prototypeMethods').append("<div id='" + prototypeMethodNameAlpha + "' class='methodEntry'><table><tr><td><b>" + prototypeMethodNameHTML + " </b></td><td style='text-align:right;overflow:visible'><div id='rollover-" + prototypeMethodNameAlpha + "' style='position:relative;left:12px'><input type='button' class='input_button_call' id='call-" + prototypeMethodNameAlpha + "' value='Call' data-methodName='" + prototypeMethodNameAttribute + "'><img id='param-" + prototypeMethodNameAlpha + "' data-methodName='" + prototypeMethodNameAttribute + "' src='images/arrow.png' alt='arrow' style='position:relative;top:4px;left:2px;visibility:hidden'></div></td></tr></table></div>");
            $('#rollover-' + prototypeMethodNameAlpha).mouseover( function(evt) {
                $('#param-' + $(this).attr("id").substring(9)).css('visibility', 'visible');
            });
            $('#rollover-' + prototypeMethodNameAlpha).mouseleave( function(evt) {
                $('#param-' + $(this).attr("id").substring(9)).css('visibility', 'hidden');
            });
            $('#call-' + prototypeMethodNameAlpha).click( function(evt) {
                self.kernel.callMethod( nodeID, $.encoder.canonicalize($(this).attr("data-methodName")) );
            });
            $('#param-' + prototypeMethodNameAlpha).click( function(evt) {
                setParams.call(self, $.encoder.canonicalize($(this).attr("data-methodName")), method, nodeID);                
            });
        }

        $('#prototypeMethods > div:last').css('border-bottom-width', '3px');

        // Add node events
        $(topdownTemp).append("<div id='events'></div>");
        for ( var key in node.events ) {
            var nodeEvent = node.events[key];
            var eventNameAlpha = $.encoder.encodeForAlphaNumeric(key);
            var eventNameAttribute = $.encoder.encodeForHTMLAttribute("id", key, true);
            var eventNameHTML = $.encoder.encodeForHTML(key);
            $('#events').append("<div id='" + eventNameAlpha + "' class='methodEntry'><table><tr><td><b>" + eventNameHTML + " </b></td><td style='text-align:right;overflow:visible'><div id='rollover-" + eventNameAlpha + "' style='position:relative;left:12px'><input type='button' class='input_button_call' id='fire-" + eventNameAlpha + "' value='Fire' data-eventName='" + eventNameAttribute + "'><img id='arg-" + eventNameAlpha + "' data-eventName='" + eventNameAttribute + "' src='images/arrow.png' alt='arrow' style='position:relative;top:4px;left:2px;visibility:hidden'></div></td></tr></table></div>");
            $('#rollover-' + eventNameAlpha).mouseover( function(evt) {
                $('#arg-' + $(this).attr("id").substring(9)).css('visibility', 'visible');
            });
            $('#rollover-' + eventNameAlpha).mouseleave( function(evt) {
                $('#arg-' + $(this).attr("id").substring(9)).css('visibility', 'hidden');
            });
            $('#fire-' + eventNameAlpha).click( function(evt) {
                self.kernel.fireEvent( nodeID, $.encoder.canonicalize($(this).attr("data-eventName")) );
            });
            $('#arg-' + eventNameAlpha).click( function(evt) {
                setArgs.call(self, $.encoder.canonicalize($(this).attr("data-eventName")), nodeEvent, nodeID); 
            });
        }

        $('#events > div:last').css('border-bottom-width', '3px');

        // Add prototype events
        $(topdownTemp).append("<div id='prototypeEvents'></div>");
        var prototypeEvents = getEvents.call( this, this.kernel, node.extendsID );
        for ( var key in prototypeEvents ) {
            var nodeEvent = prototypeEvents[key];
            var prototypeEventNameAlpha = $.encoder.encodeForHTMLAttribute(key);
            var prototypeEventNameAttribute = $.encoder.encodeForHTMLAttribute("id", key, true);
            var prototypeEventNameHTML = $.encoder.encodeForHTML(key);
            $('#prototypeEvents').append("<div id='" + prototypeEventNameAlpha + "' class='methodEntry'><table><tr><td><b>" + prototypeEventNameHTML + " </b></td><td style='text-align:right;overflow:visible'><div id='rollover-" + prototypeEventNameAlpha + "' style='position:relative;left:12px'><input type='button' class='input_button_call' id='fire-" + prototypeEventNameAlpha + "' value='Fire' data-eventName='" + prototypeEventNameAttribute + "'><img id='arg-" + prototypeEventNameAlpha + "' data-eventName='" + prototypeEventNameAttribute + "' src='images/arrow.png' alt='arrow' style='position:relative;top:4px;left:2px;visibility:hidden'></div></td></tr></table></div>");
            $('#rollover-' + prototypeEventNameAlpha).mouseover( function(evt) {
                $('#arg-' + $(this).attr("id").substring(9)).css('visibility', 'visible');
            });
            $('#rollover-' + prototypeEventNameAlpha).mouseleave( function(evt) {
                $('#arg-' + $(this).attr("id").substring(9)).css('visibility', 'hidden');
            });
            $('#fire-' + prototypeEventNameAlpha).click( function(evt) {
                self.kernel.fireEvent( nodeID, $.encoder.canonicalize($(this).attr("data-eventName")) );
            });
            $('#arg-' + prototypeEventNameAlpha).click( function(evt) {
                setArgs.call(self, $.encoder.canonicalize($(this).attr("data-eventName")), nodeEvent, nodeID); 
            });
        }

        $('#prototypeEvents > div:last').css('border-bottom-width', '3px');

        // Add node behaviors
        $(topdownTemp).append("<div id='behaviors'></div>");
        for ( var i = 0; i < node.implementsIDs.length; i++ ) {
            var nodeImplementsIDAlpha = $.encoder.encodeForAlphaNumeric(node.implementsIDs[i]);
            var nodeImplementsIDHTML = $.encoder.encodeForHTML(node.implementsIDs[i]);
            $('#behaviors').append("<div class='propEntry'><table><tr><td style='width:92%'><b>" + nodeImplementsIDHTML + "</b></td><td><input id='" + nodeImplementsIDAlpha + "-enable' type='checkbox' checked='checked' disabled='disabled' /></td></tr></table></div>");

            /* 
            //Placeholder to Enable/Disable behaviors
            $('#' + node.implementsID[i] + '-enable').change( function(evt) {
            
            }); 
            */
        }

        $('#behaviors > div:last').css('border-bottom-width', '3px');

        // Add prototype behaviors
        $(topdownTemp).append("<div id='prototypeBehaviors'></div>");
        var prototypeNode = this.nodes[ node.extendsID ];
        for ( var i=0; i < prototypeNode.implementsIDs.length; i++)
        {
            var prototypeImplementsIDAlpha = $.encoder.encodeForAlphaNumeric(prototypeNode.implementsIDs[i]);
            var prototypeImplementsIDHTML = $.encoder.encodeForHTML(prototypeNode.implementsIDs[i]);
            $('#prototypeBehaviors').append("<div class='propEntry'><table><tr><td style='width:92%'><b>" + prototypeImplementsIDHTML + "</b></td><td><input id='" + prototypeImplementsIDAlpha + "-enable' type='checkbox' checked='checked' disabled='disabled' /></td></tr></table></div>");
        }

        $('#prototypeBehaviors > div:last').css('border-bottom-width', '3px');

        // Create new script
        $(topdownTemp).append("<div id='createScript'></div>");
        $('#createScript').append("<div class='childContainer'><div class='childEntry'><b>New Script</div></div>");
        $('#createScript').click( function (evt) {
            createScript.call(self, nodeID);
        });
        $('#createScript > div:last').css('border-bottom-width', '3px');

        // Add node scripts
        $(topdownTemp).append("<div id='scripts'></div>");
        for( var i=0; i < this.allScripts[ nodeID ].length; i++ )
        {
            var scriptFull = this.allScripts[nodeID][i].text;
            if(scriptFull != undefined)
            {
                var scriptName = scriptFull.substring(0, scriptFull.indexOf('='));
                $('#scripts').append("<div id='script-" + nodeIDAlpha + "-" + i + "' class='childContainer'><div class='childEntry'><b>script </b>" + scriptName + "</div></div>");
                $('#script-' + nodeIDAlpha + "-" + i).click( function(evt) {
                    var scriptID = $(this).attr("id").substring($(this).attr("id").lastIndexOf('-')+1);
                    viewScript.call(self, nodeID, scriptID, undefined);
                });
            }
        }

        $('#scripts > div:last').css('border-bottom-width', '3px');

        // Add prototype scripts
        $(topdownTemp).append("<div id='prototypeScripts'></div>");
        for( var i=0; i < this.allScripts[ node.extendsID ].length; i++ )
        {
            var scriptFull = this.allScripts[node.extendsID][i].text;
            if(scriptFull != undefined)
            {
                var nodeExtendsIDAlpha = $.encoder.encodeForAlphaNumeric(node.extendsID);
                var nodeExtendsIDAttribute = $.encoder.encodeForHTMLAttribute("id", node.extendsID, true);
                var scriptName = scriptFull.substring(0, scriptFull.indexOf('='));
                $('#prototypeScripts').append("<div id='script-" + nodeExtendsIDAlpha + "-" + i + "' class='childContainer' data-nodeExtendsID='" + nodeExtendsIDAttribute + "'><div class='childEntry'><b>script </b>" + scriptName + "</div></div>");
                $('#script-' + nodeExtendsIDAlpha + "-" + i).click( function(evt) {
                    var extendsId = $.encoder.canonicalize($(this).attr("data-nodeExtendsID"));
                    var scriptID = $(this).attr("id").substring($(this).attr("id").lastIndexOf('-')+1);
                    viewScript.call(self, nodeID, scriptID, extendsId);
                });
            }
        }

        $('#prototypeScripts > div:last').css('border-bottom-width', '3px');
    }

    // -- createScript ----------------------------------------------------------------------

    function createScript (nodeID) // invoke with the view as "this"
    {
        var self = this;
        var topdownName = this.topdownName;
        var topdownTemp = this.topdownTemp;
        var allScripts = this.allScripts;

        var nodeIDAlpha = $.encoder.encodeForAlphaNumeric(nodeID);
        
        $(topdownTemp).html("<div class='header'><img src='images/back.png' id='script-" + nodeIDAlpha + "-back' alt='back'/> script</div>");
        jQuery('#script-' + nodeIDAlpha + '-back').click ( function(evt) {
            self.editingScript = false;
            drillBack.call(self, nodeID);

            // Return editor to normal width
            $('#editor').animate({ 'left' : "-260px" }, 175);
            $('.vwf-tree').animate({ 'width' : "260px" }, 175);
        });

        $(topdownTemp).append("<div class='scriptEntry'><pre class='scriptCode'><textarea id='newScriptArea' class='scriptEdit' spellcheck='false' wrap='off'></textarea></pre><input class='update_button' type='button' id='create-" + nodeIDAlpha + "' value='Create' /></div><hr>");
        $("#create-" + nodeIDAlpha).click ( function(evt) {
            self.kernel.execute( nodeID, $("#newScriptArea").val() );
        });
        jQuery('#newScriptArea').focus( function(evt) { 
            // Expand the script editor
            self.editingScript = true;
            $('#editor').animate({ 'left' : "-500px" }, 175);
            $('.vwf-tree').animate({ 'width' : "500px" }, 175);
        });
        jQuery('#newScriptArea').keydown( function(evt) { 
            evt.stopPropagation();
        });

        $(topdownName).hide();
        $(topdownTemp).show();
        
        this.topdownName = topdownTemp;
        this.topdownTemp = topdownName;
    }

    // -- viewScript ------------------------------------------------------------------------

    function viewScript (nodeID, scriptID, extendsID) // invoke with the view as "this"
    {
        var self = this;
        var topdownName = this.topdownName;
        var topdownTemp = this.topdownTemp;
        var allScripts = this.allScripts;

        var nodeIDAlpha = $.encoder.encodeForAlphaNumeric(nodeID);
        
        $(topdownTemp).html("<div class='header'><img src='images/back.png' id='script-" + nodeIDAlpha + "-back' alt='back'/> script</div>");
        jQuery('#script-' + nodeIDAlpha + '-back').click ( function(evt) {
            self.editingScript = false;
            var id = $(this).attr("id").substring(7, $(this).attr("id").lastIndexOf('-'));
            drillBack.call(self, id);

            // Return editor to normal width
            $('#editor').animate({ 'left' : "-260px" }, 175);
            $('.vwf-tree').animate({ 'width' : "260px" }, 175);
        });

        if(extendsID) {
            nodeID = extendsID;
            nodeIDAlpha = $.encoder.encodeForAlphaNumeric(extendsID);
        }

        var scriptText = self.allScripts[nodeID][scriptID].text;
        if(scriptText != undefined)
        {
            $(topdownTemp).append("<div class='scriptEntry'><pre class='scriptCode'><textarea id='scriptTextArea' class='scriptEdit' spellcheck='false' wrap='off'>" + scriptText + "</textarea></pre><input class='update_button' type='button' id='update-" + nodeIDAlpha + "-" + scriptID + "' value='Update' /></div><hr>");
            $("#update-" + nodeIDAlpha + "-" + scriptID).click ( function(evt) {
                var s_id = $(this).attr("id").substring($(this).attr("id").lastIndexOf('-') + 1);
                self.allScripts[nodeID][s_id].text = undefined;
                self.kernel.execute( nodeID, $("#scriptTextArea").val() );
            });
            jQuery('#scriptTextArea').focus( function(evt) { 
                // Expand the script editor
                self.editingScript = true;
                $('#editor').animate({ 'left' : "-500px" }, 175);
                $('.vwf-tree').animate({ 'width' : "500px" }, 175);
            });
            jQuery('#scriptTextArea').keydown( function(evt) { 
                evt.stopPropagation();
            });
        }
        
        $(topdownName).hide();
        $(topdownTemp).show();
        
        this.topdownName = topdownTemp;
        this.topdownTemp = topdownName;
    }

    // -- setParams -------------------------------------------------------------------------

    function setParams (methodName, methodParams, nodeID) // invoke with the view as "this"
    {
        var self = this;
        var topdownName = this.topdownName;
        var topdownTemp = this.topdownTemp;

        var methodNameAlpha = $.encoder.encodeForAlphaNumeric(methodName);
        var methodNameHTML = $.encoder.encodeForHTML(methodName);
     
        $(topdownTemp).html("<div class='header'><img src='images/back.png' id='" + methodNameAlpha + "-back' alt='back'/> " + methodNameHTML + "<input type='button' class='input_button_call' id='call' value='Call' style='float:right;position:relative;top:5px;right:33px'></input></div>");
        jQuery('#' + methodNameAlpha + '-back').click ( function(evt) {
            
            drillUp.call(self, nodeID);
        });

        for(var i=1; i<=16; i++)
        {
            $(topdownTemp).append("<div id='param" + i + "' class='propEntry'><table><tr><td><b>Parameter " + i + ": </b></td><td><input type='text' class='input_text' id='input-param" + i + "'></td></tr></table></div>");
            $('#input-param'+ i).keydown( function(evt) {
                    evt.stopPropagation();
                });
            $('#input-param'+ i).keypress( function(evt) {
                evt.stopPropagation();
            });
            $('#input-param'+ i).keyup( function(evt) {
                evt.stopPropagation();
            });
        }

        $('#call').click ( function (evt) {

            var parameters = new Array();
            for(var i=1; i<=16; i++)
            {
                if( $('#input-param'+ i).val() )
                {
                    var prmtr = $('#input-param'+ i).val();
                    try {
                        prmtr = JSON.parse($.encoder.canonicalize(prmtr));
                        parameters.push( prmtr );
                    } catch (e) {
                        this.logger.error('Invalid Value');
                    }
                }
            }

            self.kernel.callMethod(nodeID, methodName, parameters);
        });

        $(topdownName).hide('slide', {direction: 'left'}, 175); 
        $(topdownTemp).show('slide', {direction: 'right'}, 175);    

        this.topdownName = topdownTemp;
        this.topdownTemp = topdownName;
    }

    // -- setArgs ---------------------------------------------------------------------------

    function setArgs (eventName, eventArgs, nodeID) // invoke with the view as "this"
    {
        var self = this;
        var topdownName = this.topdownName;
        var topdownTemp = this.topdownTemp;

        var eventNameAlpha = $.encoder.encodeForAlphaNumeric(eventName);
        var eventNameHTML = $.encoder.encodeForHTML(eventName);
     
        $(topdownTemp).html("<div class='header'><img src='images/back.png' id='" + eventNameAlpha + "-back' alt='back'/> " + eventNameHTML + "<input type='button' class='input_button_call' id='fire' value='Fire' style='float:right;position:relative;top:5px;right:33px'></input></div>");
        jQuery('#' + eventNameAlpha + '-back').click ( function(evt) {
            drillUp.call(self, nodeID);
        });

        for(var i=1; i<=8; i++)
        {
            $(topdownTemp).append("<div id='arg" + i + "' class='propEntry'><table><tr><td><b>Argument " + i + ": </b></td><td><input type='text' class='input_text' id='input-arg" + i + "'></td></tr></table></div>");
            $('#input-arg'+ i).keydown( function(evt) {
                    evt.stopPropagation();
                });
            $('#input-arg'+ i).keypress( function(evt) {
                evt.stopPropagation();
            });
            $('#input-arg'+ i).keyup( function(evt) {
                evt.stopPropagation();
            });
        }

        $(topdownTemp).append("<div style='font-weight:bold;text-align:right;padding-right:10px'></div>");
        $('#fire').click ( function (evt) {

            var args = new Array();
            for(var i=1; i<=8; i++)
            {
                if( $('#input-arg'+ i).val() )
                {
                    var arg = $('#input-arg'+ i).val();
                    try {
                        arg = JSON.parse($.encoder.canonicalize(arg));
                        args.push( arg );
                    } catch (e) {
                        this.logger.error('Invalid Value');
                    }
                }
            }

            self.kernel.fireEvent(nodeID, eventName, args);
        });

        $(topdownName).hide('slide', {direction: 'left'}, 175); 
        $(topdownTemp).show('slide', {direction: 'right'}, 175);    

        this.topdownName = topdownTemp;
        this.topdownTemp = topdownName;

    }

    function getPrototypes( kernel, extendsID ) {
        var prototypes = [];
        var id = extendsID;

        while ( id !== undefined ) {
            prototypes.push( id );
            id = kernel.prototype( id );
        }
                
        return prototypes;
    }

    function getProperties( kernel, extendsID ) {
        var pTypes = getPrototypes( kernel, extendsID );
        var pProperties = {};
        if ( pTypes ) {
            for ( var i=0; i < pTypes.length; i++ ) {
                var nd = this.nodes[ pTypes[i] ];
                if ( nd && nd.properties ) {
                    for ( var key in nd.properties ) {
                        pProperties[ key ] = { "prop": nd.properties[ key ], "prototype": pTypes[i]  };
                    }
                }
            }
        }
        return pProperties;
    }

    function getChildren( kernel, extendsID ) {
        var pTypes = getPrototypes( kernel, extendsID );
        var pChildren = {};
        if ( pTypes ) {
            for ( var i=0; i < pTypes.length; i++ ) {
                var nd = this.nodes[ pTypes[i] ];
                if ( nd && nd.children ) {
                    for ( var key in nd.children ) {
                        pChildren[ key ] = nd.children[key];
                    }
                }
            }
        }
        return pChildren;
    }

    function getEvents( kernel, extendsID ) {
        var pTypes = getPrototypes( kernel, extendsID );
        var events = {};
        if ( pTypes ) {
            for ( var i = 0; i < pTypes.length; i++ ) {
                var nd = this.nodes[ pTypes[i] ];
                if  ( nd && nd.events ) {
                    for ( var key in nd.events ) {
                        events[ key ] = nd.events[key];
                    }
                }
            }
        }
        return events;
    }

    function getMethods( kernel, extendsID ) {
        var pTypes = getPrototypes( kernel, extendsID );
        var methods = {};
        if ( pTypes ) {
            for ( var i = 0; i < pTypes.length; i++ ) {
                var nd = this.nodes[ pTypes[i] ];
                if  ( nd && nd.methods ) {
                    for ( var key in nd.methods ) {
                        methods[ key ] = nd.methods[key];
                    }
                }
            }
        }
        return methods;
    }

    function highlightChildInHierarchy(nodeID) {
        if (this.editorOpen && this.editorView == 1) // Hierarchy view open
        {
            var childDiv = $("div[id='" + nodeID +"']");
            if(childDiv.length > 0) {
                var previousChild = $("div[id='" + this.highlightedChild +"']");
                if(previousChild.length > 0) {
                    previousChild.removeClass('childContainerHighlight');
                }
                childDiv.addClass('childContainerHighlight');
                this.highlightedChild = nodeID;
            }
        }
    }

    // -- showTimeline ----------------------------------------------------------------------

    function showTimeline() // invoke with the view as "this"
    {
        var timeline = this.timeline;

        if(!this.timelineInit)
        {
            jQuery('#time_control').append("<div class='header'>Timeline</div>" + 
                "<div style='text-align:center;padding-top:10px'><span><button id='play'></button><button id='stop'></button></span>" +
                "<span><span class='rate slider'></span>&nbsp;" + 
                "<span class='rate vwf-label' style='display: inline-block; width:8ex'></span></span></div>");

            var options = {};

            [ "play", "pause", "stop" ].forEach( function( state ) {
                options[state] = { icons: { primary: "ui-icon-" + state }, label: state, text: false };
            } );

            options.rate = { value: 0, min: -2, max: 2, step: 0.1, };

            var state = {};

            jQuery.get(
                "admin/state", 
                undefined, 
                function( data ) {
                    state = data;

                    jQuery( "button#play" ).button( "option", state.playing ? options.pause : options.play );
                    jQuery( "button#stop" ).button( "option", "disabled", state.stopped );

                    jQuery( ".rate.slider" ).slider( "value", Math.log( state.rate ) / Math.LN10 );

                    if ( state.rate < 1.0 ) {
                        var label_rate = 1.0 / state.rate;
                    } 
                    else {
                        var label_rate = state.rate;
                    }

                    var label = label_rate.toFixed(2).toString().replace( /(\.\d*?)0+$/, "$1" ).replace( /\.$/, "" );

                    if ( state.rate < 1.0 ) {
                        label = "&#x2215; " + label;
                    } else {
                        label = label + " &times;";
                    }

                    jQuery( ".rate.vwf-label" ).html( label );
                }, 
                "json" 
            );

            jQuery( "button#play" ).button(
                options.pause
            ). click( function() {
                jQuery.post(
                    state.playing ? "admin/pause" : "admin/play", 
                    undefined, 
                    function( data ) {
                        state = data;

                        jQuery( "button#play" ).button( "option", state.playing ? options.pause : options.play );
                        jQuery( "button#stop" ).button( "option", "disabled", state.stopped );
                    },
                    "json" 
                );
            } );


            jQuery( "button#stop" ).button(
                options.stop
            ). click( function() {
                jQuery.post(
                    "admin/stop", 
                    undefined, 
                    function( data ) {
                        state = data;

                        jQuery( "button#play" ).button( "option", state.playing ? options.pause : options.play );
                        jQuery( "button#stop" ).button( "option", "disabled", state.stopped );
                    }, 
                    "json" 
                );
            } );

            jQuery( ".rate.slider" ).slider(
                options.rate
            ) .bind( "slide", function( event, ui ) {
                jQuery.get( 
                    "admin/state", 

                    { "rate": Math.pow( 10, Number(ui.value) ) }, 

                    function( data ) {
                        state = data;

                        jQuery( ".rate.slider" ).slider( "value", Math.log( state.rate ) / Math.LN10 );

                        if ( state.rate < 1.0 ) {
                            var label_rate = 1.0 / state.rate;
                        } 
                        else {
                            var label_rate = state.rate;
                        }

                        var label = label_rate.toFixed(2).toString().replace( /(\.\d*?)0+$/, "$1" ).replace( /\.$/, "" );

                        if ( state.rate < 1.0 ) {
                            label = "&#x2215; " + label;
                        } else {
                            label = label + " &times;";
                        }

                        jQuery( ".rate.vwf-label" ).html( label );
                    }, 
                    "json"
                );
            } );

            this.timelineInit = true;
        }

        if (!this.editorOpen)
        {
            $(timeline).show('slide', {direction: 'right'}, 175);    
        }
        else
        {
            $(timeline).show();
        }
    }

        // -- showAboutTab ----------------------------------------------------------------------

    function showAboutTab() // invoke with the view as "this"
    {
        var about = this.about;

        if(!this.aboutInit)
        {
            jQuery('#about_tab').append("<div class='header'>About</div>" + 
                "<div class='about'><p style='font:bold 12pt Arial'>Virtual World Framework</p>" +
                "<p><b>Version: </b>" + version.join(".") + "</p>" +
                "<p><b>Site: </b><a href='http://virtualworldframework.com' target='_blank'>http://virtualworldframework.com</a></p>" +
                "<p><b>Source: </b><a href='https://github.com/virtual-world-framework' target='_blank'>https://github.com/virtual-world-framework</a></p></div>");

            this.aboutInit = true;
        }

        if (!this.editorOpen)
        {
            $(about).show('slide', {direction: 'right'}, 175);    
        }
        else
        {
            $(about).show();
        }
    }

    //  -- showModelsTab ----------------------------------------------------------------------

    function showModelsTab(modelID, modelURL) // invoke with the view as "this"
    {
        var self = this;
        var models = this.models;
        var modelsTemp = this.modelsTemp;
        this.currentModelID = modelID;
        this.currentModelURL = modelURL;

        $(models).html("");
        
        if(modelID == "") {
            $(modelsTemp).html("<div class='header'>Models</div>");

            $.getJSON("admin/models", function( data ) {
                if(data.length > 0) {
                    $.each( data, function( key, value ) {
                        var fileName = encodeURIComponent(value['basename']);
                        var divId = fileName;
                        if(divId.indexOf('.') != -1) {
                            divId = divId.replace(/\./g, "_");
                        }
                        var url = value['url'];

                        $(modelsTemp).append("<div class='childContainer'><div id='" + divId + "' class='modelEntry' data-url='" + url + "'>"
                            + fileName + "</div></div>");
                        $("#" + divId).click(function(e) {
                            modelDrillDown.call(self, e.target.textContent, e.target.getAttribute("data-url"));
                        })
                    });
                }
                else {
                    $(modelsTemp).append("<div class='childEntry'><p style='font:bold 12pt Arial'>No Models Found</p></div>");
                }
            } );
        }
        else {
            var divId = modelID;
            if(divId.indexOf('.') != -1) {
                divId = divId.replace(/\./g, "_");
            }
            $(modelsTemp).html("<div id='" + divId + "-backDiv' class='header'><img src='images/back.png' id='" + divId + "-back' alt='back'/>" + modelID + "</div>");
            $("#" + divId + "-back").click(function(e) {
                modelDrillUp.call(self, '');
            });

            $(modelsTemp).append("<div id='" + divId + "-rotation' class='propEntry'><table><tr><td><b>Rotation</b></td><td>" +
                "<input type='text' class='input_text' id='input-" + divId + "-rotation' value='[1,0,0,0]'></td></tr></table></div>");
            $('#input-' + divId + '-rotation').keydown( function(evt) {
                evt.stopPropagation();
            });
            $('#input-' + divId + '-rotation').keypress( function(evt) {
                evt.stopPropagation();
            });
            $('#input-' + divId + '-rotation').keyup( function(evt) {
                evt.stopPropagation();
            });

            $(modelsTemp).append("<div id='" + divId + "-scale' class='propEntry'><table><tr><td><b>Scale</b></td><td>" +
                "<input type='text' class='input_text' id='input-" + divId + "-scale' value='[1,1,1]'></td></tr></table></div>");
            $('#input-' + divId + '-scale').keydown( function(evt) {
                    evt.stopPropagation();
                });
            $('#input-' + divId + '-scale').keypress( function(evt) {
                evt.stopPropagation();
            });
            $('#input-' + divId + '-scale').keyup( function(evt) {
                evt.stopPropagation();
            });

            $(modelsTemp).append("<div id='" + divId + "-translation' class='propEntry'><table><tr><td><b>Translation Offset</b></td><td>" +
                "<input type='text' class='input_text' id='input-" + divId + "-translation' value='[0,0,0]'></td></tr></table></div>");
            $('#input-' + divId + '-translation').keydown( function(evt) {
                    evt.stopPropagation();
                });
            $('#input-' + divId + '-translation').keypress( function(evt) {
                evt.stopPropagation();
            });
            $('#input-' + divId + '-translation').keyup( function(evt) {
                evt.stopPropagation();
            });

            $(modelsTemp).append("<div class='drag'><div id='" + divId + "-drag' class='modelEntry' draggable='true' data-escaped-name='" + divId +"' data-url='" + modelURL + "'>Drag To Create</div></div>");

            $("#" + divId + "-drag").on("dragstart", function (e) {
                var fileName = $("#" + e.target.getAttribute("data-escaped-name") + "-backDiv").text();
                var rotation = encodeURIComponent($("#input-" + e.target.getAttribute("data-escaped-name") + "-rotation").val());
                var scale = encodeURIComponent($("#input-" + e.target.getAttribute("data-escaped-name") + "-scale").val());
                var translation = encodeURIComponent($("#input-" + e.target.getAttribute("data-escaped-name") + "-translation").val());
                var fileData = "{\"fileName\":\""+fileName+"\", \"fileUrl\":\""+e.target.getAttribute("data-url")+"\", " +
                    "\"rotation\":\"" + rotation + "\", \"scale\":\"" + scale + "\", \"translation\":\"" + translation + "\"}";
                e.originalEvent.dataTransfer.setData('text/plain', fileData);
                e.originalEvent.dataTransfer.setDragImage(e.target, 0, 0);
                return true;
            });
        }
    }

    // -- Model drillDown -------------------------------------------------------------------------

    function modelDrillDown(modelID, modelURL) // invoke with the view as "this"
    {
        var models = this.models;
        var modelsTemp = this.modelsTemp;
        
        showModelsTab.call(this, modelID, modelURL);
        
        if(modelID != "") $(models).hide('slide', {direction: 'left'}, 175); 
        $(modelsTemp).show('slide', {direction: 'right'}, 175);    
        
        this.models = modelsTemp;
        this.modelsTemp = models;
    }
    
    // -- Model drillUp ---------------------------------------------------------------------------

    function modelDrillUp(modelID) // invoke with the view as "this"
    {
        var models = this.models;
        var modelsTemp = this.modelsTemp;
        
        showModelsTab.call(this, modelID);
        
        $(models).hide('slide', {direction: 'right'}, 175); 
        $(modelsTemp).show('slide', {direction: 'left'}, 175);    
        
        this.models = modelsTemp;
        this.modelsTemp = models;
    }
} );
>>>>>>> 9c819f36
<|MERGE_RESOLUTION|>--- conflicted
+++ resolved
@@ -1,4 +1,3 @@
-<<<<<<< HEAD
 "use strict";
 
 // Copyright 2012 United States Government, as represented by the Secretary of Defense, Under
@@ -111,7 +110,7 @@
             $('#model_a').hide();
             $('#model_b').hide();
             
-            var canvas = document.getElementById("index-vwf");
+            var canvas = document.getElementById(vwf_view.kernel.find("", "/")[0]);
             if ( canvas ) {
                 $('#topdown_a').height(canvas.height);
                 $('#topdown_b').height(canvas.height);
@@ -140,7 +139,7 @@
             var childIDAttribute = $.encoder.encodeForHTMLAttribute("id", childID, true);
             var childIDAlpha = $.encoder.encodeForAlphaNumeric(childID);
             
-            var kernel = this.kernel.kernel;
+            var kernel = this.kernel;
             var self = this;
             var parent = this.nodes[ nodeID ];
             var node = this.nodes[ childID ] = {
@@ -161,7 +160,7 @@
                 parent.children.push( node );
             }
 
-            if ( childID == "index-vwf" && childExtendsID && this.kernel.test( childExtendsID,
+            if ( childID == vwf_view.kernel.find("", "/")[0] && childExtendsID && this.kernel.test( childExtendsID,
                     "self::element(*,'http://vwf.example.com/scene.vwf')", childExtendsID ) ) {
                 this.scenes[ childID ] = node;
             }
@@ -326,7 +325,7 @@
 
                 if( this.currentNodeID == '' )
                 {
-                    this.currentNodeID = "index-vwf";
+                    this.currentNodeID = vwf_view.kernel.find("", "/")[0];
                 }
 
                 drill.call(this, this.currentNodeID, undefined);
@@ -561,7 +560,7 @@
         
         drill.call(this, nodeID, drillBackID);
         
-        if(nodeID != "index-vwf") $(topdownName).hide('slide', {direction: 'left'}, 175); 
+        if(nodeID != vwf_view.kernel.find("", "/")[0]) $(topdownName).hide('slide', {direction: 'left'}, 175); 
         $(topdownTemp).show('slide', {direction: 'right'}, 175);    
         
         this.topdownName = topdownTemp;
@@ -617,7 +616,7 @@
 
         if(!drillBackID) drillBackID = node.parentID;
      
-        if(nodeID == "index-vwf") 
+        if(nodeID == vwf_view.kernel.find("", "/")[0]) 
         {
             $(topdownTemp).html("<div class='header'>index</div>");
         }
@@ -644,7 +643,7 @@
 
         // Add prototype children
         $(topdownTemp).append("<div id='prototypeChildren'></div>");
-        var prototypeChildren = getChildren.call( this, this.kernel.kernel, node.extendsID ); 
+        var prototypeChildren = getChildren.call( this, this.kernel, node.extendsID ); 
         for ( var key in prototypeChildren)       
         {
             var child = prototypeChildren[key];
@@ -703,7 +702,7 @@
 
         // Add prototype properties
         $(topdownTemp).append("<div id='prototypeProperties'></div>");
-        var prototypeProperties = getProperties.call( this, this.kernel.kernel, node.extendsID );
+        var prototypeProperties = getProperties.call( this, this.kernel, node.extendsID );
         for ( var key in prototypeProperties ) {
             var prop = prototypeProperties[key].prop;
             if ( !displayedProperties[ prop.name ]  ) {
@@ -774,7 +773,7 @@
 
         // Add prototype methods
         $(topdownTemp).append("<div id='prototypeMethods'></div>");
-        var prototypeMethods = getMethods.call( this, this.kernel.kernel, node.extendsID );
+        var prototypeMethods = getMethods.call( this, this.kernel, node.extendsID );
         for ( var key in prototypeMethods ) {
             var method = prototypeMethods[key];
             var prototypeMethodNameAlpha = $.encoder.encodeForAlphaNumeric(key);
@@ -823,7 +822,7 @@
 
         // Add prototype events
         $(topdownTemp).append("<div id='prototypeEvents'></div>");
-        var prototypeEvents = getEvents.call( this, this.kernel.kernel, node.extendsID );
+        var prototypeEvents = getEvents.call( this, this.kernel, node.extendsID );
         for ( var key in prototypeEvents ) {
             var nodeEvent = prototypeEvents[key];
             var prototypeEventNameAlpha = $.encoder.encodeForHTMLAttribute(key);
@@ -1518,1526 +1517,4 @@
         this.models = modelsTemp;
         this.modelsTemp = models;
     }
-} );
-=======
-"use strict";
-
-// Copyright 2012 United States Government, as represented by the Secretary of Defense, Under
-// Secretary of Defense (Personnel & Readiness).
-// 
-// Licensed under the Apache License, Version 2.0 (the "License"); you may not use this file except
-// in compliance with the License. You may obtain a copy of the License at
-// 
-//   http://www.apache.org/licenses/LICENSE-2.0
-// 
-// Unless required by applicable law or agreed to in writing, software distributed under the License
-// is distributed on an "AS IS" BASIS, WITHOUT WARRANTIES OR CONDITIONS OF ANY KIND, either express
-// or implied. See the License for the specific language governing permissions and limitations under
-// the License.
-
-define( [ "module", "version", "vwf/view", "vwf/utility" ], function( module, version, view, utility ) {
-
-    // vwf/view/editor creates a view interface for editor functions. 
-
-    return view.load( module, {
-
-        // == Module Definition ====================================================================
-
-        initialize: function() {
-            var self = this;
-            window.slideOffset = 0;
-
-            this.nodes = {};
-            this.scenes = {};
-            this.allScripts = {};
-
-            // EDITOR CLOSED  --> 0
-            // HIERARCHY OPEN --> 1
-            // USER LIST OPEN --> 2
-            // TIMELINE OPEN  --> 3
-            // ABOUT OPEN     --> 4
-            this.editorView = 0;
-            this.editorOpen = false;
-            this.timelineInit = false;
-            this.aboutInit = false;
-            this.modelsInit = false;
-            this.editingScript = false;
-
-            this.topdownName = '#topdown_a';
-            this.topdownTemp = '#topdown_b';
-            this.clientList = '#client_list';
-            this.timeline = '#time_control';
-            this.about = '#about_tab';
-            this.models = '#model_a';
-            this.modelsTemp = '#model_b';
-            this.currentNodeID = '';
-            this.currentModelID = '';
-            this.currentModelURL = '';
-            this.highlightedChild = '';
-            
-            jQuery('body').append(
-                "<div id='editor' class='relClass'><div class='uiContainer'><div class='editor-tabs' id='tabs'><img id='x' style='display:none' src='images/tab_X.png' alt='x' /><img id='hierarchy' src='images/tab_Application.png' alt='application' /><img id='userlist' src='images/tab_Users.png' alt='users' /><img id='timeline' src='images/tab_Time.png' alt='time' /><img id='models' src='images/tab_Models.png' alt='models' /><img id='about' src='images/tab_About.png' alt='about' /></div></div></div>" + 
-                "<div class='relClass'><div class='uiContainer'><div class='vwf-tree' id='topdown_a'></div></div></div>" + 
-                "<div class='relClass'><div class='uiContainer'><div class='vwf-tree' id='topdown_b'></div></div></div>" + 
-                "<div class='relClass'><div class='uiContainer'><div class='vwf-tree' id='client_list'></div></div></div>" +
-                "<div class='relClass'><div class='uiContainer'><div class='vwf-tree' id='time_control'></div></div></div>" +
-                "<div class='relClass'><div class='uiContainer'><div class='vwf-tree' id='about_tab'></div></div></div>" +
-                "<div class='relClass'><div class='uiContainer'><div class='vwf-tree' id='model_a'></div></div></div>" +
-                "<div class='relClass'><div class='uiContainer'><div class='vwf-tree' id='model_b'></div></div></div>"
-            );
-            
-            $('#tabs').stop().animate({ opacity:0.0 }, 0);
-            
-            jQuery('#tabs').mouseenter( function(evt) { 
-                evt.stopPropagation();
-                $('#tabs').stop().animate({ opacity:1.0 }, 175);
-                return false; 
-            });
-            
-            jQuery('#tabs').mouseleave( function(evt) { 
-                evt.stopPropagation(); 
-                $('#tabs').stop().animate({ opacity:0.0 }, 175);
-                return false; 
-            });
-            
-            jQuery('#hierarchy').click ( function(evt) {
-                openEditor.call(self, 1);
-            });
-
-            jQuery('#userlist').click ( function(evt) {
-                openEditor.call(self, 2);
-            });
-
-            jQuery('#timeline').click ( function(evt) {
-                openEditor.call(self, 3);
-            });
-
-            jQuery('#about').click ( function(evt) {
-                openEditor.call(self, 4);
-            });
-
-            jQuery('#models').click ( function(evt) {
-                openEditor.call(self, 5);
-            });
-
-            jQuery('#x').click ( function(evt) {
-                closeEditor.call(self);
-            });
-
-            $('#topdown_a').hide();
-            $('#topdown_b').hide();
-            $('#client_list').hide();
-            $('#time_control').hide();
-            $('#about_tab').hide();
-            $('#model_a').hide();
-            $('#model_b').hide();
-            
-            var canvas = document.getElementById(vwf_view.kernel.find("", "/")[0]);
-            if ( canvas ) {
-                $('#topdown_a').height(canvas.height);
-                $('#topdown_b').height(canvas.height);
-                $('#client_list').height(canvas.height);
-                $('#time_control').height(canvas.height);
-                $('#about_tab').height(canvas.height);
-                $('#model_a').height(canvas.height);
-                $('#model_b').height(canvas.height);
-            }
-            else
-            {    
-                $('#topdown_a').height(window.innerHeight-20);
-                $('#topdown_b').height(window.innerHeight-20);
-                $('#client_list').height(window.innerHeight-20);
-                $('#time_control').height(window.innerHeight-20);
-                $('#about_tab').height(window.innerHeight-20);
-                $('#model_a').height(window.innerHeight-20);
-                $('#model_b').height(window.innerHeight-20);
-            }
-        },
-        
-        createdNode: function( nodeID, childID, childExtendsID, childImplementsIDs,
-            childSource, childType, childURI, childName, callback /* ( ready ) */ ) {
-
-            var nodeIDAttribute = $.encoder.encodeForHTMLAttribute("id", nodeID, true);
-            var childIDAttribute = $.encoder.encodeForHTMLAttribute("id", childID, true);
-            var childIDAlpha = $.encoder.encodeForAlphaNumeric(childID);
-            
-            var kernel = this.kernel;
-            var self = this;
-            var parent = this.nodes[ nodeID ];
-            var node = this.nodes[ childID ] = {
-                children: [],
-                properties: [],
-                events: {},
-                methods: {},
-                parent: parent,
-                parentID: nodeID,
-                ID: childID,
-                extendsID: childExtendsID,
-                implementsIDs: childImplementsIDs,
-                source: childSource, 
-                name: childName,
-            };
-
-            if ( parent ) {
-                parent.children.push( node );
-            }
-
-            if ( childID == vwf_view.kernel.find("", "/")[0] && childExtendsID && this.kernel.test( childExtendsID,
-                    "self::element(*,'http://vwf.example.com/scene.vwf')", childExtendsID ) ) {
-                this.scenes[ childID ] = node;
-            }
-            
-            if ( nodeID === this.currentNodeID && this.editingScript == false )
-            {
-                $('#children > div:last').css('border-bottom-width', '1px');
-                $("#children").append("<div id='" + childIDAlpha + "' data-nodeID='" + childIDAttribute + "' class='childContainer'><div class='childEntry'><b>" + $.encoder.encodeForHTML(childName) + "</b></div></div>");
-                $('#' + childIDAlpha).click( function(evt) {
-                    drillDown.call(self, $(this).attr("data-nodeID"), nodeIDAttribute);
-                });
-                $('#children > div:last').css('border-bottom-width', '3px');
-            }
-        },
-        
-        createdProperty: function (nodeID, propertyName, propertyValue) {
-
-            return this.initializedProperty(nodeID, propertyName, propertyValue);   
-        },
-        
-        initializedProperty: function (nodeID, propertyName, propertyValue) {
-   
-            var node = this.nodes[ nodeID ];
-            if ( ! node ) return;  // TODO: patch until full-graph sync is working; drivers should be able to assume that nodeIDs refer to valid objects
-
-            var property = node.properties[ propertyName ] = {
-                name: propertyName,
-                value: propertyValue,
-            };
-
-            try {
-                propertyValue = utility.transform( propertyValue, utility.transforms.transit );
-                node.properties[ propertyName ].value = JSON.stringify( propertyValue );
-            } catch (e) {
-                this.logger.warnx( "createdProperty", nodeID, propertyName, propertyValue,
-                    "stringify error:", e.message );
-                node.properties[ propertyName ].value = propertyValue;
-            }
-            
-            node.properties.push( property );
-        },
-        
-        deletedNode: function (nodeID) {
-            var node = this.nodes[ nodeID ];
-            node.parent.children.splice( node );
-            var nodeIDAttribute = $.encoder.encodeForAlphaNumeric(nodeID); // $.encoder.encodeForHTMLAttribute("id", nodeID, true);
-            $('#' + nodeIDAttribute).remove();
-            $('#children > div:last').css('border-bottom-width', '3px');
-        },
-
-        //addedChild: [ /* nodeID, childID, childName */ ],
-        //removedChild: [ /* nodeID, childID */ ],
-
-        satProperty: function (nodeID, propertyName, propertyValue) {
-            var node = this.nodes[ nodeID ];
-            if ( ! node ) return;  // TODO: patch until full-graph sync is working; drivers should be able to assume that nodeIDs refer to valid objects
-            try {
-                propertyValue = utility.transform( propertyValue, utility.transforms.transit );
-                node.properties[ propertyName ].value = JSON.stringify( propertyValue );
-            } catch (e) {
-                this.logger.warnx( "satProperty", nodeID, propertyName, propertyValue,
-                    "stringify error:", e.message );
-                node.properties[ propertyName ].value = propertyValue;
-            }
-
-            var nodeIDAttribute = $.encoder.encodeForAlphaNumeric(nodeID); // $.encoder.encodeForHTMLAttribute("id", nodeID, true);
-            var propertyNameAttribute = $.encoder.encodeForHTMLAttribute("id", propertyName, true);
-            
-            // No need to escape propertyValue, because .val does its own escaping
-            $('#input-' + nodeIDAttribute + '-' + propertyNameAttribute).val(node.properties[ propertyName ].value);
-        },
-        
-        //gotProperty: [ /* nodeID, propertyName, propertyValue */ ],
-        
-        createdMethod: function( nodeID, methodName, methodParameters, methodBody ){
-            var node = this.nodes[ nodeID ];
-            if ( node ) {
-                node.methods[ methodName ] = methodParameters;
-            }
-        },
-
-        //calledMethod: function( nodeID, methodName, methodParameters ) {
-
-        //},
-
-        createdEvent: function( nodeID, eventName, eventParameters ) {
-            var node = this.nodes[ nodeID ];
-            if ( node ) {
-                node.events[ eventName ] = eventParameters;
-            }         
-        },
-
-        firedEvent: function ( nodeID, eventName, eventParameters ) {
-            if(eventName == "pointerHover") {
-                highlightChildInHierarchy.call(this, nodeID);
-            }
-        },
-
-        executed: function( nodeID, scriptText, scriptType ) {
-
-            var nodeScript = {
-                text: scriptText,
-                type: scriptType,
-            };
-
-            if ( !this.allScripts[ nodeID ] ) {
-                var nodeScripts = new Array();
-                nodeScripts.push(nodeScript);
-
-                this.allScripts[ nodeID ] = nodeScripts;
-            }
-
-            else {
-                this.allScripts[ nodeID ].push(nodeScript);
-            }
-        },
-
-        //ticked: [ /* time */ ],
-        
-    } );
-
-    // -- getPropertyValues -----------------------------------------------------------------
-
-    function getPropertyValues( node ) {
-        var pv = {};
-        if ( node ) {
-            for ( var i = 0; i < node.properties.length; i++ ) {
-                pv[ node.properties[i] ] = vwf.getProperty( node.ID, node.properties[i], [] );
-            }
-        }
-        return pv;
-    };
-    
-    // -- getChildByName --------------------------------------------------------------------
-    
-    function getChildByName( node, childName ) {
-        var childNode = undefined;
-        for ( var i = 0; i < node.children.length && childNode === undefined; i++ ) {
-            if ( node.children[i].name == childName ) {
-                childNode = node.children[i];    
-            }
-        }
-        return childNode;
-    };
-    
-    // -- openEditor ------------------------------------------------------------------------
-
-    function openEditor(eView) // invoke with the view as "this"
-    {
-        if(eView == 0)
-        {
-            closeEditor.call(this);
-        }
-        
-        if(this.editorView != eView)
-        {
-            // Hierarchy
-            if(eView == 1)
-            {
-                var topdownName = this.topdownName;
-                var topdownTemp = this.topdownTemp;
-
-                if( this.currentNodeID == '' )
-                {
-                    this.currentNodeID = vwf_view.kernel.find("", "/")[0];
-                }
-
-                drill.call(this, this.currentNodeID, undefined);
-                $(this.clientList).hide();
-                $(this.timeline).hide();
-                $(this.about).hide();
-                $(this.models).hide();
-
-                if(this.editorOpen)
-                {
-                    $(topdownName).hide();
-                    $(topdownTemp).show();
-                }
-
-                else
-                {
-                    $(topdownTemp).show('slide', {direction: 'right'}, 175);    
-                }
-
-                this.topdownName = topdownTemp;
-                this.topdownTemp = topdownName;
-            }
-
-            else if (this.editingScript)
-            {
-                // Reset width if on script
-                this.editingScript = false;
-                $('#editor').animate({ 'left' : "-260px" }, 175);
-                $('.vwf-tree').animate({ 'width' : "260px" }, 175);
-            }
-
-            // User List
-            if(eView == 2)
-            {
-                $(this.topdownName).hide();
-                $(this.topdownTemp).hide();
-                $(this.timeline).hide();
-                $(this.about).hide();
-                $(this.models).hide();
-                $(this.modelsTemp).hide();
-                showUserList.call(this);
-            }
-
-            // Timeline
-            else if(eView == 3)
-            {
-                $(this.topdownName).hide();
-                $(this.topdownTemp).hide();
-                $(this.clientList).hide();
-                $(this.about).hide();
-                $(this.models).hide();
-                $(this.modelsTemp).hide();
-                showTimeline.call(this);
-            }
-
-            // About
-            else if(eView == 4)
-            {
-                $(this.topdownName).hide();
-                $(this.topdownTemp).hide();
-                $(this.clientList).hide();
-                $(this.timeline).hide();
-                $(this.models).hide();
-                $(this.modelsTemp).hide();
-                showAboutTab.call(this);
-            }
-
-            // Models
-            else if(eView == 5)
-            {
-                var models = this.models;
-                var modelsTemp = this.modelsTemp;
-
-                showModelsTab.call(this, this.currentModelID, this.currentModelURL);
-                $(this.topdownName).hide();
-                $(this.topdownTemp).hide();
-                $(this.clientList).hide();
-                $(this.timeline).hide();
-                $(this.about).hide();
-
-                if(this.editorOpen)
-                {
-                    $(models).hide();
-                    $(modelsTemp).show();
-                }
-
-                else
-                {                
-                    $(modelsTemp).show('slide', {direction: 'right'}, 175);    
-                }
-
-                this.models = modelsTemp;
-                this.modelsTemp = models;
-            }
-
-
-            if(this.editorView == 0)
-            {
-                window.slideOffset = 260;
-                $('#vwf-root').animate({ 'left' : "-=260px" }, 175);
-                $('#editor').animate({ 'left' : "-260px" }, 175);
-                $('#x').delay(1000).css({ 'display' : 'inline' });
-            }
-
-            this.editorView = eView;
-            this.editorOpen = true;
-        }
-    }
-
-    // -- closeEditor -----------------------------------------------------------------------
-
-    function closeEditor() // invoke with the view as "this"
-    {
-        var topdownName = this.topdownName;
-
-        window.slideOffset = 0;
-
-        if (this.editorOpen && this.editorView == 1) // Hierarchy view open
-        {
-            $(topdownName).hide('slide', {direction: 'right'}, 175);
-            $(this.clientList).hide();
-            $(this.timeline).hide();
-            $(this.about).hide();
-            $(this.models).hide();
-        }
-
-        else if (this.editorOpen && this.editorView == 2) // Client list open
-        {
-            $(this.clientList).hide('slide', {direction: 'right'}, 175);
-            $(topdownName).hide();
-            $(this.timeline).hide();
-            $(this.about).hide();
-            $(this.models).hide();
-        }
-
-        else if (this.editorOpen && this.editorView == 3) // Timeline open
-        {
-            $(this.timeline).hide('slide', {direction: 'right'}, 175);
-            $(topdownName).hide();
-            $(this.clientList).hide();
-            $(this.about).hide();
-            $(this.models).hide();
-        }
-
-        else if (this.editorOpen && this.editorView == 4) // About open
-        {
-            $(this.about).hide('slide', {direction: 'right'}, 175);
-            $(topdownName).hide();
-            $(this.clientList).hide();
-            $(this.timeline).hide();
-            $(this.models).hide();
-        }
-
-        else if (this.editorOpen && this.editorView == 5) // Models open
-        {
-            $(this.models).hide('slide', {direction: 'right'}, 175);
-            $(topdownName).hide();
-            $(this.clientList).hide();
-            $(this.timeline).hide();
-            $(this.about).hide();
-        }
-        
-        $('#vwf-root').animate({ 'left' : "+=260px" }, 175);
-        $('#editor').animate({ 'left' : "0px" }, 175);
-        $('#x').css({ 'display' : 'none' });
-        this.editorView = 0;
-        this.editorOpen = false;
-    }
-
-    // -- showUserList ----------------------------------------------------------------------
-
-    function showUserList() // invoke with the view as "this"
-    {
-        var clientList = this.clientList;
-
-        updateClients.call(this);
-
-        if (!this.editorOpen)
-        {
-            $(clientList).show('slide', {direction: 'right'}, 175);    
-        }
-        else
-        {
-            $(clientList).show();
-        }
-    }
-
-    // -- updateClients ---------------------------------------------------------------------
-
-    function updateClients() {
-        var app = window.location.pathname;
-        var root = app.substring(1, app.length-18);
-        var inst = app.substring(app.length-17, app.length-1);
-        var match;
-
-        var clients$ = $(this.clientList);
-
-        jQuery.getJSON( "/" + root + "/admin/instances", function( data ) {
-            jQuery.each( data, function( key, value ) {
-                if ( match = /* assignment! */ key.match( RegExp( "/([^/]*)$" ) ) ) {
-
-                    var instanceHTML = $.encoder.encodeForHTML(String( match[1] ));
-
-                    if(instanceHTML == inst)
-                    {
-                        clients$.html("<div class='header'>Users</div>");
-                        for (var clientID in value.clients) { 
-                            clients$.append("<div class='clientEntry'>" + clientID + "</div>"); 
-                        }
-
-                        clients$.append("<div style='padding:6px'><input class='update_button' type='button' id='load' value='Load' /><input class='update_button' type='button' id='save' value='Save' /></div>");
-                        $('#load').click(function(evt) {
-                            // Call function here
-                        });
-                        $('#save').click(function(evt) {
-                            // Call function here
-                        });
-                    }
-                }
-            } );
-        } );
-
-        //setTimeout(updateClients.call(this), 5000);
-    };
-
-    // -- drillDown -------------------------------------------------------------------------
-
-    function drillDown(nodeID, drillBackID) // invoke with the view as "this"
-    {
-        var topdownName = this.topdownName;
-        var topdownTemp = this.topdownTemp;
-        
-        drill.call(this, nodeID, drillBackID);
-        
-        if(nodeID != vwf_view.kernel.find("", "/")[0]) $(topdownName).hide('slide', {direction: 'left'}, 175); 
-        $(topdownTemp).show('slide', {direction: 'right'}, 175);    
-        
-        this.topdownName = topdownTemp;
-        this.topdownTemp = topdownName;
-    }
-    
-    // -- drillUp ---------------------------------------------------------------------------
-
-    function drillUp(nodeID) // invoke with the view as "this"
-    {
-        var topdownName = this.topdownName;
-        var topdownTemp = this.topdownTemp;
-        
-        drill.call(this, nodeID, undefined);
-        
-        $(topdownName).hide('slide', {direction: 'right'}, 175); 
-        $(topdownTemp).show('slide', {direction: 'left'}, 175);    
-        
-        this.topdownName = topdownTemp;
-        this.topdownTemp = topdownName;
-    }
-
-    // -- drillBack---------------------------------------------------------------------------
-
-    function drillBack(nodeID) // invoke with the view as "this"
-    {
-        var topdownName = this.topdownName;
-        var topdownTemp = this.topdownTemp;
-        
-        drill.call(this, nodeID, undefined);
-        
-        // No slide motion, when resizing script window back to normal
-        $(topdownName).hide();
-        $(topdownTemp).show();
-        
-        this.topdownName = topdownTemp;
-        this.topdownTemp = topdownName;
-    }
-    
-    // -- drill -----------------------------------------------------------------------------
-
-    function drill(nodeID, drillBackID) // invoke with the view as "this"
-    {
-        var self = this;
-        var topdownName = this.topdownName;
-        var topdownTemp = this.topdownTemp;
-        var nodeIDAlpha = $.encoder.encodeForAlphaNumeric(nodeID);
-
-        $(topdownName).html(''); // Clear alternate div first to ensure content is added correctly
-        console.info(nodeID);
-        var node = this.nodes[ nodeID ];
-        this.currentNodeID = nodeID;
-
-        if(!drillBackID) drillBackID = node.parentID;
-     
-        if(nodeID == vwf_view.kernel.find("", "/")[0]) 
-        {
-            $(topdownTemp).html("<div class='header'>index</div>");
-        }
-        else
-        {
-            $(topdownTemp).html("<div class='header'><img src='images/back.png' id='" + nodeIDAlpha + "-back' alt='back'/> " + $.encoder.encodeForHTML(node.name) + "</div>");
-            jQuery('#' + nodeIDAlpha + '-back').click ( function(evt) {
-                drillUp.call(self, drillBackID);
-            });
-        }
-
-        // Add node children
-        $(topdownTemp).append("<div id='children'></div>");
-        for ( var i = 0; i < node.children.length; i++ ) {
-            var nodeChildIDAttribute = $.encoder.encodeForHTMLAttribute("id", node.children[i].ID, true);
-            var nodeChildIDAlpha = $.encoder.encodeForAlphaNumeric(node.children[i].ID);
-            $('#children').append("<div id='" + nodeChildIDAlpha + "' data-nodeID='" + nodeChildIDAttribute + "' class='childContainer'><div class='childEntry'><b>" + $.encoder.encodeForHTML(node.children[i].name) + "</b></div></div>");
-            $('#' + nodeChildIDAlpha).click( function(evt) {
-                drillDown.call(self, $(this).attr("data-nodeID"), nodeID);
-            });
-        }
-
-        $('#children > div:last').css('border-bottom-width', '3px');
-
-        // Add prototype children
-        $(topdownTemp).append("<div id='prototypeChildren'></div>");
-        var prototypeChildren = getChildren.call( this, this.kernel, node.extendsID ); 
-        for ( var key in prototypeChildren)       
-        {
-            var child = prototypeChildren[key];
-            var prototypeChildIDAttribute = $.encoder.encodeForHTMLAttribute("id", child.ID, true);
-            var prototypeChildIDAlpha = $.encoder.encodeForAlphaNumeric(child.ID);
-            $('#prototypeChildren').append("<div id='" + prototypeChildIDAlpha + "' data-nodeID='" + prototypeChildIDAttribute + "' class='childContainer'><div class='childEntry'><b>" + $.encoder.encodeForHTML(child.name) + "</b></div></div>");
-            $('#' + prototypeChildIDAlpha).click( function(evt) {
-                drillDown.call(self, $(this).attr("data-nodeID"), nodeID);
-            });
-        }
-
-        $('#prototypeChildren > div:last').css('border-bottom-width', '3px');
-
-        // Add node properties
-        $(topdownTemp).append("<div id='properties'></div>");
-        var displayedProperties = {};
-        for ( var i = 0; i < node.properties.length; i++ ) {
-            if ( !displayedProperties[ node.properties[i].name ] ) {
-                displayedProperties[ node.properties[i].name ] = "instance";
-                var propertyNameAttribute = $.encoder.encodeForHTMLAttribute("id", node.properties[i].name, true);
-                var propertyNameAlpha = $.encoder.encodeForAlphaNumeric(node.properties[i].name);
-                var propertyNameHTML = $.encoder.encodeForHTML(node.properties[i].name);
-                var propertyValueAttribute = $.encoder.encodeForHTMLAttribute("val", node.properties[i].value, true);
-                $('#properties').append("<div id='" + nodeIDAlpha + "-" + propertyNameAlpha + "' class='propEntry'><table><tr><td><b>" + propertyNameHTML + " </b></td><td><input type='text' class='input_text' id='input-" + nodeIDAlpha + "-" + propertyNameAlpha + "' value='" + propertyValueAttribute + "' data-propertyName='" + propertyNameAttribute + "'></td></tr></table></div>");
-            
-                $('#input-' + nodeIDAlpha + '-' + propertyNameAttribute).change( function(evt) {
-                    var propName = $.encoder.canonicalize($(this).attr("data-propertyName"));
-                    var propValue = $(this).val();
-                
-                    try {
-                        propValue = JSON.parse($.encoder.canonicalize(propValue));
-                        self.kernel.setProperty(nodeID, propName, propValue);
-                    } catch (e) {
-                        // restore the original value on error
-                        $(this).val(propValue);
-                    }
-                } );
-
-                $('#input-' + nodeIDAlpha + '-' + propertyNameAlpha).keydown( function(evt) {
-                    evt.stopPropagation();
-                });
-
-                $('#input-' + nodeIDAlpha + '-' + propertyNameAlpha).keypress( function(evt) {
-                    evt.stopPropagation();
-                });
-
-                $('#input-' + nodeIDAlpha + '-' + propertyNameAlpha).keyup( function(evt) {
-                    evt.stopPropagation();
-                });
-            }
-        }
-
-        $('#properties > div:last').css('border-bottom-width', '3px');
-
-        this.logger.info(self + "    " + nodeID);
-
-        // Add prototype properties
-        $(topdownTemp).append("<div id='prototypeProperties'></div>");
-        var prototypeProperties = getProperties.call( this, this.kernel, node.extendsID );
-        for ( var key in prototypeProperties ) {
-            var prop = prototypeProperties[key].prop;
-            if ( !displayedProperties[ prop.name ]  ) {
-                displayedProperties[ prop.name ] = prototypeProperties[key].prototype;
-                if(prop.value == undefined)
-                {
-                    prop.value = JSON.stringify( utility.transform( vwf.getProperty( nodeID, prop.name, []), utility.transforms.transit ) );
-                }
-
-                var propertyNameAttribute = $.encoder.encodeForHTMLAttribute("id", prop.name, true);
-                var propertyNameAlpha = $.encoder.encodeForAlphaNumeric(prop.name);
-                var propertyNameHTML = $.encoder.encodeForHTML(prop.name);
-                var propertyValueAttribute = $.encoder.encodeForHTMLAttribute("val", prop.value, true);
-                $('#prototypeProperties').append("<div id='" + nodeIDAlpha + "-" + propertyNameAlpha + "' class='propEntry'><table><tr><td><b>" + propertyNameHTML + " </b></td><td><input type='text' class='input_text' id='input-" + nodeIDAlpha + "-" + propertyNameAlpha + "' value='" + propertyValueAttribute + "' data-propertyName='" + propertyNameAttribute + "'></td></tr></table></div>");
-            
-                $('#input-' + nodeIDAlpha + '-' + propertyNameAlpha).change( function(evt) {
-                    var propName = $.encoder.canonicalize($(this).attr("data-propertyName"));
-                    var propValue = $(this).val();
-                
-                    try {
-                        propValue = JSON.parse($.encoder.canonicalize(propValue));
-                        self.kernel.setProperty(nodeID, propName, propValue);
-                    } catch (e) {
-                        // restore the original value on error
-                        $(this).val(propValue);
-                    }
-                } );
-
-                $('#input-' + nodeIDAlpha + '-' + propertyNameAlpha).keydown( function(evt) {
-                    evt.stopPropagation();
-                });
-
-                $('#input-' + nodeIDAlpha + '-' + propertyNameAlpha).keypress( function(evt) {
-                    evt.stopPropagation();
-                });
-
-                $('#input-' + nodeIDAlpha + '-' + propertyNameAlpha).keyup( function(evt) {
-                    evt.stopPropagation();
-                });
-            }
-        }
-
-        $('#prototypeProperties > div:last').css('border-bottom-width', '3px');
-
-        // Add node methods
-        $(topdownTemp).append("<div id='methods'></div>");
-        for ( var key in node.methods ) {
-            var method = node.methods[key];
-            var methodNameAlpha = $.encoder.encodeForAlphaNumeric(key);
-            var methodNameAttribute = $.encoder.encodeForHTMLAttribute("id", key, true);
-            var methodNameHTML = $.encoder.encodeForHTML(key);
-            $('#methods').append("<div id='" + methodNameAlpha + "' class='methodEntry'><table><tr><td><b>" + methodNameHTML + " </b></td><td style='text-align:right;overflow:visible'><div id='rollover-" + methodNameAlpha + "' style='position:relative;left:12px'><input type='button' class='input_button_call' id='call-" + methodNameAlpha + "' value='Call' data-methodName='" + methodNameAttribute + "'><img id='param-" + methodNameAlpha + "' data-methodName='" + methodNameAttribute + "' src='images/arrow.png' alt='arrow' style='position:relative;top:4px;left:2px;visibility:hidden'></div></td></tr></table></div>");
-            $('#rollover-' + methodNameAlpha).mouseover( function(evt) {
-                $('#param-' + $(this).attr("id").substring(9)).css('visibility', 'visible');
-            });
-            $('#rollover-' + methodNameAlpha).mouseleave( function(evt) {
-                $('#param-' + $(this).attr("id").substring(9)).css('visibility', 'hidden');
-            });
-            $('#call-' + methodNameAlpha).click( function(evt) {
-                self.kernel.callMethod( nodeID, $.encoder.canonicalize($(this).attr("data-methodName")) );
-            });
-            $('#param-' + methodNameAlpha).click( function(evt) {
-                setParams.call(self, $.encoder.canonicalize($(this).attr("data-methodName")), method, nodeID);                
-            });
-        }
-
-        $('#methods > div:last').css('border-bottom-width', '3px');
-
-        // Add prototype methods
-        $(topdownTemp).append("<div id='prototypeMethods'></div>");
-        var prototypeMethods = getMethods.call( this, this.kernel, node.extendsID );
-        for ( var key in prototypeMethods ) {
-            var method = prototypeMethods[key];
-            var prototypeMethodNameAlpha = $.encoder.encodeForAlphaNumeric(key);
-            var prototypeMethodNameAttribute = $.encoder.encodeForHTMLAttribute("id", key, true);
-            var prototypeMethodNameHTML = $.encoder.encodeForHTML(key);
-            $('#prototypeMethods').append("<div id='" + prototypeMethodNameAlpha + "' class='methodEntry'><table><tr><td><b>" + prototypeMethodNameHTML + " </b></td><td style='text-align:right;overflow:visible'><div id='rollover-" + prototypeMethodNameAlpha + "' style='position:relative;left:12px'><input type='button' class='input_button_call' id='call-" + prototypeMethodNameAlpha + "' value='Call' data-methodName='" + prototypeMethodNameAttribute + "'><img id='param-" + prototypeMethodNameAlpha + "' data-methodName='" + prototypeMethodNameAttribute + "' src='images/arrow.png' alt='arrow' style='position:relative;top:4px;left:2px;visibility:hidden'></div></td></tr></table></div>");
-            $('#rollover-' + prototypeMethodNameAlpha).mouseover( function(evt) {
-                $('#param-' + $(this).attr("id").substring(9)).css('visibility', 'visible');
-            });
-            $('#rollover-' + prototypeMethodNameAlpha).mouseleave( function(evt) {
-                $('#param-' + $(this).attr("id").substring(9)).css('visibility', 'hidden');
-            });
-            $('#call-' + prototypeMethodNameAlpha).click( function(evt) {
-                self.kernel.callMethod( nodeID, $.encoder.canonicalize($(this).attr("data-methodName")) );
-            });
-            $('#param-' + prototypeMethodNameAlpha).click( function(evt) {
-                setParams.call(self, $.encoder.canonicalize($(this).attr("data-methodName")), method, nodeID);                
-            });
-        }
-
-        $('#prototypeMethods > div:last').css('border-bottom-width', '3px');
-
-        // Add node events
-        $(topdownTemp).append("<div id='events'></div>");
-        for ( var key in node.events ) {
-            var nodeEvent = node.events[key];
-            var eventNameAlpha = $.encoder.encodeForAlphaNumeric(key);
-            var eventNameAttribute = $.encoder.encodeForHTMLAttribute("id", key, true);
-            var eventNameHTML = $.encoder.encodeForHTML(key);
-            $('#events').append("<div id='" + eventNameAlpha + "' class='methodEntry'><table><tr><td><b>" + eventNameHTML + " </b></td><td style='text-align:right;overflow:visible'><div id='rollover-" + eventNameAlpha + "' style='position:relative;left:12px'><input type='button' class='input_button_call' id='fire-" + eventNameAlpha + "' value='Fire' data-eventName='" + eventNameAttribute + "'><img id='arg-" + eventNameAlpha + "' data-eventName='" + eventNameAttribute + "' src='images/arrow.png' alt='arrow' style='position:relative;top:4px;left:2px;visibility:hidden'></div></td></tr></table></div>");
-            $('#rollover-' + eventNameAlpha).mouseover( function(evt) {
-                $('#arg-' + $(this).attr("id").substring(9)).css('visibility', 'visible');
-            });
-            $('#rollover-' + eventNameAlpha).mouseleave( function(evt) {
-                $('#arg-' + $(this).attr("id").substring(9)).css('visibility', 'hidden');
-            });
-            $('#fire-' + eventNameAlpha).click( function(evt) {
-                self.kernel.fireEvent( nodeID, $.encoder.canonicalize($(this).attr("data-eventName")) );
-            });
-            $('#arg-' + eventNameAlpha).click( function(evt) {
-                setArgs.call(self, $.encoder.canonicalize($(this).attr("data-eventName")), nodeEvent, nodeID); 
-            });
-        }
-
-        $('#events > div:last').css('border-bottom-width', '3px');
-
-        // Add prototype events
-        $(topdownTemp).append("<div id='prototypeEvents'></div>");
-        var prototypeEvents = getEvents.call( this, this.kernel, node.extendsID );
-        for ( var key in prototypeEvents ) {
-            var nodeEvent = prototypeEvents[key];
-            var prototypeEventNameAlpha = $.encoder.encodeForHTMLAttribute(key);
-            var prototypeEventNameAttribute = $.encoder.encodeForHTMLAttribute("id", key, true);
-            var prototypeEventNameHTML = $.encoder.encodeForHTML(key);
-            $('#prototypeEvents').append("<div id='" + prototypeEventNameAlpha + "' class='methodEntry'><table><tr><td><b>" + prototypeEventNameHTML + " </b></td><td style='text-align:right;overflow:visible'><div id='rollover-" + prototypeEventNameAlpha + "' style='position:relative;left:12px'><input type='button' class='input_button_call' id='fire-" + prototypeEventNameAlpha + "' value='Fire' data-eventName='" + prototypeEventNameAttribute + "'><img id='arg-" + prototypeEventNameAlpha + "' data-eventName='" + prototypeEventNameAttribute + "' src='images/arrow.png' alt='arrow' style='position:relative;top:4px;left:2px;visibility:hidden'></div></td></tr></table></div>");
-            $('#rollover-' + prototypeEventNameAlpha).mouseover( function(evt) {
-                $('#arg-' + $(this).attr("id").substring(9)).css('visibility', 'visible');
-            });
-            $('#rollover-' + prototypeEventNameAlpha).mouseleave( function(evt) {
-                $('#arg-' + $(this).attr("id").substring(9)).css('visibility', 'hidden');
-            });
-            $('#fire-' + prototypeEventNameAlpha).click( function(evt) {
-                self.kernel.fireEvent( nodeID, $.encoder.canonicalize($(this).attr("data-eventName")) );
-            });
-            $('#arg-' + prototypeEventNameAlpha).click( function(evt) {
-                setArgs.call(self, $.encoder.canonicalize($(this).attr("data-eventName")), nodeEvent, nodeID); 
-            });
-        }
-
-        $('#prototypeEvents > div:last').css('border-bottom-width', '3px');
-
-        // Add node behaviors
-        $(topdownTemp).append("<div id='behaviors'></div>");
-        for ( var i = 0; i < node.implementsIDs.length; i++ ) {
-            var nodeImplementsIDAlpha = $.encoder.encodeForAlphaNumeric(node.implementsIDs[i]);
-            var nodeImplementsIDHTML = $.encoder.encodeForHTML(node.implementsIDs[i]);
-            $('#behaviors').append("<div class='propEntry'><table><tr><td style='width:92%'><b>" + nodeImplementsIDHTML + "</b></td><td><input id='" + nodeImplementsIDAlpha + "-enable' type='checkbox' checked='checked' disabled='disabled' /></td></tr></table></div>");
-
-            /* 
-            //Placeholder to Enable/Disable behaviors
-            $('#' + node.implementsID[i] + '-enable').change( function(evt) {
-            
-            }); 
-            */
-        }
-
-        $('#behaviors > div:last').css('border-bottom-width', '3px');
-
-        // Add prototype behaviors
-        $(topdownTemp).append("<div id='prototypeBehaviors'></div>");
-        var prototypeNode = this.nodes[ node.extendsID ];
-        for ( var i=0; i < prototypeNode.implementsIDs.length; i++)
-        {
-            var prototypeImplementsIDAlpha = $.encoder.encodeForAlphaNumeric(prototypeNode.implementsIDs[i]);
-            var prototypeImplementsIDHTML = $.encoder.encodeForHTML(prototypeNode.implementsIDs[i]);
-            $('#prototypeBehaviors').append("<div class='propEntry'><table><tr><td style='width:92%'><b>" + prototypeImplementsIDHTML + "</b></td><td><input id='" + prototypeImplementsIDAlpha + "-enable' type='checkbox' checked='checked' disabled='disabled' /></td></tr></table></div>");
-        }
-
-        $('#prototypeBehaviors > div:last').css('border-bottom-width', '3px');
-
-        // Create new script
-        $(topdownTemp).append("<div id='createScript'></div>");
-        $('#createScript').append("<div class='childContainer'><div class='childEntry'><b>New Script</div></div>");
-        $('#createScript').click( function (evt) {
-            createScript.call(self, nodeID);
-        });
-        $('#createScript > div:last').css('border-bottom-width', '3px');
-
-        // Add node scripts
-        $(topdownTemp).append("<div id='scripts'></div>");
-        for( var i=0; i < this.allScripts[ nodeID ].length; i++ )
-        {
-            var scriptFull = this.allScripts[nodeID][i].text;
-            if(scriptFull != undefined)
-            {
-                var scriptName = scriptFull.substring(0, scriptFull.indexOf('='));
-                $('#scripts').append("<div id='script-" + nodeIDAlpha + "-" + i + "' class='childContainer'><div class='childEntry'><b>script </b>" + scriptName + "</div></div>");
-                $('#script-' + nodeIDAlpha + "-" + i).click( function(evt) {
-                    var scriptID = $(this).attr("id").substring($(this).attr("id").lastIndexOf('-')+1);
-                    viewScript.call(self, nodeID, scriptID, undefined);
-                });
-            }
-        }
-
-        $('#scripts > div:last').css('border-bottom-width', '3px');
-
-        // Add prototype scripts
-        $(topdownTemp).append("<div id='prototypeScripts'></div>");
-        for( var i=0; i < this.allScripts[ node.extendsID ].length; i++ )
-        {
-            var scriptFull = this.allScripts[node.extendsID][i].text;
-            if(scriptFull != undefined)
-            {
-                var nodeExtendsIDAlpha = $.encoder.encodeForAlphaNumeric(node.extendsID);
-                var nodeExtendsIDAttribute = $.encoder.encodeForHTMLAttribute("id", node.extendsID, true);
-                var scriptName = scriptFull.substring(0, scriptFull.indexOf('='));
-                $('#prototypeScripts').append("<div id='script-" + nodeExtendsIDAlpha + "-" + i + "' class='childContainer' data-nodeExtendsID='" + nodeExtendsIDAttribute + "'><div class='childEntry'><b>script </b>" + scriptName + "</div></div>");
-                $('#script-' + nodeExtendsIDAlpha + "-" + i).click( function(evt) {
-                    var extendsId = $.encoder.canonicalize($(this).attr("data-nodeExtendsID"));
-                    var scriptID = $(this).attr("id").substring($(this).attr("id").lastIndexOf('-')+1);
-                    viewScript.call(self, nodeID, scriptID, extendsId);
-                });
-            }
-        }
-
-        $('#prototypeScripts > div:last').css('border-bottom-width', '3px');
-    }
-
-    // -- createScript ----------------------------------------------------------------------
-
-    function createScript (nodeID) // invoke with the view as "this"
-    {
-        var self = this;
-        var topdownName = this.topdownName;
-        var topdownTemp = this.topdownTemp;
-        var allScripts = this.allScripts;
-
-        var nodeIDAlpha = $.encoder.encodeForAlphaNumeric(nodeID);
-        
-        $(topdownTemp).html("<div class='header'><img src='images/back.png' id='script-" + nodeIDAlpha + "-back' alt='back'/> script</div>");
-        jQuery('#script-' + nodeIDAlpha + '-back').click ( function(evt) {
-            self.editingScript = false;
-            drillBack.call(self, nodeID);
-
-            // Return editor to normal width
-            $('#editor').animate({ 'left' : "-260px" }, 175);
-            $('.vwf-tree').animate({ 'width' : "260px" }, 175);
-        });
-
-        $(topdownTemp).append("<div class='scriptEntry'><pre class='scriptCode'><textarea id='newScriptArea' class='scriptEdit' spellcheck='false' wrap='off'></textarea></pre><input class='update_button' type='button' id='create-" + nodeIDAlpha + "' value='Create' /></div><hr>");
-        $("#create-" + nodeIDAlpha).click ( function(evt) {
-            self.kernel.execute( nodeID, $("#newScriptArea").val() );
-        });
-        jQuery('#newScriptArea').focus( function(evt) { 
-            // Expand the script editor
-            self.editingScript = true;
-            $('#editor').animate({ 'left' : "-500px" }, 175);
-            $('.vwf-tree').animate({ 'width' : "500px" }, 175);
-        });
-        jQuery('#newScriptArea').keydown( function(evt) { 
-            evt.stopPropagation();
-        });
-
-        $(topdownName).hide();
-        $(topdownTemp).show();
-        
-        this.topdownName = topdownTemp;
-        this.topdownTemp = topdownName;
-    }
-
-    // -- viewScript ------------------------------------------------------------------------
-
-    function viewScript (nodeID, scriptID, extendsID) // invoke with the view as "this"
-    {
-        var self = this;
-        var topdownName = this.topdownName;
-        var topdownTemp = this.topdownTemp;
-        var allScripts = this.allScripts;
-
-        var nodeIDAlpha = $.encoder.encodeForAlphaNumeric(nodeID);
-        
-        $(topdownTemp).html("<div class='header'><img src='images/back.png' id='script-" + nodeIDAlpha + "-back' alt='back'/> script</div>");
-        jQuery('#script-' + nodeIDAlpha + '-back').click ( function(evt) {
-            self.editingScript = false;
-            var id = $(this).attr("id").substring(7, $(this).attr("id").lastIndexOf('-'));
-            drillBack.call(self, id);
-
-            // Return editor to normal width
-            $('#editor').animate({ 'left' : "-260px" }, 175);
-            $('.vwf-tree').animate({ 'width' : "260px" }, 175);
-        });
-
-        if(extendsID) {
-            nodeID = extendsID;
-            nodeIDAlpha = $.encoder.encodeForAlphaNumeric(extendsID);
-        }
-
-        var scriptText = self.allScripts[nodeID][scriptID].text;
-        if(scriptText != undefined)
-        {
-            $(topdownTemp).append("<div class='scriptEntry'><pre class='scriptCode'><textarea id='scriptTextArea' class='scriptEdit' spellcheck='false' wrap='off'>" + scriptText + "</textarea></pre><input class='update_button' type='button' id='update-" + nodeIDAlpha + "-" + scriptID + "' value='Update' /></div><hr>");
-            $("#update-" + nodeIDAlpha + "-" + scriptID).click ( function(evt) {
-                var s_id = $(this).attr("id").substring($(this).attr("id").lastIndexOf('-') + 1);
-                self.allScripts[nodeID][s_id].text = undefined;
-                self.kernel.execute( nodeID, $("#scriptTextArea").val() );
-            });
-            jQuery('#scriptTextArea').focus( function(evt) { 
-                // Expand the script editor
-                self.editingScript = true;
-                $('#editor').animate({ 'left' : "-500px" }, 175);
-                $('.vwf-tree').animate({ 'width' : "500px" }, 175);
-            });
-            jQuery('#scriptTextArea').keydown( function(evt) { 
-                evt.stopPropagation();
-            });
-        }
-        
-        $(topdownName).hide();
-        $(topdownTemp).show();
-        
-        this.topdownName = topdownTemp;
-        this.topdownTemp = topdownName;
-    }
-
-    // -- setParams -------------------------------------------------------------------------
-
-    function setParams (methodName, methodParams, nodeID) // invoke with the view as "this"
-    {
-        var self = this;
-        var topdownName = this.topdownName;
-        var topdownTemp = this.topdownTemp;
-
-        var methodNameAlpha = $.encoder.encodeForAlphaNumeric(methodName);
-        var methodNameHTML = $.encoder.encodeForHTML(methodName);
-     
-        $(topdownTemp).html("<div class='header'><img src='images/back.png' id='" + methodNameAlpha + "-back' alt='back'/> " + methodNameHTML + "<input type='button' class='input_button_call' id='call' value='Call' style='float:right;position:relative;top:5px;right:33px'></input></div>");
-        jQuery('#' + methodNameAlpha + '-back').click ( function(evt) {
-            
-            drillUp.call(self, nodeID);
-        });
-
-        for(var i=1; i<=16; i++)
-        {
-            $(topdownTemp).append("<div id='param" + i + "' class='propEntry'><table><tr><td><b>Parameter " + i + ": </b></td><td><input type='text' class='input_text' id='input-param" + i + "'></td></tr></table></div>");
-            $('#input-param'+ i).keydown( function(evt) {
-                    evt.stopPropagation();
-                });
-            $('#input-param'+ i).keypress( function(evt) {
-                evt.stopPropagation();
-            });
-            $('#input-param'+ i).keyup( function(evt) {
-                evt.stopPropagation();
-            });
-        }
-
-        $('#call').click ( function (evt) {
-
-            var parameters = new Array();
-            for(var i=1; i<=16; i++)
-            {
-                if( $('#input-param'+ i).val() )
-                {
-                    var prmtr = $('#input-param'+ i).val();
-                    try {
-                        prmtr = JSON.parse($.encoder.canonicalize(prmtr));
-                        parameters.push( prmtr );
-                    } catch (e) {
-                        this.logger.error('Invalid Value');
-                    }
-                }
-            }
-
-            self.kernel.callMethod(nodeID, methodName, parameters);
-        });
-
-        $(topdownName).hide('slide', {direction: 'left'}, 175); 
-        $(topdownTemp).show('slide', {direction: 'right'}, 175);    
-
-        this.topdownName = topdownTemp;
-        this.topdownTemp = topdownName;
-    }
-
-    // -- setArgs ---------------------------------------------------------------------------
-
-    function setArgs (eventName, eventArgs, nodeID) // invoke with the view as "this"
-    {
-        var self = this;
-        var topdownName = this.topdownName;
-        var topdownTemp = this.topdownTemp;
-
-        var eventNameAlpha = $.encoder.encodeForAlphaNumeric(eventName);
-        var eventNameHTML = $.encoder.encodeForHTML(eventName);
-     
-        $(topdownTemp).html("<div class='header'><img src='images/back.png' id='" + eventNameAlpha + "-back' alt='back'/> " + eventNameHTML + "<input type='button' class='input_button_call' id='fire' value='Fire' style='float:right;position:relative;top:5px;right:33px'></input></div>");
-        jQuery('#' + eventNameAlpha + '-back').click ( function(evt) {
-            drillUp.call(self, nodeID);
-        });
-
-        for(var i=1; i<=8; i++)
-        {
-            $(topdownTemp).append("<div id='arg" + i + "' class='propEntry'><table><tr><td><b>Argument " + i + ": </b></td><td><input type='text' class='input_text' id='input-arg" + i + "'></td></tr></table></div>");
-            $('#input-arg'+ i).keydown( function(evt) {
-                    evt.stopPropagation();
-                });
-            $('#input-arg'+ i).keypress( function(evt) {
-                evt.stopPropagation();
-            });
-            $('#input-arg'+ i).keyup( function(evt) {
-                evt.stopPropagation();
-            });
-        }
-
-        $(topdownTemp).append("<div style='font-weight:bold;text-align:right;padding-right:10px'></div>");
-        $('#fire').click ( function (evt) {
-
-            var args = new Array();
-            for(var i=1; i<=8; i++)
-            {
-                if( $('#input-arg'+ i).val() )
-                {
-                    var arg = $('#input-arg'+ i).val();
-                    try {
-                        arg = JSON.parse($.encoder.canonicalize(arg));
-                        args.push( arg );
-                    } catch (e) {
-                        this.logger.error('Invalid Value');
-                    }
-                }
-            }
-
-            self.kernel.fireEvent(nodeID, eventName, args);
-        });
-
-        $(topdownName).hide('slide', {direction: 'left'}, 175); 
-        $(topdownTemp).show('slide', {direction: 'right'}, 175);    
-
-        this.topdownName = topdownTemp;
-        this.topdownTemp = topdownName;
-
-    }
-
-    function getPrototypes( kernel, extendsID ) {
-        var prototypes = [];
-        var id = extendsID;
-
-        while ( id !== undefined ) {
-            prototypes.push( id );
-            id = kernel.prototype( id );
-        }
-                
-        return prototypes;
-    }
-
-    function getProperties( kernel, extendsID ) {
-        var pTypes = getPrototypes( kernel, extendsID );
-        var pProperties = {};
-        if ( pTypes ) {
-            for ( var i=0; i < pTypes.length; i++ ) {
-                var nd = this.nodes[ pTypes[i] ];
-                if ( nd && nd.properties ) {
-                    for ( var key in nd.properties ) {
-                        pProperties[ key ] = { "prop": nd.properties[ key ], "prototype": pTypes[i]  };
-                    }
-                }
-            }
-        }
-        return pProperties;
-    }
-
-    function getChildren( kernel, extendsID ) {
-        var pTypes = getPrototypes( kernel, extendsID );
-        var pChildren = {};
-        if ( pTypes ) {
-            for ( var i=0; i < pTypes.length; i++ ) {
-                var nd = this.nodes[ pTypes[i] ];
-                if ( nd && nd.children ) {
-                    for ( var key in nd.children ) {
-                        pChildren[ key ] = nd.children[key];
-                    }
-                }
-            }
-        }
-        return pChildren;
-    }
-
-    function getEvents( kernel, extendsID ) {
-        var pTypes = getPrototypes( kernel, extendsID );
-        var events = {};
-        if ( pTypes ) {
-            for ( var i = 0; i < pTypes.length; i++ ) {
-                var nd = this.nodes[ pTypes[i] ];
-                if  ( nd && nd.events ) {
-                    for ( var key in nd.events ) {
-                        events[ key ] = nd.events[key];
-                    }
-                }
-            }
-        }
-        return events;
-    }
-
-    function getMethods( kernel, extendsID ) {
-        var pTypes = getPrototypes( kernel, extendsID );
-        var methods = {};
-        if ( pTypes ) {
-            for ( var i = 0; i < pTypes.length; i++ ) {
-                var nd = this.nodes[ pTypes[i] ];
-                if  ( nd && nd.methods ) {
-                    for ( var key in nd.methods ) {
-                        methods[ key ] = nd.methods[key];
-                    }
-                }
-            }
-        }
-        return methods;
-    }
-
-    function highlightChildInHierarchy(nodeID) {
-        if (this.editorOpen && this.editorView == 1) // Hierarchy view open
-        {
-            var childDiv = $("div[id='" + nodeID +"']");
-            if(childDiv.length > 0) {
-                var previousChild = $("div[id='" + this.highlightedChild +"']");
-                if(previousChild.length > 0) {
-                    previousChild.removeClass('childContainerHighlight');
-                }
-                childDiv.addClass('childContainerHighlight');
-                this.highlightedChild = nodeID;
-            }
-        }
-    }
-
-    // -- showTimeline ----------------------------------------------------------------------
-
-    function showTimeline() // invoke with the view as "this"
-    {
-        var timeline = this.timeline;
-
-        if(!this.timelineInit)
-        {
-            jQuery('#time_control').append("<div class='header'>Timeline</div>" + 
-                "<div style='text-align:center;padding-top:10px'><span><button id='play'></button><button id='stop'></button></span>" +
-                "<span><span class='rate slider'></span>&nbsp;" + 
-                "<span class='rate vwf-label' style='display: inline-block; width:8ex'></span></span></div>");
-
-            var options = {};
-
-            [ "play", "pause", "stop" ].forEach( function( state ) {
-                options[state] = { icons: { primary: "ui-icon-" + state }, label: state, text: false };
-            } );
-
-            options.rate = { value: 0, min: -2, max: 2, step: 0.1, };
-
-            var state = {};
-
-            jQuery.get(
-                "admin/state", 
-                undefined, 
-                function( data ) {
-                    state = data;
-
-                    jQuery( "button#play" ).button( "option", state.playing ? options.pause : options.play );
-                    jQuery( "button#stop" ).button( "option", "disabled", state.stopped );
-
-                    jQuery( ".rate.slider" ).slider( "value", Math.log( state.rate ) / Math.LN10 );
-
-                    if ( state.rate < 1.0 ) {
-                        var label_rate = 1.0 / state.rate;
-                    } 
-                    else {
-                        var label_rate = state.rate;
-                    }
-
-                    var label = label_rate.toFixed(2).toString().replace( /(\.\d*?)0+$/, "$1" ).replace( /\.$/, "" );
-
-                    if ( state.rate < 1.0 ) {
-                        label = "&#x2215; " + label;
-                    } else {
-                        label = label + " &times;";
-                    }
-
-                    jQuery( ".rate.vwf-label" ).html( label );
-                }, 
-                "json" 
-            );
-
-            jQuery( "button#play" ).button(
-                options.pause
-            ). click( function() {
-                jQuery.post(
-                    state.playing ? "admin/pause" : "admin/play", 
-                    undefined, 
-                    function( data ) {
-                        state = data;
-
-                        jQuery( "button#play" ).button( "option", state.playing ? options.pause : options.play );
-                        jQuery( "button#stop" ).button( "option", "disabled", state.stopped );
-                    },
-                    "json" 
-                );
-            } );
-
-
-            jQuery( "button#stop" ).button(
-                options.stop
-            ). click( function() {
-                jQuery.post(
-                    "admin/stop", 
-                    undefined, 
-                    function( data ) {
-                        state = data;
-
-                        jQuery( "button#play" ).button( "option", state.playing ? options.pause : options.play );
-                        jQuery( "button#stop" ).button( "option", "disabled", state.stopped );
-                    }, 
-                    "json" 
-                );
-            } );
-
-            jQuery( ".rate.slider" ).slider(
-                options.rate
-            ) .bind( "slide", function( event, ui ) {
-                jQuery.get( 
-                    "admin/state", 
-
-                    { "rate": Math.pow( 10, Number(ui.value) ) }, 
-
-                    function( data ) {
-                        state = data;
-
-                        jQuery( ".rate.slider" ).slider( "value", Math.log( state.rate ) / Math.LN10 );
-
-                        if ( state.rate < 1.0 ) {
-                            var label_rate = 1.0 / state.rate;
-                        } 
-                        else {
-                            var label_rate = state.rate;
-                        }
-
-                        var label = label_rate.toFixed(2).toString().replace( /(\.\d*?)0+$/, "$1" ).replace( /\.$/, "" );
-
-                        if ( state.rate < 1.0 ) {
-                            label = "&#x2215; " + label;
-                        } else {
-                            label = label + " &times;";
-                        }
-
-                        jQuery( ".rate.vwf-label" ).html( label );
-                    }, 
-                    "json"
-                );
-            } );
-
-            this.timelineInit = true;
-        }
-
-        if (!this.editorOpen)
-        {
-            $(timeline).show('slide', {direction: 'right'}, 175);    
-        }
-        else
-        {
-            $(timeline).show();
-        }
-    }
-
-        // -- showAboutTab ----------------------------------------------------------------------
-
-    function showAboutTab() // invoke with the view as "this"
-    {
-        var about = this.about;
-
-        if(!this.aboutInit)
-        {
-            jQuery('#about_tab').append("<div class='header'>About</div>" + 
-                "<div class='about'><p style='font:bold 12pt Arial'>Virtual World Framework</p>" +
-                "<p><b>Version: </b>" + version.join(".") + "</p>" +
-                "<p><b>Site: </b><a href='http://virtualworldframework.com' target='_blank'>http://virtualworldframework.com</a></p>" +
-                "<p><b>Source: </b><a href='https://github.com/virtual-world-framework' target='_blank'>https://github.com/virtual-world-framework</a></p></div>");
-
-            this.aboutInit = true;
-        }
-
-        if (!this.editorOpen)
-        {
-            $(about).show('slide', {direction: 'right'}, 175);    
-        }
-        else
-        {
-            $(about).show();
-        }
-    }
-
-    //  -- showModelsTab ----------------------------------------------------------------------
-
-    function showModelsTab(modelID, modelURL) // invoke with the view as "this"
-    {
-        var self = this;
-        var models = this.models;
-        var modelsTemp = this.modelsTemp;
-        this.currentModelID = modelID;
-        this.currentModelURL = modelURL;
-
-        $(models).html("");
-        
-        if(modelID == "") {
-            $(modelsTemp).html("<div class='header'>Models</div>");
-
-            $.getJSON("admin/models", function( data ) {
-                if(data.length > 0) {
-                    $.each( data, function( key, value ) {
-                        var fileName = encodeURIComponent(value['basename']);
-                        var divId = fileName;
-                        if(divId.indexOf('.') != -1) {
-                            divId = divId.replace(/\./g, "_");
-                        }
-                        var url = value['url'];
-
-                        $(modelsTemp).append("<div class='childContainer'><div id='" + divId + "' class='modelEntry' data-url='" + url + "'>"
-                            + fileName + "</div></div>");
-                        $("#" + divId).click(function(e) {
-                            modelDrillDown.call(self, e.target.textContent, e.target.getAttribute("data-url"));
-                        })
-                    });
-                }
-                else {
-                    $(modelsTemp).append("<div class='childEntry'><p style='font:bold 12pt Arial'>No Models Found</p></div>");
-                }
-            } );
-        }
-        else {
-            var divId = modelID;
-            if(divId.indexOf('.') != -1) {
-                divId = divId.replace(/\./g, "_");
-            }
-            $(modelsTemp).html("<div id='" + divId + "-backDiv' class='header'><img src='images/back.png' id='" + divId + "-back' alt='back'/>" + modelID + "</div>");
-            $("#" + divId + "-back").click(function(e) {
-                modelDrillUp.call(self, '');
-            });
-
-            $(modelsTemp).append("<div id='" + divId + "-rotation' class='propEntry'><table><tr><td><b>Rotation</b></td><td>" +
-                "<input type='text' class='input_text' id='input-" + divId + "-rotation' value='[1,0,0,0]'></td></tr></table></div>");
-            $('#input-' + divId + '-rotation').keydown( function(evt) {
-                evt.stopPropagation();
-            });
-            $('#input-' + divId + '-rotation').keypress( function(evt) {
-                evt.stopPropagation();
-            });
-            $('#input-' + divId + '-rotation').keyup( function(evt) {
-                evt.stopPropagation();
-            });
-
-            $(modelsTemp).append("<div id='" + divId + "-scale' class='propEntry'><table><tr><td><b>Scale</b></td><td>" +
-                "<input type='text' class='input_text' id='input-" + divId + "-scale' value='[1,1,1]'></td></tr></table></div>");
-            $('#input-' + divId + '-scale').keydown( function(evt) {
-                    evt.stopPropagation();
-                });
-            $('#input-' + divId + '-scale').keypress( function(evt) {
-                evt.stopPropagation();
-            });
-            $('#input-' + divId + '-scale').keyup( function(evt) {
-                evt.stopPropagation();
-            });
-
-            $(modelsTemp).append("<div id='" + divId + "-translation' class='propEntry'><table><tr><td><b>Translation Offset</b></td><td>" +
-                "<input type='text' class='input_text' id='input-" + divId + "-translation' value='[0,0,0]'></td></tr></table></div>");
-            $('#input-' + divId + '-translation').keydown( function(evt) {
-                    evt.stopPropagation();
-                });
-            $('#input-' + divId + '-translation').keypress( function(evt) {
-                evt.stopPropagation();
-            });
-            $('#input-' + divId + '-translation').keyup( function(evt) {
-                evt.stopPropagation();
-            });
-
-            $(modelsTemp).append("<div class='drag'><div id='" + divId + "-drag' class='modelEntry' draggable='true' data-escaped-name='" + divId +"' data-url='" + modelURL + "'>Drag To Create</div></div>");
-
-            $("#" + divId + "-drag").on("dragstart", function (e) {
-                var fileName = $("#" + e.target.getAttribute("data-escaped-name") + "-backDiv").text();
-                var rotation = encodeURIComponent($("#input-" + e.target.getAttribute("data-escaped-name") + "-rotation").val());
-                var scale = encodeURIComponent($("#input-" + e.target.getAttribute("data-escaped-name") + "-scale").val());
-                var translation = encodeURIComponent($("#input-" + e.target.getAttribute("data-escaped-name") + "-translation").val());
-                var fileData = "{\"fileName\":\""+fileName+"\", \"fileUrl\":\""+e.target.getAttribute("data-url")+"\", " +
-                    "\"rotation\":\"" + rotation + "\", \"scale\":\"" + scale + "\", \"translation\":\"" + translation + "\"}";
-                e.originalEvent.dataTransfer.setData('text/plain', fileData);
-                e.originalEvent.dataTransfer.setDragImage(e.target, 0, 0);
-                return true;
-            });
-        }
-    }
-
-    // -- Model drillDown -------------------------------------------------------------------------
-
-    function modelDrillDown(modelID, modelURL) // invoke with the view as "this"
-    {
-        var models = this.models;
-        var modelsTemp = this.modelsTemp;
-        
-        showModelsTab.call(this, modelID, modelURL);
-        
-        if(modelID != "") $(models).hide('slide', {direction: 'left'}, 175); 
-        $(modelsTemp).show('slide', {direction: 'right'}, 175);    
-        
-        this.models = modelsTemp;
-        this.modelsTemp = models;
-    }
-    
-    // -- Model drillUp ---------------------------------------------------------------------------
-
-    function modelDrillUp(modelID) // invoke with the view as "this"
-    {
-        var models = this.models;
-        var modelsTemp = this.modelsTemp;
-        
-        showModelsTab.call(this, modelID);
-        
-        $(models).hide('slide', {direction: 'right'}, 175); 
-        $(modelsTemp).show('slide', {direction: 'left'}, 175);    
-        
-        this.models = modelsTemp;
-        this.modelsTemp = models;
-    }
-} );
->>>>>>> 9c819f36
+} );