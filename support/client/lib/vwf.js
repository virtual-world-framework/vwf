"use strict";

// Copyright 2012 United States Government, as represented by the Secretary of Defense, Under
// Secretary of Defense (Personnel & Readiness).
// 
// Licensed under the Apache License, Version 2.0 (the "License"); you may not use this file except
// in compliance with the License. You may obtain a copy of the License at
// 
//   http://www.apache.org/licenses/LICENSE-2.0
// 
// Unless required by applicable law or agreed to in writing, software distributed under the License
// is distributed on an "AS IS" BASIS, WITHOUT WARRANTIES OR CONDITIONS OF ANY KIND, either express
// or implied. See the License for the specific language governing permissions and limitations under
// the License.

/// @module vwf

/// vwf.js is the main Virtual World Framework manager. It is constructed as a JavaScript module
/// (http://www.yuiblog.com/blog/2007/06/12/module-pattern) to isolate it from the rest of the
/// page's JavaScript environment. The vwf module self-creates its own instance when loaded and
/// attaches to the global window object as window.vwf. Nothing else should affect the global
/// environment.

( function( window ) {

    window.console && console.debug && console.debug( "loading vwf" );

    window.vwf = new function() {

        window.console && console.debug && console.debug( "creating vwf" );

        // == Public variables =====================================================================

        /// The runtime environment (production, development, testing) and other configuration
        /// settings appear here.
        /// 
        /// @name module:vwf.configuration
        /// 
        /// @private

        this.configuration = undefined; // require( "vwf/configuration" ).active; // "active" updates in place and changes don't invalidate the reference  // TODO: assign here after converting vwf.js to a RequireJS module and listing "vwf/configuration" as a dependency

        /// The kernel logger.
        /// 
        /// @name module:vwf.logger
        /// 
        /// @private

        this.logger = undefined; // require( "logger" ).for( undefined, this );  // TODO: for( "vwf", ... ), and update existing calls  // TODO: assign here after converting vwf.js to a RequireJS module and listing "vwf/logger" as a dependency

        /// Each model and view module loaded by the main page registers itself here.
        /// 
        /// @name module:vwf.modules
        /// 
        /// @private

        this.modules = [];

        /// vwf.initialize() creates an instance of each model and view module configured on the main
        /// page and attaches them here.
        /// 
        /// @name module:vwf.models
        /// 
        /// @private

        this.models = [];

        /// vwf.initialize() creates an instance of each model and view module configured on the main
        /// page and attaches them here.
        /// 
        /// @name module:vwf.views
        /// 
        /// @private

        this.views = [];

        /// this.models is a list of references to the head of each driver pipeline. Define an
        /// `actual` property that evaluates to a list of references to the pipeline tails. This is
        /// a list of the actual drivers after any intermediate stages and is useful for debugging.
        /// 
        /// @name module:vwf.models.actual

        Object.defineProperty( this.models, "actual", {

            get: function() {

                // Map the array to the result.

                var actual = this.map( function( model ) {
                    return last( model );
                } );

                // Map the non-integer properties too.

                for ( var propertyName in this ) {
                    if ( isNaN( Number( propertyName ) ) ) {
                        actual[propertyName] = last( this[propertyName] );
                    }
                }

                // Follow a pipeline to the last stage.

                function last( model ) {
                    while ( model.model ) model = model.model;
                    return model;
                }

                return actual;
            }

        } );

        /// this.views is a list of references to the head of each driver pipeline. Define an
        /// `actual` property that evaluates to a list of references to the pipeline tails. This is
        /// a list of the actual drivers after any intermediate stages and is useful for debugging.
        /// 
        /// @name module:vwf.views.actual

        Object.defineProperty( this.views, "actual", {

            get: function() {

                // Map the array to the result.

                var actual = this.map( function( model ) {
                    return last( model );
                } );

                // Map the non-integer properties too.

                for ( var propertyName in this ) {
                    if ( isNaN( Number( propertyName ) ) ) {
                        actual[propertyName] = last( this[propertyName] );
                    }
                }

                // Follow a pipeline to the last stage.

                function last( model ) {
                    while ( model.model ) model = model.model;
                    return model;
                }

                return actual;
            }

        } );

        /// The simulation clock, which contains the current time in seconds. Time is controlled by
        /// the reflector and updates here as we receive control messages.
        /// 
        /// @name module:vwf.now
        /// 
        /// @private

        this.now = 0;

        /// The queue's sequence number for the currently executing action.
        /// 
        /// The queue enumerates actions in order of arrival, which is distinct from execution order
        /// since actions may be scheduled to run in the future. `sequence_` can be used to
        /// distinguish between actions that were previously placed on the queue for execution at a
        /// later time, and those that arrived after the current action, regardless of their
        /// scheduled time.
        /// 
        /// @name module:vwf.sequence_
        /// 
        /// @private

        this.sequence_ = undefined;

        /// The moniker of the client responsible for the currently executing action. `client_` will
        /// be falsy for actions originating in the server, such as time ticks.
        /// 
        /// @name module:vwf.client_
        /// 
        /// @private

        this.client_ = undefined;

        /// The identifer assigned to the client by the server.
        /// 
        /// @name module:vwf.moniker_
        /// 
        /// @private

        this.moniker_ = undefined;

        /// Nodes that are receiving ticks.
        /// 
        /// @name module:vwf.tickable
        /// 
        /// @private

        this.tickable = {
            // models: [],
            // views: [],
            nodeIDs: [],
        };

        // == Private variables ====================================================================

        /// @name module:vwf.private
        /// 
        /// @private

        this.private = {}; // for debugging

        /// The application root ID.
        /// 
        /// @name module:vwf~applicationID

        var applicationID = undefined;

        /// Components describe the objects that make up the simulation. They may also serve as
        /// prototype objects for further derived components. External components are identified by
        /// URIs. Once loaded, we save a mapping here from its URI to the node ID of its prototype so
        /// that we can find it if it is reused. Components specified internally as object literals
        /// are anonymous and are not indexed here.
        /// 
        /// @name module:vwf~components

        var components = this.private.components = {}; // maps component node ID => component specification

        /// The proto-prototype of all nodes is "node", identified by this URI. This type is
        /// intrinsic to the system and nothing is loaded from the URI.
        /// 
        /// @name module:vwf~nodeTypeURI

        var nodeTypeURI = "http://vwf.example.com/node.vwf";

        /// The "node" component descriptor.
        /// 
        /// @name module:vwf~nodeTypeDescriptor

        var nodeTypeDescriptor = { extends: null };  // TODO: detect nodeTypeDescriptor in createChild() a different way and remove this explicit null prototype

        /// This is the connection to the reflector. In this sample implementation, "socket" is a
        /// socket.io client that communicates over a channel provided by the server hosting the
        /// client documents.
        /// 
        /// @name module:vwf~socket

        var socket = this.private.socket = undefined;

        // Each node is assigned an ID as it is created. This is the most recent ID assigned.

        // Communication between the manager and the models and views uses these IDs to refer to the
        // nodes. The manager doesn't maintain any particular state for the nodes and knows them
        // only as their IDs. The models work in federation to provide the meaning to each node.

        // var lastID = 0;

        /// Callback functions defined in this scope use this local "vwf" to locate the manager.
        /// 
        /// @name module:vwf~vwf

        var vwf = this;

        // == Public functions =====================================================================

        // -- loadConfiguration ---------------------------------------------------------------------------

        // The main page only needs to call vwf.loadConfiguration() to launch the application. Use
        // require.ready() or jQuery(document).ready() to call loadConfiguration() once the page has
        // loaded. loadConfiguration() accepts three parameters.
        // 
        // A component specification identifies the application to be loaded. modelInitializers and 
        // viewInitializers identify the model and view libraries that were parsed out of the URL that 
        // should be attached to the simulation. Each is specified as an object with each library 
        // name as a property of the object with any arguments as the value of the property.
        // Arguments may be specified as an array [1], as a single value if there is only one [2], or as 
        // undefined if there are none[3].
        // 
        //     [1] vwf.loadConfiguration( ..., { "vwf/model/glge": [ "#scene, "second param" ] }, { ... } )
        //     [2] vwf.loadConfiguration( ..., { "vwf/model/glge": "#scene" }, { ... } )
        //     [3] vwf.loadConfiguration( ..., { "vwf/model/javascript": undefined }, { ... } )
        this.loadConfiguration = function(/* [ componentURI|componentObject ] { modelInitializers }
            { viewInitializers } */) {
            var args = Array.prototype.slice.call( arguments );

            if ( typeof args[0] != "object" || ! ( args[0] instanceof Array ) ) {
                application = args.shift();
            }

            var userLibraries = args.shift() || {};

            var callback = args.shift();

            var requireConfig = {
                paths: {
                    jquery: "jquery-1.10.2.min",
                    "jquery-ui": "jquery-ui-1.10.3.custom.min",
                    hammer: "jquery.hammer",
                    bootstrap: "bootstrap.min"
                },
                shim: {
                    "jquery-ui": {
                        deps: ["jquery"],
                        exports: "$"
                    },
                    "jquery-encoder-0.1.0": ["jquery"],
                    "require-hammer": ["hammer", "jquery"],
                    "bootstrap": ["jquery"],
                    "vwf/model/threejs/three": {
                        exports: "THREE",
                    },
                    "vwf/model/threejs/js/loaders/ColladaLoader": {
                        deps: [ "vwf/model/threejs/three" ],
                        exports: "THREE.ColladaLoader",
                    },
                }
            };

<<<<<<< HEAD
            require(requireConfig, ["jquery"], function() {
=======
            var requireArray = [
                { library: "domReady", active: true },
                { library: "vwf/configuration", active: true },
                { library: "vwf/kernel/model", active: true },
                { library: "vwf/model/javascript", active: true },
                { library: "vwf/model/jiglib", linkedLibraries: ["vwf/model/jiglib/jiglib"], active: false },
                { library: "vwf/model/glge", linkedLibraries: ["vwf/model/glge/glge-compiled"], disabledBy: ["vwf/model/threejs", "vwf/view/threejs"], active: false },
                { library: "vwf/model/threejs", linkedLibraries: ["vwf/model/threejs/three", "vwf/model/threejs/js/loaders/ColladaLoader"], disabledBy: ["vwf/model/glge", "vwf/view/glge"], active: false },
                { library: "vwf/model/cesium", linkedLibraries: ["vwf/model/cesium/Cesium"], active: false },
                { library: "vwf/model/scenejs", active: false },
                { library: "vwf/model/object", active: true },
                { library: "vwf/model/stage/log", active: true },
                { library: "vwf/kernel/view", active: true },
                { library: "vwf/view/document", active: true },
                { library: "vwf/view/editor", active: false },
                { library: "vwf/view/glge", disabledBy: ["vwf/model/threejs", "vwf/view/threejs"], active: false },
                { library: "vwf/view/lesson", active: false},
                { library: "vwf/view/threejs", disabledBy: ["vwf/model/glge", "vwf/view/glge"], active: false },
                { library: "vwf/view/webrtc", linkedLibraries: ["vwf/view/webrtc/adapter"],  active: false },
                { library: "vwf/view/cesium", active: false },
                { library: "vwf/utility", active: true },
                { library: "vwf/model/glge/glge-compiled", active: false },
                { library: "vwf/model/threejs/three", active: false },
                { library: "vwf/model/threejs/js/loaders/ColladaLoader", active: false },
                { library: "vwf/model/jiglib/jiglib", active: false },
                { library: "vwf/view/webrtc/adapter", active: false },
                { library: "vwf/view/google-earth", active: false },
                { library: "vwf/model/cesium/Cesium", active: false },
                { library: "vwf/admin", active: true }
            ];
>>>>>>> 41cf9f10

                var requireArray = [
                    { library: "domReady", active: true },
                    { library: "vwf/configuration", active: true },
                    { library: "vwf/kernel/model", active: true },
                    { library: "vwf/model/javascript", active: true },
                    { library: "vwf/model/jiglib", linkedLibraries: ["vwf/model/jiglib/jiglib"], active: false },
                    { library: "vwf/model/glge", linkedLibraries: ["vwf/model/glge/glge-compiled"], disabledBy: ["vwf/model/threejs", "vwf/view/threejs"], active: false },
                    { library: "vwf/model/threejs", linkedLibraries: ["vwf/model/threejs/three", "vwf/model/threejs/js/loaders/ColladaLoader"], disabledBy: ["vwf/model/glge", "vwf/view/glge"], active: false },
                    { library: "vwf/model/cesium", linkedLibraries: ["vwf/model/cesium/Cesium"], active: false },
                    { library: "vwf/model/scenejs", active: false },
                    { library: "vwf/model/object", active: true },
                    { library: "vwf/model/stage/log", active: true },
                    { library: "vwf/kernel/view", active: true },
                    { library: "vwf/view/document", active: true },
<<<<<<< HEAD
                    { library: "vwf/view/editor", active: true },
                    { library: "vwf/view/glge", disabledBy: ["vwf/model/threejs", "vwf/view/threejs"], active: false },
=======
                    { library: "vwf/view/editor", active: false },
>>>>>>> 41cf9f10
                    { library: "vwf/view/lesson", active: false},
                    { library: "vwf/view/threejs", disabledBy: ["vwf/model/glge", "vwf/view/glge"], active: false },
                    { library: "vwf/view/webrtc", linkedLibraries: ["vwf/view/webrtc/adapter"],  active: false },
                    { library: "vwf/view/cesium", active: false },
                    { library: "vwf/utility", active: true },
                    { library: "vwf/model/glge/glge-compiled", active: false },
                    { library: "vwf/model/threejs/three", active: false },
                    { library: "vwf/model/threejs/js/loaders/ColladaLoader", active: false },
                    { library: "vwf/model/jiglib/jiglib", active: false },
                    { library: "vwf/view/webrtc/adapter", active: false },
                    { library: "vwf/view/google-earth", active: false },
                    { library: "vwf/model/cesium/Cesium", active: false },
                    { library: "vwf/admin", active: true }
                ];

                var initializers = {
                    model: [
                        { library: "vwf/model/javascript", active: true },
                        { library: "vwf/model/jiglib", active: false },
                        { library: "vwf/model/glge", active: false },
                        { library: "vwf/model/threejs", active: false },
                        { library: "vwf/model/cesium", active: false },
                        { library: "vwf/model/object", active: true }
                    ],
                    view: [
                        { library: "vwf/view/glge", parameters: {"application-root":"#vwf-root"}, active: false },
                        { library: "vwf/view/threejs", parameters: {"application-root":"#vwf-root"}, active: false },
                        { library: "vwf/view/document", active: true },
                        { library: "vwf/view/editor", active: true },
                        { library: "vwf/view/lesson", active: false},
                        { library: "vwf/view/google-earth", active: false },
                        { library: "vwf/view/cesium", active: false },
                        { library: "vwf/view/webrtc", active: false}
                    ]
                };
                mapLibraryName(requireArray);
                mapLibraryName(initializers["model"]);
                mapLibraryName(initializers["view"]);

                function mapLibraryName(array) {
                    for(var i=0;i<array.length;i++) {
                        array[array[i].library] = array[i];
                    }
                }

                function getActiveLibraries(libraryList, includeParameters) {
                    var activeLibraryList = [];
                    for(var i=0; i<libraryList.length; i++) {
                        if(libraryList[i].active) {
                            if(includeParameters) {
                                var activeLibrary = {};
                                activeLibrary[libraryList[i].library] = libraryList[i].parameters;
                                activeLibraryList.push(activeLibrary);
                            }
                            else {
                                activeLibraryList.push(libraryList[i].library);
                            }
                        }
                    }
                    return activeLibraryList;
                }

                require("jquery").getJSON("admin/config", function(configLibraries) {
                    if(configLibraries && typeof configLibraries == "object") {
                        Object.keys(configLibraries).forEach(function(libraryType) {
                            if(libraryType == 'info' && configLibraries[libraryType]["title"])
                            {
                                require("jquery")('title').html(configLibraries[libraryType]["title"]);
                            }
                            if(!userLibraries[libraryType]) {
                                userLibraries[libraryType] = {};
                            }
<<<<<<< HEAD
                            Object.keys(configLibraries[libraryType]).forEach(function(libraryName) {
                                var disabled = false;
                                if(requireArray[libraryName] && requireArray[libraryName].disabledBy) {
                                    for(var i=0; i<requireArray[libraryName].disabledBy.length; i++) {
                                        Object.keys(userLibraries).forEach(function(userLibraryType) {
                                            Object.keys(userLibraries[userLibraryType]).forEach(function(userLibraryName) {
                                                if(requireArray[libraryName].disabledBy[i] == userLibraryName) {
                                                    disabled = true;
                                                }
                                            })
                                        })
=======
                        });
                    });
                }
            }).always(function(jqXHR, textStatus) { 

                Object.keys(userLibraries).forEach(function(libraryType) {
                    if(initializers[libraryType]) {
                        Object.keys(userLibraries[libraryType]).forEach(function(libraryName) {
                            if(requireArray[libraryName]) {
                                requireArray[libraryName].active = true;
                                initializers[libraryType][libraryName].active = true;
                                if(userLibraries[libraryType][libraryName] && userLibraries[libraryType][libraryName] != "") {
                                    if(typeof initializers[libraryType][libraryName].parameters == "object") {
                                        initializers[libraryType][libraryName].parameters = $.extend({}, initializers[libraryType][libraryName].parameters,
                                            userLibraries[libraryType][libraryName]);
                                    }
                                    else {
                                        initializers[libraryType][libraryName].parameters = userLibraries[libraryType][libraryName];
>>>>>>> 41cf9f10
                                    }
                                }
                                if(!disabled) {
                                    if(userLibraries[libraryType][libraryName] == undefined) {
                                        userLibraries[libraryType][libraryName] = configLibraries[libraryType][libraryName];
                                    }
                                    else if(typeof userLibraries[libraryType][libraryName] == "object" && typeof configLibraries[libraryType][libraryName] == "object") {
                                        userLibraries[libraryType][libraryName] = require("jquery").extend({}, configLibraries[libraryType][libraryName], userLibraries[libraryType][libraryName]);
                                    }
                                }
                            });
                        });
                    }
                }).complete(function(jqXHR, textStatus) { 

                    Object.keys(userLibraries).forEach(function(libraryType) {
                        if(initializers[libraryType]) {
                            Object.keys(userLibraries[libraryType]).forEach(function(libraryName) {
                                if(requireArray[libraryName]) {
                                    requireArray[libraryName].active = true;
                                    initializers[libraryType][libraryName].active = true;
                                    if(userLibraries[libraryType][libraryName] && userLibraries[libraryType][libraryName] != "") {
                                        if(typeof initializers[libraryType][libraryName].parameters == "object") {
                                            initializers[libraryType][libraryName].parameters = require("jquery").extend({}, initializers[libraryType][libraryName].parameters,
                                                userLibraries[libraryType][libraryName]);
                                        }
                                        else {
                                            initializers[libraryType][libraryName].parameters = userLibraries[libraryType][libraryName];
                                        }
                                    }
                                    if(requireArray[libraryName].linkedLibraries) {
                                        for(var i=0; i<requireArray[libraryName].linkedLibraries.length; i++) {
                                            requireArray[requireArray[libraryName].linkedLibraries[i]].active = true;
                                        }
                                    }
                                }
                            });
                        }
                    });

                    // Load default renderer if no other librarys specified
                    if(Object.keys(userLibraries["model"]).length == 0 && Object.keys(userLibraries["view"]).length == 0) {
                        requireArray["vwf/model/threejs"].active = true;
                        requireArray["vwf/view/threejs"].active = true;
                        requireArray["vwf/model/threejs/three"].active = true;
                        requireArray["vwf/model/threejs/js/loaders/ColladaLoader"].active = true;
                        initializers["model"]["vwf/model/threejs"].active = true;
                        initializers["view"]["vwf/view/threejs"].active = true;
                    }

                    require( requireConfig, getActiveLibraries(requireArray, false), function( ready ) {

                        ready( function() {

                            // With the scripts loaded, we must initialize the framework. vwf.initialize()
                            // accepts three parameters: a world specification, model configuration parameters,
                            // and view configuration parameters.

                            vwf.initialize(application, getActiveLibraries(initializers["model"], true), getActiveLibraries(initializers["view"], true), callback);

                        } );

                    } );
                });
            } );
        }

        // -- initialize ---------------------------------------------------------------------------

        /// The main page only needs to call vwf.initialize() to launch the application. Use
        /// require.ready() or jQuery(document).ready() to call initialize() once the page has
        /// loaded. initialize() accepts three parameters.
        /// 
        /// A component specification identifies the application to be loaded. If a URI is provided,
        /// the specification is loaded from there [1]. Alternately, a JavaScript object literal
        /// containing the specfication may be provided [2]. Since a component can extend and
        /// specialize a prototype, using a simple object literal allows existing component to be
        /// configured for special uses [3].
        /// 
        ///     [1] vwf.initialize( "http://vwf.example.com/applications/sample12345", ... )
        ///
        ///     [2] vwf.initialize( { source: "model.dae", type: "model/vnd.collada+xml",
        ///             properties: { "p1": ... }, ... }, ... )
        ///
        ///     [3] vwf.initialize( { extends: "http://vwf.example.com/applications/sample12345",
        ///             source: "alternate-model.dae", type: "model/vnd.collada+xml" }, ... )
        /// 
        /// modelInitializers and viewInitializers identify the model and view modules that should be
        /// attached to the simulation. Each is specified as an array of objects that map the name of
        /// a model or view to construct to the set of arguments to pass to its constructor. Modules
        /// without parameters may be specified as a string [4]. Arguments may be specified as an
        /// array [5], or as a single value if there is only one [6].
        /// 
        ///     [4] vwf.initialize( ..., [ "vwf/model/javascript" ], [ ... ] )
        ///     [5] vwf.initialize( ..., [ { "vwf/model/glge": [ "#scene, "second param" ] } ], [ ... ] )
        ///     [6] vwf.initialize( ..., [ { "vwf/model/glge": "#scene" } ], [ ... ] )
        /// 
        /// @name module:vwf.initialize

        this.initialize = function( /* [ componentURI|componentObject ] [ modelInitializers ]
            [ viewInitializers ] */ ) {

            var args = Array.prototype.slice.call( arguments );
            var application;

            // Load the runtime configuration. We start with the factory defaults. The reflector may
            // provide additional settings when we connect.

            this.configuration = require( "vwf/configuration" ).active; // "active" updates in place and changes don't invalidate the reference

            // Create the logger.

            this.logger = require( "logger" ).for( "vwf", this );  // TODO: for( "vwf", ... ), and update existing calls

            // Parse the function parameters. If the first parameter is not an array, then treat it
            // as the application specification. Otherwise, fall back to the "application" parameter
            // in the query string.

            if ( typeof args[0] != "object" || ! ( args[0] instanceof Array ) ) {
                application = args.shift();
            }

            // Shift off the parameter containing the model list and initializer arguments.

            var modelInitializers = args.shift() || [];

            // Shift off the parameter containing the view list and initializer arguments.

            var viewInitializers = args.shift() || [];

            var callback = args.shift();
            var compatibilityStatus = { compatible: true, errors: {} };

            // Create the model interface to the kernel. Models can make direct calls that execute
            // immediately or future calls that are placed on the queue and executed when removed.

            this.models.kernel = require( "vwf/kernel/model" ).create( vwf );

            // Create and attach each configured model.

            modelInitializers.forEach( function( modelInitializer ) {

                // Skip falsy values to allow initializers to be conditionally included by the
                // loader.

                if ( modelInitializer ) {

                    // Accept either { "vwf/model/name": [ arguments] } or "vwf/model/name".

                    if ( typeof modelInitializer == "object" && modelInitializer != null ) {
                        var modelName = Object.keys( modelInitializer )[0];
                        var modelArguments = modelInitializer[modelName];
                    } else {
                        var modelName = modelInitializer;
                        var modelArguments = undefined;
                    }

                    var model = require( modelName ).create(
                        this.models.kernel,                         // model's kernel access
                        [ require( "vwf/model/stage/log" ) ],       // stages between the kernel and model
                        {},                                         // state shared with a paired view
                        [].concat( modelArguments || [] )           // arguments for initialize()
                    );

                    if ( model ) {
                        this.models.push( model );
                        this.models[modelName] = model; // also index by id  // TODO: this won't work if multiple model instances are allowed

                        if ( modelName == "vwf/model/javascript" ) {  // TODO: need a formal way to follow prototype chain from vwf.js; this is peeking inside of vwf-model-javascript
                            this.models.javascript = model;
                            while ( this.models.javascript.model ) this.models.javascript = this.models.javascript.model;
                        }

                        if ( modelName == "vwf/model/object" ) {  // TODO: this is peeking inside of vwf-model-object
                            this.models.object = model;
                            while ( this.models.object.model ) this.models.object = this.models.object.model;
                        }
                        
                        if(model.model.compatibilityStatus) {
                            if(!model.model.compatibilityStatus.compatible) {
                                compatibilityStatus.compatible = false;
                                require("jquery").extend(compatibilityStatus.errors, model.model.compatibilityStatus.errors);
                            }
                        }
                    }

                }

            }, this );

            // Create the view interface to the kernel. Views can only make replicated calls which
            // bounce off the reflection server, are placed on the queue when received, and executed
            // when removed.

            this.views.kernel = require( "vwf/kernel/view" ).create( vwf );

            // Create and attach each configured view.

            viewInitializers.forEach( function( viewInitializer ) {

                // Skip falsy values to allow initializers to be conditionally included by the
                // loader.

                if ( viewInitializer ) { 

                    // Accept either { "vwf/view/name": [ arguments] } or "vwf/view/name".

                    if ( typeof viewInitializer == "object" && viewInitializer != null ) {
                        var viewName = Object.keys( viewInitializer )[0];
                        var viewArguments = viewInitializer[viewName];
                    } else {
                        var viewName = viewInitializer;
                        var viewArguments = undefined;
                    }

                    if ( ! viewName.match( "^vwf/view/" ) ) { // old way

                        var view = this.modules[viewName];

                        if ( view ) {
                            var instance = new view();
                            instance.state = this.models.actual["vwf/model/"+viewName] && this.models.actual["vwf/model/"+viewName].state || {}; // state shared with a paired model
                            view.apply( instance, [ vwf ].concat( viewArguments || [] ) );
                            this.views.push( instance );
                            this.views[viewName] = instance; // also index by id  // TODO: this won't work if multiple view instances are allowed

                            if(view.compatibilityStatus) {
                                if(!view.compatibilityStatus.compatible) {
                                    compatibilityStatus.compatible = false;
                                    require("jquery").extend(compatibilityStatus.errors, view.compatibilityStatus.errors);
                                }
                            }
                        }

                    } else { // new way

                        var modelPeer = this.models.actual[ viewName.replace( "vwf/view/", "vwf/model/" ) ];  // TODO: this.model.actual() is kind of heavy, but it's probably OK to use just a few times here at start-up

                        var view = require( viewName ).create(
                            this.views.kernel,                          // view's kernel access
                            [],                                         // stages between the kernel and view
                            modelPeer && modelPeer.state || {},         // state shared with a paired model
                            [].concat( viewArguments || [] )            // arguments for initialize()
                        );

                        if ( view ) {
                            this.views.push( view );
                            this.views[viewName] = view; // also index by id  // TODO: this won't work if multiple view instances are allowed

                            if(view.compatibilityStatus) {
                                if(!view.compatibilityStatus.compatible) {
                                    compatibilityStatus.compatible = false;
                                    require("jquery").extend(compatibilityStatus.errors, view.compatibilityStatus.errors);
                                }
                            }
                        }

                    }

                }

            }, this );

            // Test for ECMAScript 5
            if(!(function() { return !this })()) {
                compatibilityStatus.compatible = false;
                require("jquery").extend(compatibilityStatus.errors, {"ES5": "This browser is not compatible. VWF requires ECMAScript 5."});
            }

            // Test for WebSockets
            if( window.io && !io.Transport.websocket.check() )
            {
                compatibilityStatus.compatible = false;
                require("jquery").extend(compatibilityStatus.errors, {"WS": "This browser is not compatible. VWF requires WebSockets."});
            }

            if(callback) {
                callback(compatibilityStatus);
            }

            // Load the application.

            this.ready( application );

        };

        // -- ready --------------------------------------------------------------------------------

        /// @name module:vwf.ready

        this.ready = function( component_uri_or_json_or_object ) {

            // Connect to the reflector. This implementation uses the socket.io library, which
            // communicates using a channel back to the server that provided the client documents.
            try {
                if ( isSocketIO07() ) {
                    var options = {
    
                        // The socket is relative to the application path.
                        resource: window.location.pathname.slice( 1,
                            window.location.pathname.lastIndexOf("/") ),
    
                        // The ruby socket.io server only supports WebSockets. Don't try the others.
                        transports: [
                            'websocket',
                            // 'flashsocket',
                            // 'htmlfile',
                            // 'xhr-multipart',
                            // 'xhr-polling',
                            // 'jsonp-polling',
                        ],
    
                        // Increase the timeout due to starvation while loading the scene. The server
                        // timeout must also be increased.
                        // TODO: reinstate if needed, but this needs to be handled by communicating during the load.
                        transportOptions: {
                            "websocket": { timeout: 90000 }
                            // "flashsocket": { timeout: 90000 },
                            // "htmlfile": { timeout: 90000 },
                            // "xhr-multipart": { timeout: 90000 },
                            // "xhr-polling": { timeout: 90000 },
                            // "jsonp-polling": { timeout: 90000 },
                        }
    
                    };
                    if ( window.location.protocol === "https:" )
                    {
                        options.secure = true;
                        socket = io.connect("wss://"+window.location.host, options);
                    } else {
                        socket = io.connect("ws://"+window.location.host, options); 
                    }
 
                } else {  // Ruby Server

                    socket = new io.Socket( undefined, {
    
                        // The socket is relative to the application path.
    
                        resource: window.location.pathname.slice( 1,
                            window.location.pathname.lastIndexOf("/") ),

                        // Use a secure connection when the application comes from https.

                        secure: window.location.protocol === "https:",

                        port: window.location.port ||
                            ( window.location.protocol === "https:" ? 443 : 80 ),
    
                        // The ruby socket.io server only supports WebSockets. Don't try the others.
    
                        transports: [
                            'websocket',
                            // 'flashsocket',
                            // 'htmlfile',
                            // 'xhr-multipart',
                            // 'xhr-polling',
                            // 'jsonp-polling',
                        ],
    
                        // Increase the timeout due to starvation while loading the scene. The server
                        // timeout must also be increased.
                        // TODO: reinstate if needed, but this needs to be handled by communicating during the load.
    
                        transportOptions: {
                            "websocket": { timeout: 90000 }
                            // "flashsocket": { timeout: 90000 },
                            // "htmlfile": { timeout: 90000 },
                            // "xhr-multipart": { timeout: 90000 },
                            // "xhr-polling": { timeout: 90000 },
                            // "jsonp-polling": { timeout: 90000 },
                        }
    
                    } );
                }

            } catch ( e ) {

                // If a connection to the reflector is not available, then run in single-user mode.
                // Messages intended for the reflector will loop directly back to us in this case.
                // Start a timer to monitor the incoming queue and dispatch the messages as though
                // they were received from the server.

                this.dispatch();

                setInterval( function() {

                    var fields = {
                        time: vwf.now + 0.010, // TODO: there will be a slight skew here since the callback intervals won't be exactly 10 ms; increment using the actual delta time; also, support play/pause/stop and different playback rates as with connected mode.
                        origin: "reflector",
                    };

                    queue.insert( fields, true ); // may invoke dispatch(), so call last before returning to the host

                }, 10 );

            }

            if ( socket ) {

                socket.on( "connect", function() {

                    vwf.logger.infox( "-socket", "connected" );

                    if ( isSocketIO07() ) {
                        vwf.moniker_ = this.json.namespace.socket.sessionid;                        
                    } else {  //Ruby Server
                        vwf.moniker_ = this.transport.sessionid;
                    }

                } );

                // Configure a handler to receive messages from the server.
                
                // Note that this example code doesn't implement a robust parser capable of handling
                // arbitrary text and that the messages should be placed in a dedicated priority
                // queue for best performance rather than resorting the queue as each message
                // arrives. Additionally, overlapping messages may cause actions to be performed out
                // of order in some cases if messages are not processed on a single thread.

                socket.on( "message", function( message ) {

                    // vwf.logger.debugx( "-socket", "message", message );

                    try {

                        if ( isSocketIO07() ) {
                            var fields = message;
                        } else { // Ruby Server - Unpack the arguements
                            var fields = JSON.parse( message );
                        }

                        fields.time = Number( fields.time );
                        // TODO: other message validation (check node id, others?)

                        fields.origin = "reflector";

                        // Update the queue. Insert the message (unless it is only a time tick), and
                        // advance the queue's record of the current time. Messages in the queue are
                        // ordered by time, then by order of arrival.

                        queue.insert( fields, true ); // may invoke dispatch(), so call last before returning to the host

                        // Each message from the server allows us to move time forward. Parse the
                        // timestamp from the message and call dispatch() to execute all queued
                        // actions through that time, including the message just received.
                    
                        // The simulation may perform immediate actions at the current time or it
                        // may post actions to the queue to be performed in the future. But we only
                        // move time forward for items arriving in the queue from the reflector.

                    } catch ( e ) {

                        vwf.logger.warn( fields.action, fields.node, fields.member, fields.parameters,
                            "exception performing action:", require( "vwf/utility" ).exceptionMessage( e ) );

                    }

                } );

                socket.on( "disconnect", function() {

                    vwf.logger.infox( "-socket", "disconnected" );

                } );

                socket.on( "error", function() { 

                    //Overcome by compatibility.js websockets check
                    //jQuery('body').html("<div class='vwf-err'>WebSockets connections are currently being blocked. Please check your proxy server settings.</div>"); 

                } );

                if ( !isSocketIO07() ) {
                    // Start communication with the reflector. 

                    socket.connect();  // TODO: errors can occur here too, particularly if a local client contains the socket.io files but there is no server; do the loopback here instead of earlier in response to new io.Socket.
                }

            } else if ( component_uri_or_json_or_object ) {

                // Load the application. The application is rooted in a single node constructed here
                // as an instance of the component passed to initialize(). That component, its
                // prototype(s), and its children, and their prototypes and children, flesh out the
                // entire application.

                // TODO: add note that this is only for a self-determined application; with socket, wait for reflection server to tell us.
                // TODO: maybe depends on component_uri_or_json_or_object too; when to override and not connect to reflection server?

                this.createNode( component_uri_or_json_or_object, "application" );

            } else {  // TODO: also do this if component_uri_or_json_or_object was invalid and createNode() failed

                // TODO: show a selection dialog

            }

        };

        // -- plan ---------------------------------------------------------------------------------

        /// @name module:vwf.plan

        this.plan = function( nodeID, actionName, memberName, parameters, when, callback_async /* ( result ) */ ) {

            this.logger.debuggx( "plan", nodeID, actionName, memberName,
                parameters && parameters.length, when, callback_async && "callback" );

            var time = when > 0 ? // absolute (+) or relative (-)
                Math.max( this.now, when ) :
                this.now + ( -when );

            var fields = {
                time: time,
                node: nodeID,
                action: actionName,
                member: memberName,
                parameters: parameters,
                client: this.client_, // propagate originating client
                origin: "future",
                // callback: callback_async,  // TODO
            };

            queue.insert( fields );

            this.logger.debugu();
        };

        // -- send ---------------------------------------------------------------------------------

        /// Send a message to the reflector. The message will be reflected back to all participants
        /// in the instance.
        /// 
        /// @name module:vwf.send

        this.send = function( nodeID, actionName, memberName, parameters, when, callback_async /* ( result ) */ ) {

            this.logger.debuggx( "send", nodeID, actionName, memberName,
                parameters && parameters.length, when, callback_async && "callback" );  // TODO: loggableParameters()

            var time = when > 0 ? // absolute (+) or relative (-)
                Math.max( this.now, when ) :
                this.now + ( -when );

            // Attach the current simulation time and pack the message as an array of the arguments.

            var fields = {
                time: time,
                node: nodeID,
                action: actionName,
                member: memberName,
                parameters: require( "vwf/utility" ).transform( parameters, require( "vwf/utility" ).transforms.transit ),
                // callback: callback_async,  // TODO: provisionally add fields to queue (or a holding queue) then execute callback when received back from reflector
            };

            if ( socket ) {
    
                // Send the message.
                var message = JSON.stringify( fields );
                socket.send( message );
 
            } else {
                
                // In single-user mode, loop the message back to the incoming queue.

                fields.client = this.moniker_; // stamp with the originating client like the reflector does
                fields.origin = "reflector";

                queue.insert( fields );
    
            }

            this.logger.debugu();
        };

        // -- respond ------------------------------------------------------------------------------

        /// Return a result for a function invoked by the server.
        /// 
        /// @name module:vwf.respond

        this.respond = function( nodeID, actionName, memberName, parameters, result ) {

            this.logger.debuggx( "respond", nodeID, actionName, memberName,
                parameters && parameters.length, "..." );  // TODO: loggableParameters(), loggableResult()

            // Attach the current simulation time and pack the message as an array of the arguments.

            var fields = {
                // sequence: undefined,  // TODO: use to identify on return from reflector?
                time: this.now,
                node: nodeID,
                action: actionName,
                member: memberName,
                parameters: require( "vwf/utility" ).transform( parameters, require( "vwf/utility" ).transforms.transit ),
                result: require( "vwf/utility" ).transform( result, require( "vwf/utility" ).transforms.transit ),
            };

            if ( socket ) {

                // Send the message.

                var message = JSON.stringify( fields );
                socket.send( message );

            } else {

                // Nothing to do in single-user mode.

            }

            this.logger.debugu();
        };

        // -- receive ------------------------------------------------------------------------------

        /// Handle receipt of a message. Unpack the arguments and call the appropriate handler.
        /// 
        /// @name module:vwf.receive

        this.receive = function( nodeID, actionName, memberName, parameters, respond, origin ) {

            // origin == "reflector" ?
            //     this.logger.infogx( "receive", nodeID, actionName, memberName,
            //         parameters && parameters.length, respond, origin ) :
            //     this.logger.debuggx( "receive", nodeID, actionName, memberName,
            //         parameters && parameters.length, respond, origin );

// TODO: delegate parsing and validation to each action.

            // Look up the action handler and invoke it with the remaining parameters.

            // Note that the message should be validated before looking up and invoking an arbitrary
            // handler.

            var args = [];

            if ( nodeID || nodeID === 0 ) args.push( nodeID );
            if ( memberName ) args.push( memberName );
            if ( parameters ) args = args.concat( parameters ); // flatten

            // Invoke the action.

            var result = this[actionName] && this[actionName].apply( this, args );

            // Return the result.

            respond && this.respond( nodeID, actionName, memberName, parameters, result );

            // origin == "reflector" ?
            //     this.logger.infou() : this.logger.debugu();
        };

        // -- dispatch -----------------------------------------------------------------------------

        /// Dispatch incoming messages waiting in the queue. "currentTime" specifies the current
        /// simulation time that we should advance to and was taken from the time stamp of the last
        /// message received from the reflector.
        /// 
        /// @name module:vwf.dispatch

        this.dispatch = function() {

            var fields;

            // Actions may use receive's ready function to suspend the queue for asynchronous
            // operations, and to resume it when the operation is complete.

            while ( fields = /* assignment! */ queue.pull() ) {

                // Advance time to the message time.

                if ( this.now != fields.time ) {
                    this.sequence_ = undefined; // clear after the previous action
                    this.client_ = undefined;   // clear after the previous action
                    this.now = fields.time;
                    this.tick();
                }

                // Perform the action.

                if ( fields.action ) {  // TODO: don't put ticks on the queue but just use them to fast-forward to the current time (requires removing support for passing ticks to the drivers and nodes)
                    this.sequence_ = fields.sequence; // note the message's queue sequence number for the duration of the action
                    this.client_ = fields.client;     // ... and note the originating client
                    this.receive( fields.node, fields.action, fields.member, fields.parameters, fields.respond, fields.origin );
                }

            }

            // Advance time to the most recent time received from the server. Tick if the time
            // changed.

            if ( queue.ready() && this.now != queue.time ) {
                this.sequence_ = undefined; // clear after the previous action
                this.client_ = undefined;   // clear after the previous action
                this.now = queue.time;
                this.tick();
            }
            
        };

        // -- log ----------------------------------------------------------------------------------

        /// Send a log message to the reflector.
        /// 
        /// @name module:vwf.log

        this.log = function() {

            this.respond( undefined, "log", undefined, undefined, arguments );

        }

        // -- tick ---------------------------------------------------------------------------------

        /// Tick each tickable model, view, and node. Ticks are sent on each time change.
        /// 
        /// @name module:vwf.tick

        // TODO: remove, in favor of drivers and nodes exclusively using future scheduling;
        // TODO: otherwise, all clients must receive exactly the same ticks at the same times.

        this.tick = function() {

            // Call ticking() on each model.

            this.models.forEach( function( model ) {
                model.ticking && model.ticking( this.now ); // TODO: maintain a list of tickable models and only call those
            }, this );

            // Call ticked() on each view.

            this.views.forEach( function( view ) {
                view.ticked && view.ticked( this.now ); // TODO: maintain a list of tickable views and only call those
            }, this );

            // Call tick() on each tickable node.

            this.tickable.nodeIDs.forEach( function( nodeID ) {
                this.callMethod( nodeID, "tick", [ this.now ] );
            }, this );

        };

        // -- setState -----------------------------------------------------------------------------

        /// setState may complete asynchronously due to its dependence on createNode. To prevent
        /// actions from executing out of order, queue processing must be suspended while setState is
        /// in progress. createNode suspends the queue when necessary, but additional calls to
        /// suspend and resume the queue may be needed if other async operations are added.
        /// 
        /// @name module:vwf.setState
        /// 
        /// @see {@link module:vwf/api/kernel.setState}

        this.setState = function( applicationState, callback_async /* () */ ) {

            this.logger.debuggx( "setState" );  // TODO: loggableState

            // Set the runtime configuration.

            if ( applicationState.configuration ) {
                require( "vwf/configuration" ).instance = applicationState.configuration;
            }

            // Update the internal kernel state.

            if ( applicationState.kernel ) {
                if ( applicationState.kernel.time !== undefined ) vwf.now = applicationState.kernel.time;
            }

            // Create or update global nodes and their descendants.

            var nodes = applicationState.nodes || [];
            var annotations = applicationState.annotations || {};

            var nodeIndex = 0;

            async.forEachSeries( nodes, function( nodeComponent, each_callback_async /* ( err ) */ ) {

                // Look up a possible annotation for this node. For backward compatibility, if the
                // state has exactly one node and doesn't contain an annotations object, assume the
                // node is the application.

                var nodeAnnotation = nodes.length > 1 || applicationState.annotations ?
                    annotations[nodeIndex] : "application";

                vwf.createNode( nodeComponent, nodeAnnotation, function( nodeID ) /* async */ {
                    each_callback_async( undefined );
                } );

                nodeIndex++;

            }, function( err ) /* async */ {

                // Clear the message queue, except for reflector messages that arrived after the
                // current action.

                queue.filter( function( fields ) {

                    if ( fields.origin === "reflector" && fields.sequence > vwf.sequence_ ) {
                        return true;
                    } else {
                        vwf.logger.debugx( "setState", function() {
                            return [ "removing", JSON.stringify( loggableFields( fields ) ), "from queue" ];
                        } );
                    }

                } );

                // Set the queue time and add the incoming items to the queue.

                if ( applicationState.queue ) {
                    queue.time = applicationState.queue.time;
                    queue.insert( applicationState.queue.queue || [] );
                }

                callback_async && callback_async();

            } );

            this.logger.debugu();
        };

        // -- getState -----------------------------------------------------------------------------

        /// @name module:vwf.getState
        /// 
        /// @see {@link module:vwf/api/kernel.getState}

        this.getState = function( full, normalize ) {

            this.logger.debuggx( "getState", full, normalize );

            // Get the application nodes and queue.

            var applicationState = {

                // Runtime configuration.

                configuration:
                    require( "vwf/configuration" ).active,

                // Internal kernel state.

                kernel: {
                    time: vwf.now,
                },

                // Global node and descendant deltas.

                nodes: [  // TODO: all global objects
                    this.getNode( "http-vwf-example-com-clients-vwf", full ),
                    this.getNode( applicationID, full ),
                ],

                // `createNode` annotations, keyed by `nodes` indexes.

                annotations: {
                    1: "application",
                },

                // Message queue.

                queue: {  // TODO: move to the queue object
                    time: queue.time,
                    queue: require( "vwf/utility" ).transform( queue.queue, queueTransitTransformation ),
                },

            };

            // Normalize for consistency.

            if ( normalize ) {
                applicationState = require( "vwf/utility" ).transform(
                    applicationState, require( "vwf/utility" ).transforms.hash );
            }
    
            this.logger.debugu();

            return applicationState;
        };

        // -- hashState ----------------------------------------------------------------------------

        /// @name module:vwf.hashState
        /// 
        /// @see {@link module:vwf/api/kernel.hashState}

        this.hashState = function() {

            this.logger.debuggx( "hashState" );

            var applicationState = this.getState( true, true );

            // Hash the nodes.

            var hashn = this.hashNode( applicationState.nodes[0] );  // TODO: all global objects

            // Hash the queue.

            var hashq = "q" + Crypto.MD5( JSON.stringify( applicationState.queue ) ).toString().substring( 0, 16 );

            // Hash the other kernel properties.

            var hashk = "k" + Crypto.MD5( JSON.stringify( applicationState.kernel ) ).toString().substring( 0, 16 );

            this.logger.debugu();

            // Generate the combined hash.

            return hashn + ":" + hashq + ":" + hashk;
        }

        // -- createNode ---------------------------------------------------------------------------

        /// Create a node from a component specification. Construction may require loading data from
        /// multiple remote documents. This function returns before construction is complete. A
        /// callback is invoked once the node has fully loaded.
        /// 
        /// A simple node consists of a set of properties, methods and events, but a node may
        /// specialize a prototype component and may also contain multiple child nodes, any of which
        /// may specialize a prototype component and contain child nodes, etc. So components cover a
        /// vast range of complexity. The application definition for the overall simulation is a
        /// single component instance.
        /// 
        /// A node is a component instance--a single, anonymous specialization of its component.
        /// Nodes specialize components in the same way that any component may specialize a prototype
        /// component. The prototype component is made available as a base, then new or modified
        /// properties, methods, events, child nodes and scripts are attached to modify the base
        /// implemenation.
        /// 
        /// To create a node, we first make the prototoype available by loading it (if it has not
        /// already been loaded). This is a recursive call to createNode() with the prototype
        /// specification. Then we add new, and modify existing, properties, methods, and events
        /// according to the component specification. Then we load and add any children, again
        /// recursively calling createNode() for each. Finally, we attach any new scripts and invoke
        /// an initialization function.
        /// 
        /// createNode may complete asynchronously due to its dependence on setNode, createChild and
        /// loadComponent. To prevent actions from executing out of order, queue processing must be
        /// suspended while createNode is in progress. setNode, createChild and loadComponent suspend
        /// the queue when necessary, but additional calls to suspend and resume the queue may be
        /// needed if other async operations are added.
        /// 
        /// @name module:vwf.createNode
        /// 
        /// @see {@link module:vwf/api/kernel.createNode}

        this.createNode = function( nodeComponent, nodeAnnotation, callback_async /* ( nodeID ) */ ) {

            // Interpret `createNode( nodeComponent, callback )` as
            // `createNode( nodeComponent, undefined, callback )`. (`nodeAnnotation` was added in
            // 0.6.12.)

            if ( typeof nodeAnnotation == "function" || nodeAnnotation instanceof Function ) {
                callback_async = nodeAnnotation;
                nodeAnnotation = undefined;
            }

            this.logger.debuggx( "createNode", function() {
                return [ JSON.stringify( loggableComponent( nodeComponent ) ), nodeAnnotation ];
            } );

            var nodePatch;

            if ( componentIsDescriptor( nodeComponent ) && nodeComponent.patches ) {
                nodePatch = nodeComponent;
                nodeComponent = nodeComponent.patches;  // TODO: possible sync errors if the patched node is a URI component and the kernel state (time, random) is different from when the node was created on the originating client
            }

            // nodeComponent may be a URI, a descriptor, or an ID, and while being created will
            // transform from a URI to a descriptor to an ID (depending on its starting state).
            // nodeURI, nodeDescriptor, and nodeID capture the applicable intermediate states.

            var nodeURI, nodeDescriptor, nodeID;

            async.series( [

                // If nodeComponent is a URI, load the descriptor.

                function( series_callback_async /* ( err, results ) */ ) { // nodeComponent is a URI, a descriptor, or an ID

                    if ( componentIsURI( nodeComponent ) ) { // URI  // TODO: allow non-vwf URIs (models, images, etc.) to pass through to stage 2 and pass directly to createChild()

                        nodeURI = nodeComponent;  // TODO: canonicalize uri

                        // Load the document if we haven't seen this URI yet. Mark the components
                        // list to indicate that this component is loading.

                        if ( ! components[nodeURI] ) { // uri is not loading (Array) or is loaded (id)

                            components[nodeURI] = []; // [] => array of callbacks while loading => true

                            loadComponent( nodeURI, function( nodeDescriptor ) /* async */ {
                                nodeComponent = nodeDescriptor;
                                series_callback_async( undefined, undefined );
                            } );

                        // If we've seen this URI, but it is still loading, just add our callback to
                        // the list. The original load's completion will call our callback too.

                        } else if ( components[nodeURI] instanceof Array ) { // uri is loading
 
                            callback_async && components[nodeURI].push( callback_async );  // TODO: is this leaving a series callback hanging if we don't call series_callback_async?

                        // If this URI has already loaded, skip to the end and call the callback
                        // with the ID.

                        } else { // uri is loaded

                            if ( nodePatch ) {
                                vwf.setNode( components[nodeURI], nodePatch, function( nodeID ) /* async */ {
                                    callback_async && callback_async( components[nodeURI] );  // TODO: is this leaving a series callback hanging if we don't call series_callback_async?
                                } );
                            } else {
                                callback_async && callback_async( components[nodeURI] );  // TODO: is this leaving a series callback hanging if we don't call series_callback_async?
                            }

                        }

                    } else { // descriptor, ID or error
                        series_callback_async( undefined, undefined );
                    }

                },

                // Rudimentary support for `{ includes: prototype }`, which absorbs a prototype
                // descriptor into the node descriptor before creating the node.

                // Notes:
                // 
                //   - Only supports one level, so `{ includes: prototype }` won't work if the
                //     prototype also contains a `includes` directive).
                //   - Only works with prototype URIs, so `{ includes: { ... descriptor ... } }`
                //     won't work.
                //   - Loads the prototype on each reference, so unlike real prototypes, multiple
                //     references to the same prototype cause multiple network loads.
                // 
                // Also see the `mergeDescriptors` limitations.

                function( series_callback_async /* ( err, results ) */ ) {

                    if ( componentIsDescriptor( nodeComponent ) && nodeComponent.includes && componentIsURI( nodeComponent.includes ) ) {  // TODO: for "includes:", accept an already-loaded component (which componentIsURI exludes) since the descriptor will be loaded again

                        var prototypeURI = nodeComponent.includes;

                        loadComponent( prototypeURI, function( prototypeDescriptor ) /* async */ {
                            nodeComponent = mergeDescriptors( nodeComponent, prototypeDescriptor ); // modifies prototypeDescriptor
                            series_callback_async( undefined, undefined );
                        } );

                    } else {
                        series_callback_async( undefined, undefined );
                    }

                },

                // If nodeComponent is a descriptor, construct and get the ID.

                function( series_callback_async /* ( err, results ) */ ) { // nodeComponent is a descriptor or an ID

                    if ( componentIsDescriptor( nodeComponent ) ) { // descriptor  // TODO: allow non-vwf URIs (models, images, etc.) to pass through to stage 2 and pass directly to createChild()

                        nodeDescriptor = nodeComponent;

                        // Create the node as an unnamed child global object.

                        vwf.createChild( 0, nodeAnnotation, nodeDescriptor, nodeURI, function( nodeID ) /* async */ {
                            nodeComponent = nodeID;
                            series_callback_async( undefined, undefined );
                        } );
                        
                    } else { // ID or error
                        series_callback_async( undefined, undefined );
                    }

                },

                // nodeComponent is the ID.

                function( series_callback_async /* ( err, results ) */ ) { // nodeComponent is an ID

                    if ( componentIsID( nodeComponent ) ) {  // ID

                        nodeID = nodeComponent;

                        if ( nodePatch ) {
                            vwf.setNode( nodeID, nodePatch, function( nodeID ) /* async */ {
                                series_callback_async( undefined, undefined );
                            } );
                        } else {
                            series_callback_async( undefined, undefined );
                        }

                    } else {  // error
                        series_callback_async( undefined, undefined );  // TODO: error
                    }

                },

            ], function( err, results ) /* async */ {

                // If this node derived from a URI, save the list of callbacks waiting for
                // completion and update the component list with the ID.

                if ( nodeURI ) {
                    var callbacks_async = components[nodeURI];
                    components[nodeURI] = nodeID;
                }

                // Pass the ID to our callback.

                callback_async && callback_async( nodeID );  // TODO: handle error if invalid id

                // Call the other callbacks.

                if ( nodeURI ) {
                    callbacks_async.forEach( function( callback_async ) {
                        callback_async && callback_async( nodeID );
                    } );
                }

            } );

            this.logger.debugu();
        };

        // -- deleteNode ---------------------------------------------------------------------------

        /// @name module:vwf.deleteNode
        /// 
        /// @see {@link module:vwf/api/kernel.deleteNode}

        this.deleteNode = function( nodeID ) {

            this.logger.debuggx( "deleteNode", nodeID );

            // Remove the entry in the components list if this was the root of a component loaded
            // from a URI.

            Object.keys( components ).some( function( nodeURI ) { // components: nodeURI => nodeID
                if (  components[nodeURI] == nodeID ) {
                    delete components[nodeURI];
                    return true;
                }
            } );

            // Call deletingNode() on each model. The node is considered deleted after all models
            // have run.

            this.models.forEach( function( model ) {
                model.deletingNode && model.deletingNode( nodeID );
            } );

            // Unregister the node.

            nodes.delete( nodeID );

            // Clear the root ID if the application root node is deleted.

            if ( nodeID === applicationID ) {
                applicationID = undefined;
            }

            // Call deletedNode() on each view. The view is being notified that a node has been
            // deleted.

            this.views.forEach( function( view ) {
                view.deletedNode && view.deletedNode( nodeID );
            } );

            this.logger.debugu();
        };

        // -- setNode ------------------------------------------------------------------------------

        /// setNode may complete asynchronously due to its dependence on createChild. To prevent
        /// actions from executing out of order, queue processing must be suspended while setNode is
        /// in progress. createChild suspends the queue when necessary, but additional calls to
        /// suspend and resume the queue may be needed if other async operations are added.
        /// 
        /// @name module:vwf.setNode
        /// 
        /// @see {@link module:vwf/api/kernel.setNode}

        this.setNode = function( nodeID, nodeComponent, callback_async /* ( nodeID ) */ ) {  // TODO: merge with createChild?

            this.logger.debuggx( "setNode", function() {
                return [ nodeID, JSON.stringify( loggableComponent( nodeComponent ) ) ];
            } );

            var node = nodes.existing[nodeID];

            // Set the internal state.

            vwf.models.object.internals( nodeID, nodeComponent );

            // Suppress kernel reentry so that we can write the state without coloring from
            // any scripts.

            vwf.models.kernel.disable();

            // Create the properties, methods, and events. For each item in each set, invoke
            // createProperty(), createMethod(), or createEvent() to create the field. Each

            // delegates to the models and views as above.

            nodeComponent.properties && require("jquery").each( nodeComponent.properties, function( propertyName, propertyValue ) {  // TODO: setProperties should be adapted like this to be used here

                // Is the property specification directing us to create a new property, or
                // initialize a property already defined on a prototype?

                // Create a new property if the property is not defined on a prototype.
                // Otherwise, initialize the property.

                var creating = ! node.properties.has( propertyName );  // not defined on node or prototype

                // Create or initialize the property.

                if ( creating ) {
                    vwf.createProperty( nodeID, propertyName, propertyValue );
                } else {
                    vwf.setProperty( nodeID, propertyName, propertyValue );
                }  // TODO: delete when propertyValue === null in patch

            } );

            // TODO: methods, events

            // Restore kernel reentry.

            vwf.models.kernel.enable();


            async.series( [

                function( series_callback_async /* ( err, results ) */ ) {

                    // Create and attach the children. For each child, call createChild() with the
                    // child's component specification. createChild() delegates to the models and
                    // views as before.

                    async.forEach( Object.keys( nodeComponent.children || {} ), function( childName, each_callback_async /* ( err ) */ ) {

                        var creating = ! nodeHasOwnChild.call( vwf, nodeID, childName );

                        if ( creating ) {
                            vwf.createChild( nodeID, childName, nodeComponent.children[childName], undefined, function( childID ) /* async */ {  // TODO: add in original order from nodeComponent.children  // TODO: ensure id matches nodeComponent.children[childName].id  // TODO: propagate childURI + fragment identifier to children of a URI component?
                                each_callback_async( undefined );
                            } );
                        } else {
                            vwf.setNode( nodeComponent.children[childName].id || nodeComponent.children[childName].patches,
                                    nodeComponent.children[childName], function( childID ) /* async */ {
                                each_callback_async( undefined );
                            } );
                        }  // TODO: delete when nodeComponent.children[childName] === null in patch

                    }, function( err ) /* async */ {
                        series_callback_async( err, undefined );
                    } );

                },

                function( series_callback_async /* ( err, results ) */ ) {

                    // Attach the scripts. For each script, load the network resource if the script
                    // is specified as a URI, then once loaded, call execute() to direct any model
                    // that manages scripts of this script's type to evaluate the script where it
                    // will perform any immediate actions and retain any callbacks as appropriate
                    // for the script type.

                    var scripts = nodeComponent.scripts ?
                        [].concat( nodeComponent.scripts ) : []; // accept either an array or a single item

                    async.map( scripts, function( script, map_callback_async /* ( err, result ) */ ) {

                        if ( valueHasType( script ) ) {
                            if ( script.source ) {
                                loadScript( script.source, function( scriptText ) /* async */ {  // TODO: this load would be better left to the driver, which may want to ignore it in certain cases, but that would require a completion callback from kernel.execute()
                                    map_callback_async( undefined, { text: scriptText, type: script.type } );
                                } );
                            } else {
                                map_callback_async( undefined, { text: script.text, type: script.type } );
                            }
                        } else {
                            map_callback_async( undefined, { text: script, type: undefined } );
                        }

                    }, function( err, scripts ) /* async */ {

                        // Suppress kernel reentry so that initialization functions don't make any
                        // changes during replication.

                        vwf.models.kernel.disable();

                        // Create each script.

                        scripts.forEach( function( script ) {
                            vwf.execute( nodeID, script.text, script.type ); // TODO: callback
                        } );

                        // Restore kernel reentry.

                        vwf.models.kernel.enable();

                        series_callback_async( err, undefined );
                    } );

                },

            ], function( err, results ) /* async */ {

                callback_async && callback_async( nodeID );

            } );

            this.logger.debugu();

            return nodeComponent;
        };

        // -- getNode ------------------------------------------------------------------------------

        /// @name module:vwf.getNode
        /// 
        /// @see {@link module:vwf/api/kernel.getNode}

        this.getNode = function( nodeID, full, normalize ) {  // TODO: options to include/exclude children, prototypes

            this.logger.debuggx( "getNode", nodeID, full );

            var node = nodes.existing[nodeID];

            // Start the descriptor.

            var nodeComponent = {};

            // Arrange the component as a patch if the node originated in a URI component. We want
            // to refer to the original URI but apply any changes that have been made to the node
            // since it was loaded.

            var patches = this.models.object.patches( nodeID ),
                patched = false;

            if ( node.patchable ) {
                nodeComponent.patches = node.uri || nodeID;
            } else {
                nodeComponent.id = nodeID;
            }

            // Intrinsic state. These don't change once created, so they can be omitted if we're
            // patching.

            if ( full || ! node.patchable ) {

                var intrinsics = this.intrinsics( nodeID ); // source, type

                var prototypeID = this.prototype( nodeID );

                if ( prototypeID === undefined ) {
                    nodeComponent.extends = null;
                } else if ( prototypeID !== nodeTypeURI ) {
                    nodeComponent.extends = this.getNode( prototypeID );  // TODO: move to vwf/model/object and get from intrinsics
                }

                nodeComponent.implements = this.behaviors( nodeID ).map( function( behaviorID ) {
                    return this.getNode( behaviorID );  // TODO: move to vwf/model/object and get from intrinsics
                }, this );

                nodeComponent.implements.length || delete nodeComponent.implements;

                if ( intrinsics.source !== undefined ) nodeComponent.source = intrinsics.source;
                if ( intrinsics.type !== undefined ) nodeComponent.type = intrinsics.type;

            }

            // Internal state.

            if ( full || ! node.patchable || patches.internals ) {

                var internals = this.models.object.internals( nodeID ); // sequence and random

                nodeComponent.sequence = internals.sequence;
                nodeComponent.random = internals.random;

            }

            // Suppress kernel reentry so that we can read the state without coloring from any
            // scripts.

            vwf.models.kernel.disable();

            // Properties.

            if ( full || ! node.patchable ) {

                // Want everything, or only want patches but the node is not patchable.

                nodeComponent.properties = this.getProperties( nodeID );

                for ( var propertyName in nodeComponent.properties ) {  // TODO: distinguish add, change, remove
                    if ( nodeComponent.properties[propertyName] === undefined ) {
                        delete nodeComponent.properties[propertyName];
                    }
                }

                if ( Object.keys( nodeComponent.properties ).length == 0 ) { 
                    delete nodeComponent.properties;
                } else {
                    patched = true;
                }

            } else if ( node.properties.changed ) {

                // The node is patchable and properties have changed.

                nodeComponent.properties = {};

                Object.keys( node.properties.changed ).forEach( function( propertyName ) {
                    nodeComponent.properties[propertyName] = this.getProperty( nodeID, propertyName );
                }, this );

                patched = true;

            }

            // Methods.

            // Because methods are much more data than properties, we only send them when patching
            if ( patches && patches.methods ) {
                var self = this;
                nodeComponent.methods = {};
                patches.methods.forEach( function( methodName ) {
                    var method = self.models.javascript.nodes[ nodeID ].methods.node.private.bodies[ methodName ];
                    if ( method )
                        nodeComponent.methods[ methodName ] = method.toString();
                } );

                if ( Object.keys( nodeComponent.methods ).length == 0 )
                    delete nodeComponent.methods;
                else
                    patched = true;
            }

            // Events.

            // nodeComponent.events = {};  // TODO

            // for ( var eventName in nodeComponent.events ) {
            //     nodeComponent.events[eventName] === undefined &&
            //         delete nodeComponent.events[eventName];
            // }

            // Object.keys( nodeComponent.events ).length ||
            //     delete nodeComponent.events;

            // Restore kernel reentry.

            vwf.models.kernel.enable();

            // Children.

            nodeComponent.children = {};

            this.children( nodeID ).forEach( function( childID ) {
                nodeComponent.children[ this.name( childID ) ] = this.getNode( childID, full );
            }, this );

            for ( var childName in nodeComponent.children ) {  // TODO: distinguish add, change, remove
                if ( nodeComponent.children[childName] === undefined ) {
                    delete nodeComponent.children[childName];
                }
            }

            if ( Object.keys( nodeComponent.children ).length == 0 ) { 
                delete nodeComponent.children;
            } else {
                patched = true;
            }

            // Scripts.

            // TODO: scripts

            // Normalize for consistency.

            if ( normalize ) {
                nodeComponent = require( "vwf/utility" ).transform(
                    nodeComponent, require( "vwf/utility" ).transforms.hash );
            }

            this.logger.debugu();

            // Return the descriptor created, unless it was arranged as a patch and there were no
            // changes. Otherwise, return the URI if this is the root of a URI component.

            if ( full || ! node.patchable || patched ) {
                return nodeComponent;
            } else if ( node.uri ) {
                return node.uri;
            } else {
                return undefined;
            }

        };

        // -- hashNode -----------------------------------------------------------------------------

        /// @name module:vwf.hashNode
        /// 
        /// @see {@link module:vwf/api/kernel.hashNode}

        this.hashNode = function( nodeID ) {  // TODO: works with patches?  // TODO: only for nodes from getNode( , , true )

            this.logger.debuggx( "hashNode", typeof nodeID == "object" ? nodeID.id : nodeID );

            var nodeComponent = typeof nodeID == "object" ? nodeID : this.getNode( nodeID, true, true );

            // Hash the intrinsic state.

            var internal = { id: nodeComponent.id, source: nodeComponent.source, type: nodeComponent.type };  // TODO: get subset same way as getNode() puts them in without calling out specific field names

            internal.source === undefined && delete internal.source;
            internal.type === undefined && delete internal.type;

            var hashi = "i" + Crypto.MD5( JSON.stringify( internal ) ).toString().substring( 0, 16 );

            // Hash the properties.

            var properties = nodeComponent.properties || {};

            var hashp = Object.keys( properties ).length ?
                "p" + Crypto.MD5( JSON.stringify( properties ) ).toString().substring( 0, 16 ) : undefined;

            // Hash the children.

            var children = nodeComponent.children || {};

            var hashc = Object.keys( children ).length ?
                "c" + Crypto.MD5( JSON.stringify( children ) ).toString().substring( 0, 16 ) : undefined;

            this.logger.debugu();

            // Generate the combined hash.

            return hashi + ( hashp ? "." + hashp : "" ) + ( hashc ? "/" + hashc : "" );
        };

        // -- createChild --------------------------------------------------------------------------

        /// When we arrive here, we have a prototype node in hand (by way of its ID) and an object
        /// containing a component specification. We now need to create and assemble the new node.
        /// 
        /// The VWF manager doesn't directly manipulate any node. The various models act in
        /// federation to create the greater model. The manager simply routes messages within the
        /// system to allow the models to maintain the necessary data. Additionally, the views
        /// receive similar messages that allow them to keep their interfaces current.
        ///
        /// To create a node, we simply assign a new ID, then invoke a notification on each model and
        /// a notification on each view.
        /// 
        /// createChild may complete asynchronously due to its dependence on createNode and the
        /// creatingNode and createdNode driver calls. To prevent actions from executing out of
        /// order, queue processing must be suspended while createChild is in progress. createNode
        /// and the driver callbacks suspend the queue when necessary, but additional calls to
        /// suspend and resume the queue may be needed if other async operations are added.
        /// 
        /// @name module:vwf.createChild
        /// 
        /// @see {@link module:vwf/api/kernel.createChild}

        this.createChild = function( nodeID, childName, childComponent, childURI, callback_async /* ( childID ) */ ) {

            this.logger.debuggx( "createChild", function() {
                return [ nodeID, childName, JSON.stringify( loggableComponent( childComponent ) ), childURI ];
            } );

            childComponent = normalizedComponent( childComponent );

            var child, childID, childIndex, childPrototypeID, childBehaviorIDs = [], deferredInitializations = {};

            // Determine if we're replicating previously-saved state, or creating a fresh object.

            var replicating = !! childComponent.id;

            // Allocate an ID for the node. IDs must be unique and consistent across all clients
            // sharing the same instance regardless of the component load order. Each node maintains
            // a sequence counter, and we allocate the ID based on the parent's sequence counter and
            // ID. Top-level nodes take the ID from their origin URI when available or from a hash
            // of the descriptor. An existing ID is used when synchronizing to state drawn from
            // another client or to a previously-saved state.

var useLegacyID = nodeID === 0 && childURI &&
    ( childURI == "index.vwf" || childURI == "appscene.vwf" || childURI.indexOf( "http://vwf.example.com/" ) == 0 ) &&
    childURI != "http://vwf.example.com/node.vwf";
    
useLegacyID = useLegacyID ||
    nodeID == applicationID && childName == "camera"; // TODO: fix static ID references and remove; model/glge still expects a static ID for the camera

            if ( childComponent.id ) {  // incoming replication: pre-calculated id
                childID = childComponent.id;
                childIndex = this.children( nodeID ).length;
            } else if ( nodeID === 0 ) {  // global: component's URI or hash of its descriptor
                childID = childURI ||
                    Crypto.MD5( JSON.stringify( childComponent ) ).toString();  // TODO: MD5 may be too slow here
if ( useLegacyID ) {  // TODO: fix static ID references and remove
    childID = childID.replace( /[^0-9A-Za-z_]+/g, "-" );  // TODO: fix static ID references and remove
}
                childIndex = childURI;
            } else {  // descendant: parent id + next from parent's sequence
if ( useLegacyID ) {  // TODO: fix static ID references and remove
    childID = ( childComponent.extends || nodeTypeURI ) + "." + childName;  // TODO: fix static ID references and remove
    childID = childID.replace( /[^0-9A-Za-z_]+/g, "-" );  // TODO: fix static ID references and remove
    childIndex = this.children( nodeID ).length;
} else {    
                childID = nodeID + ":" + this.sequence( nodeID ) +
                    ( this.configuration["randomize-ids"] ? "-" + ( "0" + Math.floor( this.random( nodeID ) * 100 ) ).slice( -2 ) : "" ) +
                    ( this.configuration["humanize-ids"] ? "-" + childName.replace( /[^0-9A-Za-z_-]+/g, "-" ) : "" );
                childIndex = this.children( nodeID ).length;
}
            }

            // Record the application root ID. The application is the first global node annotated as
            // "application".

            if ( nodeID === 0 && childName == "application" && ! applicationID ) {
                applicationID = childID;
            }

            // Register the node.

            child = nodes.create( childID, childPrototypeID, childBehaviorIDs, childURI, childName, nodeID );

            // Register the node in vwf/model/object. Since the kernel delegates many node
            // information functions to vwf/model/object, this serves to register it with the
            // kernel. The node must be registered before any async operations occur to ensure that
            // the parent's child list is correct when following siblings calculate their index
            // numbers.

            vwf.models.object.creatingNode( nodeID, childID, childPrototypeID, childBehaviorIDs,
                childComponent.source, childComponent.type, childIndex, childName );  // TODO: move node metadata back to the kernel and only use vwf/model/object just as a property store?

            // Construct the node.

            async.series( [

                function( series_callback_async /* ( err, results ) */ ) {

                    // Rudimentary support for `{ includes: prototype }`, which absorbs a prototype
                    // descriptor into the child descriptor before creating the child. See the notes
                    // in `createNode` and the `mergeDescriptors` limitations.

                    // This first task always completes asynchronously (even if it doesn't perform
                    // an async operation) so that the stack doesn't grow from node to node while
                    // createChild() recursively traverses a component. If this task is moved,
                    // replace it with an async stub, or make the next task exclusively async.

                    if ( componentIsDescriptor( childComponent ) && childComponent.includes && componentIsURI( childComponent.includes ) ) {  // TODO: for "includes:", accept an already-loaded component (which componentIsURI exludes) since the descriptor will be loaded again

                        var prototypeURI = childComponent.includes;

                        var sync = true; // will loadComponent() complete synchronously?

                        loadComponent( prototypeURI, function( prototypeDescriptor ) /* async */ {

                            childComponent = mergeDescriptors( childComponent, prototypeDescriptor ); // modifies prototypeDescriptor

                            if ( sync ) {

                                queue.suspend( "before beginning " + childID ); // suspend the queue

                                async.nextTick( function() {
                                    series_callback_async( undefined, undefined );
                                    queue.resume( "after beginning " + childID ); // resume the queue; may invoke dispatch(), so call last before returning to the host
                                } );

                            } else {
                                series_callback_async( undefined, undefined );
                            }

                        } );

                        sync = false; // not if we got here first

                    } else {

                        queue.suspend( "before beginning " + childID ); // suspend the queue

                        async.nextTick( function() {
                            series_callback_async( undefined, undefined );
                            queue.resume( "after beginning " + childID ); // resume the queue; may invoke dispatch(), so call last before returning to the host
                        } );

                    }

                },

                function( series_callback_async /* ( err, results ) */ ) {

                    // Create the prototype and behavior nodes (or locate previously created
                    // instances).

                    async.parallel( [

                        function( parallel_callback_async /* ( err, results ) */ ) {

                            // Create or find the prototype and save the ID in childPrototypeID.

                            if ( childComponent.extends !== null ) {  // TODO: any way to prevent node loading node as a prototype without having an explicit null prototype attribute in node?
                                vwf.createNode( childComponent.extends || nodeTypeURI, function( prototypeID ) /* async */ {
                                    childPrototypeID = prototypeID;

// TODO: the GLGE driver doesn't handle source/type or properties in prototypes properly; as a work-around pull those up into the component when not already defined
if ( ! childComponent.source ) {
    var prototype_intrinsics = vwf.intrinsics( prototypeID );
    if ( prototype_intrinsics.source ) {
        var prototype_uri = vwf.uri( prototypeID );
        var prototype_properties = vwf.getProperties( prototypeID );
        childComponent.source = require( "vwf/utility" ).resolveURI( prototype_intrinsics.source, prototype_uri );
        childComponent.type = prototype_intrinsics.type;
        childComponent.properties = childComponent.properties || {};
        Object.keys( prototype_properties ).forEach( function( prototype_property_name ) {
            if ( childComponent.properties[prototype_property_name] === undefined && prototype_property_name != "transform" ) {
                childComponent.properties[prototype_property_name] = prototype_properties[prototype_property_name];
            }
        } );
    }
}
                                    parallel_callback_async( undefined, undefined );
                                } );
                            } else {
                                childPrototypeID = undefined;
                                parallel_callback_async( undefined, undefined );
                            }

                        },

                        function( parallel_callback_async /* ( err, results ) */ ) {

                            // Create or find the behaviors and save the IDs in childBehaviorIDs.

                            var behaviorComponents = childComponent.implements ?
                                [].concat( childComponent.implements ) : []; // accept either an array or a single item

                            async.map( behaviorComponents, function( behaviorComponent, map_callback_async /* ( err, result ) */ ) {
                                vwf.createNode( behaviorComponent, function( behaviorID ) /* async */ {
                                    map_callback_async( undefined, behaviorID );
                                } );
                            }, function( err, behaviorIDs ) /* async */ {
                                childBehaviorIDs = behaviorIDs;
                                parallel_callback_async( err, undefined );
                            } );

                        },

                    ], function( err, results ) /* async */ {
                        series_callback_async( err, undefined );
                    } );

                },

                function( series_callback_async /* ( err, results ) */ ) {

                    // Re-register the node now that we have the prototypes and behaviors.

                    child = nodes.create( childID, childPrototypeID, childBehaviorIDs, childURI, childName, nodeID );

                    // Re-register the node in vwf/model/object now that we have the prototypes and
                    // behaviors. vwf/model/object knows that we call it more than once and only
                    // updates the new information.

                    vwf.models.object.creatingNode( nodeID, childID, childPrototypeID, childBehaviorIDs,
                        childComponent.source, childComponent.type, childIndex, childName );  // TODO: move node metadata back to the kernel and only use vwf/model/object just as a property store?

                    // Call creatingNode() on each model. The node is considered to be constructed
                    // after all models have run.

                    async.forEachSeries( vwf.models, function( model, each_callback_async /* ( err ) */ ) {

                        var driver_ready = true;

                        // TODO: suppress kernel reentry here (just for childID?) with kernel/model showing a warning when breached; no actions are allowed until all drivers have seen creatingNode()

                        model.creatingNode && model.creatingNode( nodeID, childID, childPrototypeID, childBehaviorIDs,
                                childComponent.source, childComponent.type, childIndex, childName, function( ready ) /* async */ {

                            if ( driver_ready && ! ready ) {
                                queue.suspend( "while loading " + childComponent.source + " for " + childID + " in creatingNode" ); // suspend the queue
                                driver_ready = false;
                            } else if ( ! driver_ready && ready ) {
                                each_callback_async( undefined ); // resume createChild()
                                queue.resume( "after loading " + childComponent.source + " for " + childID + " in creatingNode" ); // resume the queue; may invoke dispatch(), so call last before returning to the host
                                driver_ready = true;
                            }

                        } );

                        // TODO: restore kernel reentry here

                        driver_ready && each_callback_async( undefined );

                    }, function( err ) /* async */ {
                        series_callback_async( err, undefined );
                    } );

                },

                function( series_callback_async /* ( err, results ) */ ) {

                    // Call createdNode() on each view. The view is being notified of a node that has
                    // been constructed.

                    async.forEach( vwf.views, function( view, each_callback_async /* ( err ) */ ) {

                        var driver_ready = true;

                        view.createdNode && view.createdNode( nodeID, childID, childPrototypeID, childBehaviorIDs,
                                childComponent.source, childComponent.type, childIndex, childName, function( ready ) /* async */ {

                            if ( driver_ready && ! ready ) {
                                queue.suspend( "while loading " + childComponent.source + " for " + childID + " in createdNode" ); // suspend the queue
                                driver_ready = false;
                            } else if ( ! driver_ready && ready ) {
                                each_callback_async( undefined ); // resume createChild()
                                queue.resume( "after loading " + childComponent.source + " for " + childID + " in createdNode" ); // resume the queue; may invoke dispatch(), so call last before returning to the host
                                driver_ready = true;
                            }

                        } );

                        driver_ready && each_callback_async( undefined );

                    }, function( err ) /* async */ {
                        series_callback_async( err, undefined );
                    } );

                },

                function( series_callback_async /* ( err, results ) */ ) {

                    // Set the internal state.

                    vwf.models.object.internals( childID, childComponent );

                    // Suppress kernel reentry so that we can read the state without coloring from
                    // any scripts.

                    replicating && vwf.models.kernel.disable();

                    // Create the properties, methods, and events. For each item in each set, invoke
                    // createProperty(), createMethod(), or createEvent() to create the field. Each
                    // delegates to the models and views as above.

                    childComponent.properties && require("jquery").each( childComponent.properties, function( propertyName, propertyValue ) {

                        var value = propertyValue, get, set, create;

                        if ( valueHasAccessors( propertyValue ) ) {
                            value = propertyValue.value;
                            get = propertyValue.get;
                            set = propertyValue.set;
                            create = propertyValue.create;
                        }

                        // Is the property specification directing us to create a new property, or
                        // initialize a property already defined on a prototype?

                        // Create a new property if an explicit getter or setter are provided or if
                        // the property is not defined on a prototype. Initialize the property when
                        // the property is already defined on a prototype and no explicit getter or
                        // setter are provided.

                        var creating = create || // explicit create directive, or
                            get !== undefined || set !== undefined || // explicit accessor, or
                            ! child.properties.has( propertyName );  // not defined on prototype

                        // Are we assigning the value here, or deferring assignment until the node
                        // is constructed because setters will run?

                        var assigning = value === undefined || // no value, or
                            set === undefined && ( creating || ! nodePropertyHasSetter.call( vwf, childID, propertyName ) ) || // no setter, or
                            replicating; // replicating previously-saved state (setters never run during replication)

                        if ( ! assigning ) {
                            deferredInitializations[propertyName] = value;
                            value = undefined;
                        }

                        // Create or initialize the property.

                        if ( creating ) {
                            vwf.createProperty( childID, propertyName, value, get, set );
                        } else {
                            vwf.setProperty( childID, propertyName, value );
                        }

                    } );

                    childComponent.methods && require("jquery").each( childComponent.methods, function( methodName, methodValue ) {

                        if ( valueHasBody( methodValue ) ) {
                            vwf.createMethod( childID, methodName, methodValue.parameters, methodValue.body );
                        } else {
                            vwf.createMethod( childID, methodName, undefined, methodValue );
                        }

                    } );

                    childComponent.events && require("jquery").each( childComponent.events, function( eventName, eventValue ) {

                        if ( valueHasBody( eventValue ) ) {
                            vwf.createEvent( childID, eventName, eventValue.parameters );
                        } else {
                            vwf.createEvent( childID, eventName, undefined );
                        }

                    } );

                    // Restore kernel reentry.

                    replicating && vwf.models.kernel.enable();

                    // Create and attach the children. For each child, call createChild() with the
                    // child's component specification. createChild() delegates to the models and
                    // views as before.

                    async.forEach( Object.keys( childComponent.children || {} ), function( childName, each_callback_async /* ( err ) */ ) {
                        var childValue = childComponent.children[childName];

                        vwf.createChild( childID, childName, childValue, undefined, function( childID ) /* async */ {  // TODO: add in original order from childComponent.children  // TODO: propagate childURI + fragment identifier to children of a URI component?
                            each_callback_async( undefined );
                        } );

                    }, function( err ) /* async */ {
                        series_callback_async( err, undefined );
                    } );

                },

                function( series_callback_async /* ( err, results ) */ ) {

                    // Attach the scripts. For each script, load the network resource if the script is
                    // specified as a URI, then once loaded, call execute() to direct any model that
                    // manages scripts of this script's type to evaluate the script where it will
                    // perform any immediate actions and retain any callbacks as appropriate for the
                    // script type.

                    var scripts = childComponent.scripts ?
                        [].concat( childComponent.scripts ) : []; // accept either an array or a single item

                    async.map( scripts, function( script, map_callback_async /* ( err, result ) */ ) {

                        if ( valueHasType( script ) ) {
                            if ( script.source ) {
                                loadScript( script.source, function( scriptText ) /* async */ {  // TODO: this load would be better left to the driver, which may want to ignore it in certain cases, but that would require a completion callback from kernel.execute()
                                    map_callback_async( undefined, { text: scriptText, type: script.type } );
                                } );
                            } else {
                                map_callback_async( undefined, { text: script.text, type: script.type } );
                            }
                        } else {
                            map_callback_async( undefined, { text: script, type: undefined } );
                        }

                    }, function( err, scripts ) /* async */ {

                        // Watch for any async kernel calls generated as we run the scripts and wait for
                        // them complete before completing the node.

                        vwf.models.kernel.capturingAsyncs( function() {

                            // Suppress kernel reentry so that initialization functions don't make any
                            // changes during replication.

                            replicating && vwf.models.kernel.disable();

                            // Create each script.

                            scripts.forEach( function( script ) {
                                vwf.execute( childID, script.text, script.type ); // TODO: callback
                            } );

                            // Perform initializations for properties with setter functions. These are
                            // assigned here so that the setters run on a fully-constructed node.

                            Object.keys( deferredInitializations ).forEach( function( propertyName ) {
                                vwf.setProperty( childID, propertyName, deferredInitializations[propertyName] );
                            } );

                            // TODO: Adding the node to the tickable list here if it contains a tick() function in JavaScript at initialization time. Replace with better control of ticks on/off and the interval by the node.

                            if ( vwf.execute( childID, "Boolean( this.tick )" ) ) {
                                vwf.tickable.nodeIDs.push( childID );
                            }

                            // Call initializingNode() on each model and initializedNode() on each view to
                            // indicate that the node is fully constructed.

                            vwf.models.forEach( function( model ) {
                                model.initializingNode && model.initializingNode( nodeID, childID, childPrototypeID, childBehaviorIDs,
                                    childComponent.source, childComponent.type, childIndex, childName );
                            } );

                            vwf.views.forEach( function( view ) {
                                view.initializedNode && view.initializedNode( nodeID, childID, childPrototypeID, childBehaviorIDs,
                                    childComponent.source, childComponent.type, childIndex, childName );
                            } );

                            // Restore kernel reentry.

                            replicating && vwf.models.kernel.enable();

                        }, function() {

                            // Mark the node as initialized.
                            nodes.initialize( childID );

                            series_callback_async( err, undefined );

                        } );

                    } );

                },

            ], function( err, results ) /* async */ {

                // The node is complete. Invoke the callback method and pass the new node ID and the
                // ID of its prototype. If this was the root node for the application, the
                // application is now fully initialized.

                // Always complete asynchronously so that the stack doesn't grow from node to node
                // while createChild() recursively traverses a component.

                if ( callback_async ) {

                    queue.suspend( "before completing " + childID ); // suspend the queue

                    async.nextTick( function() {
                        callback_async( childID );
                        queue.resume( "after completing " + childID ); // resume the queue; may invoke dispatch(), so call last before returning to the host
                    } );

                }

            } );

            this.logger.debugu();
        };

        // -- deleteChild --------------------------------------------------------------------------

        /// @name module:vwf.deleteChild
        /// 
        /// @see {@link module:vwf/api/kernel.deleteChild}

        this.deleteChild = function( nodeID, childName ) {

            var childID = this.children( nodeID ).filter( function( childID ) {
                return this.name( childID ) === childName;
            }, this )[0];

            if ( childID !== undefined ) {
                return this.deleteNode( childID );
            }

        }

        // -- addChild -----------------------------------------------------------------------------

        /// @name module:vwf.addChild
        /// 
        /// @see {@link module:vwf/api/kernel.addChild}

        this.addChild = function( nodeID, childID, childName ) {

            this.logger.debuggx( "addChild", nodeID, childID, childName );

            // Call addingChild() on each model. The child is considered added after all models have
            // run.

            this.models.forEach( function( model ) {
                model.addingChild && model.addingChild( nodeID, childID, childName );
            } );

            // Call addedChild() on each view. The view is being notified that a child has been
            // added.

            this.views.forEach( function( view ) {
                view.addedChild && view.addedChild( nodeID, childID, childName );
            } );

            this.logger.debugu();
        };

        // -- removeChild --------------------------------------------------------------------------

        /// @name module:vwf.removeChild
        /// 
        /// @see {@link module:vwf/api/kernel.removeChild}

        this.removeChild = function( nodeID, childID ) {

            this.logger.debuggx( "removeChild", nodeID, childID );

            // Call removingChild() on each model. The child is considered removed after all models
            // have run.

            this.models.forEach( function( model ) {
                model.removingChild && model.removingChild( nodeID, childID );
            } );

            // Call removedChild() on each view. The view is being notified that a child has been
            // removed.

            this.views.forEach( function( view ) {
                view.removedChild && view.removedChild( nodeID, childID );
            } );

            this.logger.debugu();
        };

        // -- setProperties ------------------------------------------------------------------------

        /// Set all of the properties for a node.
        /// 
        /// @name module:vwf.setProperties
        /// 
        /// @see {@link module:vwf/api/kernel.setProperties}

        this.setProperties = function( nodeID, properties ) {  // TODO: rework as a cover for setProperty(), or remove; passing all properties to each driver is impractical since initializing and setting are different, and reentry can't be controlled when multiple sets are in progress.

            this.logger.debuggx( "setProperties", nodeID, properties );

            var node = nodes.existing[nodeID];

            var entrants = this.setProperty.entrants;

            // Call settingProperties() on each model.

            properties = this.models.reduceRight( function( intermediate_properties, model, index ) {  // TODO: note that we can't go left to right and stop after the first that accepts the set since we are setting all of the properties as a batch; verify that this creates the same result as calling setProperty individually on each property and that there are no side effects from setting through a driver after the one that handles the set.

                var model_properties = {};

                if ( model.settingProperties ) {

                    model_properties = model.settingProperties( nodeID, properties );

                } else if ( model.settingProperty ) {

                    Object.keys( node.properties.existing ).forEach( function( propertyName ) {

                        if ( properties[propertyName] !== undefined ) {

                            var reentry = entrants[nodeID+'-'+propertyName] = { index: index }; // the active model number from this call  // TODO: need unique nodeID+propertyName hash

                            model_properties[propertyName] =
                                model.settingProperty( nodeID, propertyName, properties[propertyName] );
                            if ( vwf.models.kernel.blocked() ) {
                                model_properties[propertyName] = undefined; // ignore result from a blocked setter
                            }

                            delete entrants[nodeID+'-'+propertyName];

                        }

                    } );

                }

                Object.keys( node.properties.existing ).forEach( function( propertyName ) {
                    if ( model_properties[propertyName] !== undefined ) { // copy values from this model
                        intermediate_properties[propertyName] = model_properties[propertyName];
                    } else if ( intermediate_properties[propertyName] === undefined ) { // as well as recording any new keys
                        intermediate_properties[propertyName] = undefined;
                    }
                } );

                return intermediate_properties;

            }, {} );

            // Record the change.

            if ( node.initialized && node.patchable ) {
                Object.keys( properties ).forEach( function( propertyName ) {
                    node.properties.change( propertyName );
                } );
            }

            // Call satProperties() on each view.

            this.views.forEach( function( view ) {

                if ( view.satProperties ) {
                    view.satProperties( nodeID, properties );
                } else if ( view.satProperty ) {
                    for ( var propertyName in properties ) {
                        view.satProperty( nodeID, propertyName, properties[propertyName] );  // TODO: be sure this is the value actually set, not the incoming value
                    }
                }

            } );

            this.logger.debugu();

            return properties;
        };

        // -- getProperties ------------------------------------------------------------------------

        /// Get all of the properties for a node.
        /// 
        /// @name module:vwf.getProperties
        /// 
        /// @see {@link module:vwf/api/kernel.getProperties}

        this.getProperties = function( nodeID ) {  // TODO: rework as a cover for getProperty(), or remove; passing all properties to each driver is impractical since reentry can't be controlled when multiple gets are in progress.

            this.logger.debuggx( "getProperties", nodeID );

            var node = nodes.existing[nodeID];

            var entrants = this.getProperty.entrants;

            // Call gettingProperties() on each model.

            var properties = this.models.reduceRight( function( intermediate_properties, model, index ) {  // TODO: note that we can't go left to right and take the first result since we are getting all of the properties as a batch; verify that this creates the same result as calling getProperty individually on each property and that there are no side effects from getting through a driver after the one that handles the get.

                var model_properties = {};

                if ( model.gettingProperties ) {

                    model_properties = model.gettingProperties( nodeID, properties );

                } else if ( model.gettingProperty ) {

                    Object.keys( node.properties.existing ).forEach( function( propertyName ) {

                        var reentry = entrants[nodeID+'-'+propertyName] = { index: index }; // the active model number from this call  // TODO: need unique nodeID+propertyName hash

                        model_properties[propertyName] =
                            model.gettingProperty( nodeID, propertyName, intermediate_properties[propertyName] );
                        if ( vwf.models.kernel.blocked() ) {
                            model_properties[propertyName] = undefined; // ignore result from a blocked getter
                        }

                        delete entrants[nodeID+'-'+propertyName];

                    } );

                }

                Object.keys( node.properties.existing ).forEach( function( propertyName ) {
                    if ( model_properties[propertyName] !== undefined ) { // copy values from this model
                        intermediate_properties[propertyName] = model_properties[propertyName];
                    } else if ( intermediate_properties[propertyName] === undefined ) { // as well as recording any new keys
                        intermediate_properties[propertyName] = undefined;
                    }
                } );

                return intermediate_properties;

            }, {} );

            // Call gotProperties() on each view.

            this.views.forEach( function( view ) {

                if ( view.gotProperties ) {
                    view.gotProperties( nodeID, properties );
                } else if ( view.gotProperty ) {
                    for ( var propertyName in properties ) {
                        view.gotProperty( nodeID, propertyName, properties[propertyName] );  // TODO: be sure this is the value actually gotten and not an intermediate value from above
                    }
                }

            } );

            this.logger.debugu();

            return properties;
        };

        // -- createProperty -----------------------------------------------------------------------

        /// Create a property on a node and assign an initial value.
        /// 
        /// @name module:vwf.createProperty
        /// 
        /// @see {@link module:vwf/api/kernel.createProperty}

        this.createProperty = function( nodeID, propertyName, propertyValue, propertyGet, propertySet ) {

            this.logger.debuggx( "createProperty", function() {
                return [ nodeID, propertyName, JSON.stringify( loggableValue( propertyValue ) ) ];  // TODO: add truncated propertyGet, propertySet to log
            } );

            var node = nodes.existing[nodeID];

            // Register the property.

            node.properties.create( propertyName );

            // Call creatingProperty() on each model. The property is considered created after all
            // models have run.

            this.models.forEach( function( model ) {
                model.creatingProperty && model.creatingProperty( nodeID, propertyName, propertyValue, propertyGet, propertySet );
            } );

            // Record the change.

            if ( node.initialized && node.patchable ) {
                node.properties.change( propertyName );
            }

            // Call createdProperty() on each view. The view is being notified that a property has
            // been created.

            this.views.forEach( function( view ) {
                view.createdProperty && view.createdProperty( nodeID, propertyName, propertyValue, propertyGet, propertySet );
            } );

            this.logger.debugu();

            return propertyValue;
        };

        // -- setProperty --------------------------------------------------------------------------

        /// Set a property value on a node.
        /// 
        /// @name module:vwf.setProperty
        /// 
        /// @see {@link module:vwf/api/kernel.setProperty}

        this.setProperty = function( nodeID, propertyName, propertyValue ) {

            this.logger.debuggx( "setProperty", function() {
                return [ nodeID, propertyName, JSON.stringify( loggableValue( propertyValue ) ) ];
            } );

            var node = nodes.existing[nodeID];

            // Record calls into this function by nodeID and propertyName so that models may call
            // back here (directly or indirectly) to delegate responses further down the chain
            // without causing infinite recursion.

            var entrants = this.setProperty.entrants;

            var entry = entrants[nodeID+'-'+propertyName] || {}; // the most recent call, if any  // TODO: need unique nodeID+propertyName hash
            var reentry = entrants[nodeID+'-'+propertyName] = {}; // this call

            // Select the actual driver calls. Create the property if it doesn't exist on this node
            // or its prototypes. Initialize it if it exists on a prototype but not on this node.
            // Set it if it already exists on this node.

            if ( ! node.properties.has( propertyName ) || entry.creating ) {
                reentry.creating = true;
                var settingPropertyEtc = "creatingProperty";
                var satPropertyEtc = "createdProperty";
                node.properties.create( propertyName );
            } else if ( ! node.properties.hasOwn( propertyName ) || entry.initializing ) {
                reentry.initializing = true;
                var settingPropertyEtc = "initializingProperty";
                var satPropertyEtc = "initializedProperty";
                node.properties.create( propertyName );
            } else {
                var settingPropertyEtc = "settingProperty";
                var satPropertyEtc = "satProperty";
            }

            // Keep track of the number of assignments made by this `setProperty` call and others
            // invoked indirectly by it, starting with the outermost call.

            var outermost = entrants.assignments === undefined;

            if ( outermost ) {
                entrants.assignments = 0;
            }

            // Have we been called for the same property on the same node for a property still being
            // assigned (such as when a setter function assigns the property to itself)? If so, then
            // the inner call should skip drivers that the outer call has already invoked, and the
            // outer call should complete without invoking drivers that the inner call will have
            // already called.

            var reentered = ( entry.index !== undefined );

            // We'll need to know if the set was delegated to other properties or actually assigned
            // here.

            var delegated = false, assigned = false;

            // Call settingProperty() on each model. The first model to return a non-undefined value
            // has performed the set and dictates the return value. The property is considered set
            // after all models have run.

            this.models.some( function( model, index ) {

                // Skip initial models that an outer call has already invoked for this node and
                // property (if any). If an inner call completed for this node and property, skip
                // the remaining models.

                if ( ( ! reentered || index > entry.index ) && ! reentry.completed ) {

                    // Record the active model number.
 
                    reentry.index = index;

                    // Record the number of assignments made since the outermost call. When
                    // `entrants.assignments` increases, a driver has called `setProperty` to make
                    // an assignment elsewhere.

                    var assignments = entrants.assignments;

                    // Make the call.

                    if ( ! delegated && ! assigned ) {
                        var value = model[settingPropertyEtc] && model[settingPropertyEtc]( nodeID, propertyName, propertyValue );
                    } else {
                        model[settingPropertyEtc] && model[settingPropertyEtc]( nodeID, propertyName, undefined );
                    }

                    // Ignore the result if reentry is disabled and the driver attempted to call
                    // back into the kernel. Kernel reentry is disabled during replication to 
                    // prevent coloring from accessor scripts.

                    if ( this.models.kernel.blocked() ) {  // TODO: this might be better handled wholly in vwf/kernel/model by converting to a stage and clearing blocked results on the return
                        value = undefined;
                    }

                    // The property was delegated if the call made any assignments.

                    if ( entrants.assignments !== assignments ) {
                        delegated = true;
                    }

                    // Otherwise if the call returned a value, the property was assigned here.

                    else if ( value !== undefined ) {
                        entrants.assignments++;
                        assigned = true;
                    }

                    // Record the value actually assigned. This may differ from the incoming value
                    // if it was range limited, quantized, etc. by the model. This is the value
                    // passed to the views.

                    if ( value !== undefined ) {
                        propertyValue = value;
                    }

                    // If we are setting, exit from the this.models.some() iterator once the value
                    // has been set. Don't exit early if we are creating or initializing since every
                    // model needs the opportunity to register the property.

                    return settingPropertyEtc == "settingProperty" && ( delegated || assigned );
                }

            }, this );

            // Record the change if the property was assigned here.

            if ( assigned && node.initialized && node.patchable ) {
                node.properties.change( propertyName );
            }

            // Call satProperty() on each view. The view is being notified that a property has
            // been set. Only call for value properties as they are actually assigned. Don't call
            // for accessor properties that have delegated to other properties. Notifying when
            // setting an accessor property would be useful, but since that information is
            // ephemeral, and views on late-joining clients would never see it, it's best to never
            // send those notifications.

            if ( assigned ) {
                this.views.forEach( function( view ) {
                    view[satPropertyEtc] && view[satPropertyEtc]( nodeID, propertyName, propertyValue );
                } );
            }

            // For a reentrant call, restore the previous state, move the index forward to cover
            // the models we called.

            if ( reentered ) {
                entrants[nodeID+'-'+propertyName] = entry;
                entry.completed = true;
            }

            // Delete the call record if this is the first, non-reentrant call here (the normal
            // case).

            else {
                delete entrants[nodeID+'-'+propertyName];
            }

            // Clear the assignment counter when the outermost `setProperty` completes.

            if ( outermost ) {
                delete entrants.assignments;
            }

            this.logger.debugu();

            return propertyValue;
        };

        this.setProperty.entrants = {}; // maps ( nodeID + '-' + propertyName ) => { index: i, value: v }

        // -- getProperty --------------------------------------------------------------------------

        /// Get a property value for a node.
        /// 
        /// @name module:vwf.getProperty
        /// 
        /// @see {@link module:vwf/api/kernel.getProperty}

        this.getProperty = function( nodeID, propertyName, ignorePrototype ) {

            this.logger.debuggx( "getProperty", nodeID, propertyName );

            var propertyValue = undefined;

            // Record calls into this function by nodeID and propertyName so that models may call
            // back here (directly or indirectly) to delegate responses further down the chain
            // without causing infinite recursion.

            var entrants = this.getProperty.entrants;

            var entry = entrants[nodeID+'-'+propertyName] || {}; // the most recent call, if any  // TODO: need unique nodeID+propertyName hash
            var reentry = entrants[nodeID+'-'+propertyName] = {}; // this call

            // Keep track of the number of retrievals made by this `getProperty` call and others
            // invoked indirectly by it, starting with the outermost call.

            var outermost = entrants.retrievals === undefined;

            if ( outermost ) {
                entrants.retrievals = 0;
            }

            // Have we been called for the same property on the same node for a property still being
            // retrieved (such as when a getter function retrieves the property from itself)? If so,
            // then the inner call should skip drivers that the outer call has already invoked, and
            // the outer call should complete without invoking drivers that the inner call will have
            // already called.

            var reentered = ( entry.index !== undefined );

            // We'll need to know if the get was delegated to other properties or actually retrieved
            // here.

            var delegated = false, retrieved = false;

            // Call gettingProperty() on each model. The first model to return a non-undefined value
            // dictates the return value.

            this.models.some( function( model, index ) {

                // Skip initial models that an outer call has already invoked for this node and
                // property (if any). If an inner call completed for this node and property, skip
                // the remaining models.

                if ( ( ! reentered || index > entry.index ) && ! reentry.completed ) {

                    // Record the active model number.
 
                    reentry.index = index;

                    // Record the number of retrievals made since the outermost call. When
                    // `entrants.retrievals` increases, a driver has called `getProperty` to make
                    // a retrieval elsewhere.

                    var retrievals = entrants.retrievals;

                    // Make the call.

                    var value = model.gettingProperty &&
                        model.gettingProperty( nodeID, propertyName, propertyValue );  // TODO: probably don't need propertyValue here

                    // Ignore the result if reentry is disabled and the driver attempted to call
                    // back into the kernel. Kernel reentry is disabled during replication to 
                    // prevent coloring from accessor scripts.

                    if ( this.models.kernel.blocked() ) {  // TODO: this might be better handled wholly in vwf/kernel/model by converting to a stage and clearing blocked results on the return
                        value = undefined;
                    }

                    // The property was delegated if the call made any retrievals.

                    if ( entrants.retrievals !== retrievals ) {
                        delegated = true;
                    }

                    // Otherwise if the call returned a value, the property was retrieved here.

                    else if ( value !== undefined ) {
                        entrants.retrievals++;
                        retrieved = true;
                    }

                    // Record the value retrieved.

                    if ( value !== undefined ) {
                        propertyValue = value;
                    }

                    // Exit from the this.models.some() iterator once we have a return value.

                    return delegated || retrieved;
                }

            }, this );

            if ( reentered ) {

                // For a reentrant call, restore the previous state, move the index forward to cover
                // the models we called.

                entrants[nodeID+'-'+propertyName] = entry;
                entry.completed = true;

            } else {

                // Delete the call record if this is the first, non-reentrant call here (the normal
                // case).

                delete entrants[nodeID+'-'+propertyName];

                // Delegate to the behaviors and prototype if we didn't get a result from the
                // current node.

                if ( propertyValue === undefined && ! ignorePrototype ) {

                    this.behaviors( nodeID ).reverse().concat( this.prototype( nodeID ) ).
                        some( function( prototypeID, prototypeIndex, prototypeArray ) {

                        if ( prototypeIndex < prototypeArray.length - 1 ) {
                            propertyValue = this.getProperty( prototypeID, propertyName, true ); // behavior node only, not its prototypes
                        } else if ( prototypeID !== nodeTypeURI ) {
                            propertyValue = this.getProperty( prototypeID, propertyName ); // prototype node, recursively
                        }

                        return propertyValue !== undefined;

                    }, this );

                }

                // Call gotProperty() on each view.

                this.views.forEach( function( view ) {
                    view.gotProperty && view.gotProperty( nodeID, propertyName, propertyValue );  // TODO: be sure this is the value actually gotten and not an intermediate value from above
                } );

            }

            // Clear the retrieval counter when the outermost `getProperty` completes.

            if ( outermost ) {
                delete entrants.retrievals;
            }

            this.logger.debugu();

            return propertyValue;
        };

        this.getProperty.entrants = {}; // maps ( nodeID + '-' + propertyName ) => { index: i, value: v }

        // -- createMethod -------------------------------------------------------------------------

        /// @name module:vwf.createMethod
        /// 
        /// @see {@link module:vwf/api/kernel.createMethod}

        this.createMethod = function( nodeID, methodName, methodParameters, methodBody ) {

            this.logger.debuggx( "createMethod", nodeID, methodName, methodParameters );

            // Call creatingMethod() on each model. The method is considered created after all
            // models have run.

            this.models.forEach( function( model ) {
                model.creatingMethod && model.creatingMethod( nodeID, methodName, methodParameters, methodBody );
            } );

            // Call createdMethod() on each view. The view is being notified that a method has been
            // created.

            this.views.forEach( function( view ) {
                view.createdMethod && view.createdMethod( nodeID, methodName, methodParameters, methodBody );
            } );

            this.logger.debugu();
        };

        // -- callMethod ---------------------------------------------------------------------------

        /// @name module:vwf.callMethod
        /// 
        /// @see {@link module:vwf/api/kernel.callMethod}

        this.callMethod = function( nodeID, methodName, methodParameters ) {

            this.logger.debuggx( "callMethod", function() {
                return [ nodeID, methodName, JSON.stringify( loggableValues( methodParameters ) ) ];
            } );

            // Call callingMethod() on each model. The first model to return a non-undefined value
            // dictates the return value.

            var methodValue = undefined;

            this.models.forEach( function( model ) {
                var value = model.callingMethod && model.callingMethod( nodeID, methodName, methodParameters, methodValue );
                methodValue = value !== undefined ? value : methodValue;
            } );

            // Call calledMethod() on each view.

            this.views.forEach( function( view ) {
                view.calledMethod && view.calledMethod( nodeID, methodName, methodParameters, methodValue );
            } );

            this.logger.debugu();

            return methodValue;
        };

        // -- createEvent --------------------------------------------------------------------------

        /// @name module:vwf.creatEvent
        /// 
        /// @see {@link module:vwf/api/kernel.createEvent}

        this.createEvent = function( nodeID, eventName, eventParameters ) {  // TODO: parameters (used? or just for annotation?)  // TODO: allow a handler body here and treat as this.*event* = function() {} (a self-targeted handler); will help with ui event handlers

            this.logger.debuggx( "createEvent", nodeID, eventName, eventParameters );

            // Call creatingEvent() on each model. The event is considered created after all models
            // have run.

            this.models.forEach( function( model ) {
                model.creatingEvent && model.creatingEvent( nodeID, eventName, eventParameters );
            } );

            // Call createdEvent() on each view. The view is being notified that a event has been
            // created.

            this.views.forEach( function( view ) {
                view.createdEvent && view.createdEvent( nodeID, eventName, eventParameters );
            } );

            this.logger.debugu();
        };

        // -- fireEvent ----------------------------------------------------------------------------

        /// @name module:vwf.fireEvent
        /// 
        /// @see {@link module:vwf/api/kernel.fireEvent}

        this.fireEvent = function( nodeID, eventName, eventParameters ) {

            this.logger.debuggx( "fireEvent", function() {
                return [ nodeID, eventName, JSON.stringify( loggableValues( eventParameters ) ) ];
            } );

            // Call firingEvent() on each model.

            var handled = this.models.reduce( function( handled, model ) {
                return model.firingEvent && model.firingEvent( nodeID, eventName, eventParameters ) || handled;
            }, false );

            // Call firedEvent() on each view.

            this.views.forEach( function( view ) {
                view.firedEvent && view.firedEvent( nodeID, eventName, eventParameters );
            } );

            this.logger.debugu();

            return handled;
        };

        // -- dispatchEvent ------------------------------------------------------------------------

        /// Dispatch an event toward a node. Using fireEvent(), capture (down) and bubble (up) along
        /// the path from the global root to the node. Cancel when one of the handlers returns a
        /// truthy value to indicate that it has handled the event.
        /// 
        /// @name module:vwf.dispatchEvent
        /// 
        /// @see {@link module:vwf/api/kernel.dispatchEvent}

        this.dispatchEvent = function( nodeID, eventName, eventParameters, eventNodeParameters ) {

            this.logger.debuggx( "dispatchEvent", function() {
                return [ nodeID, eventName, JSON.stringify( loggableValues( eventParameters ) ),
                    JSON.stringify( loggableIndexedValues( eventNodeParameters ) ) ];
            } );

            // Defaults for the parameter parameters.

            eventParameters = eventParameters || [];
            eventNodeParameters = eventNodeParameters || {};

            // Find the inheritance path from the node to the root.

            var ancestorIDs = this.ancestors( nodeID );
            var lastAncestorID = "";

            // Make space to record the parameters sent to each node. Parameters provided for upper
            // nodes cascade down until another definition is found for a lower node. We'll remember
            // these on the way down and replay them on the way back up.

            var cascadedEventNodeParameters = {
                "": eventNodeParameters[""] || [] // defaults come from the "" key in eventNodeParameters
            };

            // Parameters passed to the handlers are the concatention of the eventParameters array,
            // the eventNodeParameters for the node (cascaded), and the phase.

            var targetEventParameters = undefined;

            var phase = undefined;
            var handled = false;

            // Capturing phase.

            phase = "capture"; // only handlers tagged "capture" will be invoked

            handled = handled || ancestorIDs.reverse().some( function( ancestorID ) {  // TODO: reverse updates the array in place every time and we'd rather not

                cascadedEventNodeParameters[ancestorID] = eventNodeParameters[ancestorID] ||
                    cascadedEventNodeParameters[lastAncestorID];

                lastAncestorID = ancestorID;

                targetEventParameters =
                    eventParameters.concat( cascadedEventNodeParameters[ancestorID], phase );
                
                targetEventParameters.phase = phase; // smuggle the phase across on the parameters array  // TODO: add "phase" as a fireEvent() parameter? it isn't currently needed in the kernel public API (not queueable, not called by the drivers), so avoid if possible

                return this.fireEvent( ancestorID, eventName, targetEventParameters );

            }, this );

            // At target.

            phase = undefined; // invoke all handlers

            cascadedEventNodeParameters[nodeID] = eventNodeParameters[nodeID] ||
                cascadedEventNodeParameters[lastAncestorID];

            targetEventParameters =
                eventParameters.concat( cascadedEventNodeParameters[nodeID], phase );

            handled = handled || this.fireEvent( nodeID, eventName, targetEventParameters );

            // Bubbling phase.

            phase = undefined; // invoke all handlers

            handled = handled || ancestorIDs.reverse().some( function( ancestorID ) {  // TODO: reverse updates the array in place every time and we'd rather not

                targetEventParameters =
                    eventParameters.concat( cascadedEventNodeParameters[ancestorID], phase );

                return this.fireEvent( ancestorID, eventName, targetEventParameters );

            }, this );

            this.logger.debugu();
        };

        // -- execute ------------------------------------------------------------------------------

        /// @name module:vwf.execute
        /// 
        /// @see {@link module:vwf/api/kernel.execute}

        this.execute = function( nodeID, scriptText, scriptType ) {

            this.logger.debuggx( "execute", function() {
                return [ nodeID, ( scriptText || "" ).replace( /\s+/g, " " ).substring( 0, 100 ), scriptType ];  // TODO: loggableScript()
            } );

            // Assume JavaScript if the type is not specified and the text is a string.

            if ( ! scriptType && ( typeof scriptText == "string" || scriptText instanceof String ) ) {
                scriptType = "application/javascript";
            }

            // Call executing() on each model. The script is considered executed after all models
            // have run.

            var scriptValue = undefined;

            this.models.some( function( model ) {
                scriptValue = model.executing && model.executing( nodeID, scriptText, scriptType );
                return scriptValue !== undefined;
            } );

            // Call executed() on each view. The view is being notified that a script has been
            // executed.

            this.views.forEach( function( view ) {
                view.executed && view.executed( nodeID, scriptText, scriptType );
            } );

            this.logger.debugu();

            return scriptValue;
        };

        // -- random -------------------------------------------------------------------------------

        /// @name module:vwf.random
        /// 
        /// @see {@link module:vwf/api/kernel.random}

        this.random = function( nodeID ) {
            return this.models.object.random( nodeID );
        };

        // -- seed ---------------------------------------------------------------------------------

        /// @name module:vwf.seed
        /// 
        /// @see {@link module:vwf/api/kernel.seed}

        this.seed = function( nodeID, seed ) {
            return this.models.object.seed( nodeID, seed );
        };

        // -- time ---------------------------------------------------------------------------------

        /// The current simulation time.
        /// 
        /// @name module:vwf.time
        /// 
        /// @see {@link module:vwf/api/kernel.time}

        this.time = function() {
            return this.now;
        };

        // -- client -------------------------------------------------------------------------------

        /// The moniker of the client responsible for the current action. Will be falsy for actions
        /// originating in the server, such as time ticks.
        /// 
        /// @name module:vwf.client
        /// 
        /// @see {@link module:vwf/api/kernel.client}

        this.client = function() {
            return this.client_;
        };

        // -- moniker ------------------------------------------------------------------------------

        /// The identifer the server assigned to this client.
        /// 
        /// @name module:vwf.moniker
        /// 
        /// @see {@link module:vwf/api/kernel.moniker}

        this.moniker = function() {
            return this.moniker_;
        };

        // -- application --------------------------------------------------------------------------

        /// @name module:vwf.application
        /// 
        /// @see {@link module:vwf/api/kernel.application}

        this.application = function( initializedOnly ) {
            return applicationID && ( ! initializedOnly || this.models.object.initialized( applicationID ) ) ?
                applicationID : undefined;
        };

        // -- intrinsics ---------------------------------------------------------------------------

        /// @name module:vwf.intrinsics
        /// 
        /// @see {@link module:vwf/api/kernel.intrinsics}

        this.intrinsics = function( nodeID, result ) {
            return this.models.object.intrinsics( nodeID, result );
        };

        // -- uri ----------------------------------------------------------------------------------

        /// @name module:vwf.uri
        /// 
        /// @see {@link module:vwf/api/kernel.uri}

        this.uri = function( nodeID ) {
            return this.models.object.uri( nodeID );
        };

        // -- name ---------------------------------------------------------------------------------

        /// @name module:vwf.name
        /// 
        /// @see {@link module:vwf/api/kernel.name}

        this.name = function( nodeID ) {
            return this.models.object.name( nodeID );
        };

        // -- prototype ----------------------------------------------------------------------------

        /// @name module:vwf.prototype
        /// 
        /// @see {@link module:vwf/api/kernel.prototype}

        this.prototype = function( nodeID ) {
            return this.models.object.prototype( nodeID );
        };

        // -- prototypes ---------------------------------------------------------------------------

        /// @name module:vwf.prototypes
        /// 
        /// @see {@link module:vwf/api/kernel.prototypes}

        this.prototypes = function( nodeID, includeBehaviors ) {

            var prototypes = [];

            if ( includeBehaviors ) {
                var b = [].concat( this.behaviors( nodeID ) );
                Array.prototype.push.apply( prototypes, b.reverse() );
            }

            nodeID = this.prototype( nodeID );

            while ( nodeID ) {

                prototypes.push( nodeID );
                nodeID = this.prototype( nodeID );

                if ( nodeID && includeBehaviors ) {
                    var b = [].concat( this.behaviors( nodeID ) );
                    Array.prototype.push.apply( prototypes, b.reverse() );
                }

            }

            return prototypes;
        };

        // -- behaviors ----------------------------------------------------------------------------

        /// @name module:vwf.behaviors
        /// 
        /// @see {@link module:vwf/api/kernel.behaviors}

        this.behaviors = function( nodeID ) {
            return this.models.object.behaviors( nodeID );
        };

        // -- ancestors ----------------------------------------------------------------------------

        /// @name module:vwf.ancestors
        /// 
        /// @see {@link module:vwf/api/kernel.ancestors}

        this.ancestors = function( nodeID, initializedOnly ) {

            var ancestors = [];

            nodeID = this.parent( nodeID, initializedOnly );

            while ( nodeID && nodeID !== 0 ) {
                ancestors.push( nodeID );
                nodeID = this.parent( nodeID, initializedOnly );
            }

            return ancestors;
        };

        // -- parent -------------------------------------------------------------------------------

        /// @name module:vwf.parent
        /// 
        /// @see {@link module:vwf/api/kernel.parent}

        this.parent = function( nodeID, initializedOnly ) {
            return this.models.object.parent( nodeID, initializedOnly );
        };

        // -- children -----------------------------------------------------------------------------

        /// @name module:vwf.children
        /// 
        /// @see {@link module:vwf/api/kernel.children}

        this.children = function( nodeID ) {

            if ( nodeID === undefined ) {
                this.logger.errorx( "children", "cannot retrieve children of nonexistent node" );
                return;
            }

            return this.models.object.children( nodeID );
        };

        // -- descendants --------------------------------------------------------------------------

        /// @name module:vwf.descendants
        /// 
        /// @see {@link module:vwf/api/kernel.descendants}

        this.descendants = function( nodeID ) {

            if ( nodeID === undefined ) {
                this.logger.errorx( "descendants", "cannot retrieve children of nonexistent node" );
                return;
            }

            var descendants = [];

            this.children( nodeID ).forEach( function( childID ) {
                descendants.push( childID );
                Array.prototype.push.apply( descendants, this.descendants( childID ) );
            }, this );             

            return descendants;
        };

        // -- sequence -----------------------------------------------------------------------------

        /// @name module:vwf.sequence
        /// 
        /// @see {@link module:vwf/api/kernel.sequence}

        this.sequence = function( nodeID ) {
            return this.models.object.sequence( nodeID );
        };

        /// Locate nodes matching a search pattern. See vwf.api.kernel#find for details.
        /// 
        /// @name module:vwf.find
        ///
        /// @param {ID} nodeID
        ///   The reference node. Relative patterns are resolved with respect to this node. `nodeID`
        ///   is ignored for absolute patterns.
        /// @param {String} matchPattern
        ///   The search pattern.
        /// @param {Boolean} [initializedOnly]
        ///   Interpret nodes that haven't completed initialization as though they don't have
        ///   ancestors. Drivers that manage application code should set `initializedOnly` since
        ///   applications should never have access to uninitialized parts of the application graph.
        /// @param {Function} [callback]
        ///   A callback to receive the search results. If callback is provided, find invokes
        ///   callback( matchID ) for each match. Otherwise the result is returned as an array.
        /// 
        /// @returns {ID[]|undefined}
        ///   If callback is provided, undefined; otherwise an array of the node ids of the result.
        /// 
        /// @see {@link module:vwf/api/kernel.find}

        this.find = function( nodeID, matchPattern, initializedOnly, callback /* ( matchID ) */ ) {

            // Interpret `find( nodeID, matchPattern, callback )` as
            // `find( nodeID, matchPattern, undefined, callback )`. (`initializedOnly` was added in
            // 0.6.8.)

            if ( typeof initializedOnly == "function" || initializedOnly instanceof Function ) {
                callback = initializedOnly;
                initializedOnly = undefined;
            }

            // Evaluate the expression, using the application as the root and the provided node as
            // the reference.

            var matchIDs = require( "vwf/utility" ).xpath.resolve( matchPattern,
                this.application( initializedOnly ), nodeID, resolverWithInitializedOnly, this );

            // Return the result, either by invoking the callback when provided, or returning the
            // array directly.

            if ( callback ) {

                matchIDs.forEach( function( matchID ) {
                    callback( matchID );
                } );

            } else {  // TODO: future iterator proxy

                return matchIDs;
            }

            // Wrap `xpathResolver` to pass `initializedOnly` through.

            function resolverWithInitializedOnly( step, contextID, resolveAttributes ) {
                return xpathResolver.call( this, step, contextID, resolveAttributes, initializedOnly );
            }

        };

        // -- findClients ------------------------------------------------------------------------------

        /// Locate client nodes matching a search pattern. 
        ///
        /// @name module:vwf.findClients
        ///
        /// @param {ID} nodeID
        ///   The reference node. Relative patterns are resolved with respect to this node. `nodeID`
        ///   is ignored for absolute patterns.
        /// @param {String} matchPattern
        ///   The search pattern.
        /// @param {Function} [callback]
        ///   A callback to receive the search results. If callback is provided, find invokes
        ///   callback( matchID ) for each match. Otherwise the result is returned as an array.
        /// 
        /// @returns {ID[]|undefined}
        ///   If callback is provided, undefined; otherwise an array of the node ids of the result.
        /// 
        /// @see {@link module:vwf/api/kernel.clients}

        this.findClients = function( nodeID, matchPattern, callback /* ( matchID ) */ ) {

            var matchIDs = require( "vwf/utility" ).xpath.resolve( matchPattern,
                "http-vwf-example-com-clients-vwf", nodeID, xpathResolver, this );

            if ( callback ) {

                matchIDs.forEach( function( matchID ) {
                    callback( matchID );
                } );

            } else { 

                return matchIDs;
            }

        };

        /// Test a node against a search pattern. See vwf.api.kernel#test for details.
        /// 
        /// @name module:vwf.test
        /// 
        /// @param {ID} nodeID
        ///   The reference node. Relative patterns are resolved with respect to this node. `nodeID`
        ///   is ignored for absolute patterns.
        /// @param {String} matchPattern
        ///   The search pattern.
        /// @param {ID} testID
        ///   A node to test against the pattern.
        /// @param {Boolean} [initializedOnly]
        ///   Interpret nodes that haven't completed initialization as though they don't have
        ///   ancestors. Drivers that manage application code should set `initializedOnly` since
        ///   applications should never have access to uninitialized parts of the application graph.
        /// 
        /// @returns {Boolean}
        ///   true when testID matches the pattern.
        /// 
        /// @see {@link module:vwf/api/kernel.test}

        this.test = function( nodeID, matchPattern, testID, initializedOnly ) {

            // Evaluate the expression, using the application as the root and the provided node as
            // the reference.

            var matchIDs = require( "vwf/utility" ).xpath.resolve( matchPattern,
                this.application( initializedOnly ), nodeID, resolverWithInitializedOnly, this );

            // Search for the test node in the result.

            return matchIDs.some( function( matchID ) {
                return matchID == testID;
            } );

            // Wrap `xpathResolver` to pass `initializedOnly` through.

            function resolverWithInitializedOnly( step, contextID, resolveAttributes ) {
                return xpathResolver.call( this, step, contextID, resolveAttributes, initializedOnly );
            }

        };

        // == Private functions ====================================================================

        var isSocketIO07 = function() {
            return ( parseFloat( io.version ) >= 0.7 );
        }

        // -- loadComponent ------------------------------------------------------------------------

        /// @name module:vwf~loadComponent

        var loadComponent = function( nodeURI, callback_async /* ( nodeDescriptor ) */ ) {  // TODO: turn this into a generic xhr loader exposed as a kernel function?

            if ( nodeURI == nodeTypeURI ) {

                callback_async( nodeTypeDescriptor );

            } else if ( nodeURI.match( RegExp( "^data:application/json;base64," ) ) ) {

                // Primarly for testing, parse one specific form of data URIs. We need to parse
                // these ourselves since Chrome can't load data URIs due to cross origin
                // restrictions.

                callback_async( JSON.parse( atob( nodeURI.substring( 29 ) ) ) );  // TODO: support all data URIs

            } else {

                queue.suspend( "while loading " + nodeURI ); // suspend the queue

                require("jquery").ajax( {

                    url: remappedURI( nodeURI ),
                    dataType: "jsonp",

                    success: function( nodeDescriptor ) /* async */ {
                        callback_async( nodeDescriptor );
                        queue.resume( "after loading " + nodeURI ); // resume the queue; may invoke dispatch(), so call last before returning to the host
                    },

                    // error: function() {  // TODO
                    // },

                } );

            }

        };

        // -- loadScript ---------------------------------------------------------------------------

        /// @name module:vwf~loadScript

        var loadScript = function( scriptURI, callback_async /* ( scriptText ) */ ) {

            if ( scriptURI.match( RegExp( "^data:application/javascript;base64," ) ) ) {

                // Primarly for testing, parse one specific form of data URIs. We need to parse
                // these ourselves since Chrome can't load data URIs due to cross origin
                // restrictions.

                callback_async( atob( scriptURI.substring( 35 ) ) );  // TODO: support all data URIs

            } else {

                queue.suspend( "while loading " + scriptURI ); // suspend the queue

                require("jquery").get( remappedURI( scriptURI ), function( scriptText ) /* async */ {
                    callback_async( scriptText );
                    queue.resume( "after loading " + scriptURI ); // resume the queue; may invoke dispatch(), so call last before returning to the host
                }, "text" );

            }

        };

        /// Determine if a given property of a node has a setter function, either directly on the
        /// node or inherited from a prototype.
        /// 
        /// This function must run as a method of the kernel. Invoke as: nodePropertyHasSetter.call(
        ///   kernel, nodeID, propertyName ).
        /// 
        /// @name module:vwf~nodePropertyHasSetter
        /// 
        /// @param {ID} nodeID
        /// @param {String} propertyName
        /// 
        /// @returns {Boolean}

        var nodePropertyHasSetter = function( nodeID, propertyName ) { // invoke with the kernel as "this"  // TODO: this is peeking inside of vwf-model-javascript; need to delegate to all script drivers
            var node = this.models.javascript.nodes[nodeID];
            var setter = node.private.setters && node.private.setters[propertyName];
            return typeof setter == "function" || setter instanceof Function;
        };

        /// Determine if a given property of a node has a setter function. The node's prototypes are
        /// not considered.
        /// 
        /// This function must run as a method of the kernel. Invoke as:
        ///   nodePropertyHasOwnSetter.call( kernel, nodeID, propertyName ).
        /// 
        /// @name module:vwf~nodePropertyHasOwnSetter
        /// 
        /// @param {ID} nodeID
        /// @param {String} propertyName
        /// 
        /// @returns {Boolean}

        var nodePropertyHasOwnSetter = function( nodeID, propertyName ) { // invoke with the kernel as "this"  // TODO: this is peeking inside of vwf-model-javascript; need to delegate to all script drivers
            var node = this.models.javascript.nodes[nodeID];
            var setter = node.private.setters && node.private.setters.hasOwnProperty( propertyName ) && node.private.setters[propertyName];
            return typeof setter == "function" || setter instanceof Function;
        };

        /// Determine if a node has a child with the given name, either directly on the node or
        /// inherited from a prototype.
        /// 
        /// This function must run as a method of the kernel. Invoke as: nodeHasChild.call(
        ///   kernel, nodeID, childName ).
        /// 
        /// @name module:vwf~nodeHasChild
        /// 
        /// @param {ID} nodeID
        /// @param {String} childName
        /// 
        /// @returns {Boolean}

        var nodeHasChild = function( nodeID, childName ) { // invoke with the kernel as "this"  // TODO: this is peeking inside of vwf-model-javascript
            var node = this.models.javascript.nodes[nodeID];
            return childName in node.children;
        };

        /// Determine if a node has a child with the given name. The node's prototypes are not
        /// considered.
        /// 
        /// This function must run as a method of the kernel. Invoke as: nodeHasOwnChild.call(
        ///   kernel, nodeID, childName ).
        /// 
        /// @name module:vwf~nodeHasOwnChild
        /// 
        /// @param {ID} nodeID
        /// @param {String} childName
        /// 
        /// @returns {Boolean}

        var nodeHasOwnChild = function( nodeID, childName ) { // invoke with the kernel as "this"  // TODO: this is peeking inside of vwf-model-javascript
            var node = this.models.javascript.nodes[nodeID];
            var hasChild = false;
            if ( parseInt( childName ).toString() !== childName ) {
                hasChild = node.children.hasOwnProperty( childName );  // TODO: this is peeking inside of vwf-model-javascript
            }
            else {
                // Children with numeric names do not get added as properties of the children array, so loop over the children
                // to check manually
                for(var i=0, il=node.children.length; i<il;i++) {
                    if(childName === node.children[i].name) {
                        hasChild = true; 
                    }
                }
            }
            return hasChild;
        };

        /// Determine if a component specifier is a URI.
        /// 
        /// A component may be specified as the URI of a resource containing a descriptor (string),
        /// a descriptor (object), or the ID of a previously-created node (primitive).
        /// 
        /// @name module:vwf~componentIsURI
        /// 
        /// @param {String|Object} candidate
        /// 
        /// @returns {Boolean}

        var componentIsURI = function( candidate ) {
            return ( typeof candidate == "string" || candidate instanceof String ) && ! componentIsID( candidate );
        };

        /// Determine if a component specifier is a descriptor.
        /// 
        /// A component may be specified as the URI of a resource containing a descriptor (string),
        /// a descriptor (object), or the ID of a previously-created node (primitive).
        /// 
        /// @name module:vwf~componentIsDescriptor
        /// 
        /// @param {String|Object} candidate
        /// 
        /// @returns {Boolean}

        var componentIsDescriptor = function( candidate ) {
            return typeof candidate == "object" && candidate != null && ! isPrimitive( candidate );
        };

        /// Determine if a component specifier is an ID.
        /// 
        /// A component may be specified as the URI of a resource containing a descriptor (string),
        /// a descriptor (object), or the ID of a previously-created node (primitive).
        /// 
        /// @name module:vwf~componentIsID
        /// 
        /// @param {String|Object} candidate
        /// 
        /// @returns {Boolean}

        var componentIsID = function( candidate ) {
            return isPrimitive( candidate ) && vwf.models.object.exists( candidate );
        };

        /// Determine if a value is a JavaScript primitive, or the boxed version of a JavaScript
        /// primitive.
        /// 
        /// Node IDs are JavaScript primitives. This function may be used to determine if a value
        /// has the correct type to be a node ID.
        /// 
        /// @name module:vwf~isPrimitive
        /// 
        /// @param candidate
        /// 
        /// @returns {Boolean}

        var isPrimitive = function( candidate ) {

            switch ( typeof candidate ) {

                case "string":
                case "number":
                case "boolean":
                    return true;

                case "object":
                    return candidate instanceof String || candidate instanceof Number ||
                        candidate instanceof Boolean;

                default:
                    return false;

            }

        };

        /// Determine if an object is a component descriptor. Detect the type by searching for
        /// descriptor keys in the candidate object.
        /// 
        /// @name module:vwf~objectIsComponent
        /// 
        /// @param {Object} candidate
        /// 
        /// @returns {Boolean}

        var objectIsComponent = function( candidate ) {

            var componentAttributes = [
                "extends",
                "implements",
                "source",
                "type",
                "properties",
                "methods",
                "events",
                "children",
                "scripts",
            ];

            var isComponent = false;

            if ( typeof candidate == "object" && candidate != null ) {

                isComponent = componentAttributes.some( function( attributeName ) {
                    return candidate.hasOwnProperty( attributeName );
                } );

            }
            
            return isComponent; 
        };

        /// Determine if a property initializer is a detailed initializer containing explicit
        /// accessor and value parameters (rather than a simple value specification). Detect the
        /// type by searching for property initializer keys in the candidate object.
        /// 
        /// @name module:vwf~valueHasAccessors
        /// 
        /// @param {Object} candidate
        /// 
        /// @returns {Boolean}

        var valueHasAccessors = function( candidate ) {

            var accessorAttributes = [
                "get",
                "set",
                "value",
                "create",
                "undefined",
            ];

            var hasAccessors = false;

            if ( typeof candidate == "object" && candidate != null ) {

                hasAccessors = accessorAttributes.some( function( attributeName ) {
                    return candidate.hasOwnProperty( attributeName );
                } );

            }
            
            return hasAccessors; 
        };

        /// Determine if a method or event initializer is a detailed initializer containing a
        /// parameter list along with the body text (method initializers only). Detect the type by
        /// searching for method and event initializer keys in the candidate object.
        /// 
        /// @name module:vwf~valueHasBody
        /// 
        /// @param {Object} candidate
        /// 
        /// @returns {Boolean}

        var valueHasBody = function( candidate ) {  // TODO: refactor and share with valueHasAccessors and possibly objectIsComponent  // TODO: unlike a property initializer, we really only care if it's an object vs. text; text == use as body; object == presume o.parameters and o.body  // TODO: except that a script in the unnamed-list format would appear as an object but should be used as the body

            var bodyAttributes = [
                "parameters",
                "body",
            ];

            var hasBody = false;  // TODO: "body" term is confusing, but that's the current terminology used in vwf/model/javascript

            if ( typeof candidate == "object" && candidate != null ) {

                hasBody = bodyAttributes.some( function( attributeName ) {
                    return candidate.hasOwnProperty( attributeName );
                } );

            }
            
            return hasBody; 
        };

        /// Determine if a script initializer is a detailed initializer containing explicit text and
        /// type parameters (rather than being a simple text specification). Detect the type by
        /// searching for the script initializer keys in the candidate object.
        /// 
        /// @name module:vwf~valueHasType
        /// 
        /// @param {Object} candidate
        /// 
        /// @returns {Boolean}

        var valueHasType = function( candidate ) {  // TODO: refactor and share with valueHasBody, valueHasAccessors and possibly objectIsComponent

            var typeAttributes = [
                "source",
                "text",
                "type",
            ];

            var hasType = false;

            if ( typeof candidate == "object" && candidate != null ) {

                hasType = typeAttributes.some( function( attributeName ) {
                    return candidate.hasOwnProperty( attributeName );
                } );

            }
            
            return hasType; 
        };

        /// Convert a (potentially-abbreviated) component specification to a descriptor parsable by
        /// vwf.createChild. The following forms are accepted:
        /// 
        ///   - Descriptor: { extends: component, source: ..., type: ..., ... }
        ///   - Component URI: http://host/path/to/component.vwf
        ///   - Asset URI: http://host/ath/to/asset.type
        ///   - Node ID
        /// 
        /// They are converted as follows:
        /// 
        ///   - Descriptor: unchanged [1]
        ///   - Component URI: a component that extends the component identified by the URI
        ///   - Asset URI: a component having the asset identified by the URI as its source
        ///   - Node ID: a component that extends the previously-created node identified by the ID
        /// 
        /// [1] As a special case, missing MIME types are filled in for assets matcching the
        /// patterns *.unity3d and *.dae, and components having assets of those types but no
        /// prototype declared will be upgraded to extend scene.vwf and navscene.vwf, respectively.
        /// 
        /// @name module:vwf~normalizedComponent
        /// 
        /// @param {String|Object} component
        /// 
        /// @returns {Object}

        var normalizedComponent = function( component ) {

            // Convert a component URI to an instance of that type or an asset reference to an
            // untyped reference to that asset. Convert a component ID to an instance of that
            // prototype.

            if ( componentIsURI( component ) ) {
                if ( component.match( /\.vwf$/ ) ) {  // TODO: detect component from mime-type instead of extension?
                    component = { extends: component };
                } else {
                    component = { source: component };
                }
            } else if ( componentIsID( component ) ) {
                component = { extends: component };
            }

            // Fill in the mime type from the source specification if not provided.

            if ( component.source && ! component.type ) {  // TODO: validate component

                var match = component.source.match( /\.([^.]*)$/ ); // TODO: get type from mime-type (from server if remote, from os if local, or (?) from this internal table otherwise)

                if ( match ) {

                    switch ( match[1] ) {
                        case "unity3d":
                            component.type = "application/vnd.unity";
                            break;
                        case "dae":
                            component.type = "model/vnd.collada+xml";
                            break;
                    }

                }

            }

            // Fill in the component type from the mime type if not provided.

            if ( component.type && ! component.extends ) {  // TODO: load from a server configuration file

                switch ( component.type ) {
                    case "application/vnd.unity":
                        component.extends = "http://vwf.example.com/scene.vwf";
                        break;
                    case "model/vnd.collada+xml":
                        component.extends = "http://vwf.example.com/navscene.vwf";
                        break;
                }

            }

            return component;
        };

        /// Convert a fields object as passed between the client and reflector, and stored in the
        /// message queue, into a form suitable for writing to a log.
        /// 
        /// @name module:vwf~loggableFields
        /// 
        /// @param {Object} fields
        /// 
        /// @returns {Object}

        var loggableFields = function( fields ) {
            return require( "vwf/utility" ).transform( fields, require( "vwf/utility" ).transforms.transit );
        };

        /// Convert a component URI, descriptor or ID into a form suitable for writing to a log.
        /// 
        /// @name module:vwf~loggableComponent
        /// 
        /// @param {String|Object} component
        /// 
        /// @returns {String|Object}

        var loggableComponent = function( component ) {
            return require( "vwf/utility" ).transform( component, loggableComponentTransformation );
        };

        /// Convert an arbitrary JavaScript value into a form suitable for writing to a log.
        /// 
        /// @name module:vwf~loggableValue
        /// 
        /// @param {Object} component
        /// 
        /// @returns {Object}

        var loggableValue = function( value ) {
            return require( "vwf/utility" ).transform( value, function( object, names, depth ) {
                object = require( "vwf/utility" ).transforms.transit( object, names, depth );
                return typeof object == "number" ? Number( object.toPrecision(5) ) : object; // reduce numeric precision to remove visual noise
            } );
        };

        /// Convert an array of arbitrary JavaScript values into a form suitable for writing to a
        /// log.
        /// 
        /// @name module:vwf~loggableValues
        /// 
        /// @param {Array|undefined} component
        /// 
        /// @returns {Array|undefined}

        var loggableValues = function( values ) {
            return loggableValue( values );
        };

        /// Convert an object indexing arrays of arbitrary JavaScript values into a form suitable
        /// for writing to a log.
        /// 
        /// @name module:vwf~loggableIndexedValues
        /// 
        /// @param {Object|undefined} component
        /// 
        /// @returns {Object|undefined}

        var loggableIndexedValues = function( values ) {
            return loggableValue( values );
        };

        // -- remappedURI --------------------------------------------------------------------------

        /// Remap a component URI to its location in a local cache.
        /// 
        /// http://vwf.example.com/component.vwf => http://localhost/proxy/vwf.example.com/component.vwf
        /// 
        /// @name module:vwf~remappedURI

        var remappedURI = function( uri ) {

            var match = uri.match( RegExp( "http://(vwf.example.com)/(.*)" ) );

            if ( match ) {
                uri = window.location.protocol + "//" + window.location.host +
                    "/proxy/" + match[1] + "/" + match[2];
            }

            return uri;
        };

        // -- queueTransitTransformation -----------------------------------------------------------

        /// vwf/utility/transform() transformation function to convert the message queue for proper
        /// JSON serialization.
        /// 
        /// queue: [ { ..., parameters: [ [ arguments ] ], ... }, { ... }, ... ]
        /// 
        /// @name module:vwf~queueTransitTransformation

        var queueTransitTransformation = function( object, names, depth ) {

            if ( depth == 0 ) {

                // Omit any private direct messages for this client, then sort by arrival order
                // (rather than by time) so that messages will retain the same arrival order when
                // reinserted.

                return object.filter( function( fields ) {
                    return ! fields.respond && fields.action;  // TODO: fields.action is here to filter out tick messages  // TODO: don't put ticks on the queue but just use them to fast-forward to the current time (requires removing support for passing ticks to the drivers and nodes)
                } ).sort( function( fieldsA, fieldsB ) {
                    return fieldsA.sequence - fieldsB.sequence;
                } );

            } else if ( depth == 1 ) {

                // Remove the sequence fields since they're just local annotations used to keep
                // messages ordered by insertion order and aren't directly meaniful outside of this
                // client.

                var filtered = {};

                Object.keys( object ).filter( function( key ) {
                    return key != "sequence";
                } ).forEach( function( key ) {
                    filtered[key] = object[key];
                } );

                return filtered;

            }

            return object;
        };

        // -- loggableComponentTransformation ------------------------------------------------------

        /// vwf/utility/transform() transformation function to truncate the verbose bits of a
        /// component so that it may be written to a log.
        /// 
        /// @name module:vwf~loggableComponentTransformation

        var loggableComponentTransformation = function( object, names, depth ) {

            // Find the index of the lowest nested component in the names list.

            var componentIndex = names.length;

            while ( componentIndex > 2 && names[componentIndex-1] == "children" ) {
                componentIndex -= 2;
            }

            // depth                                                  names  notes
            // -----                                                  -----  -----
            // 0:                                                        []  the component
            // 1:                                          [ "properties" ]  its properties object
            // 2:                          [ "propertyName", "properties" ]  one property
            // 1:                                            [ "children" ]  the children object
            // 2:                               [ "childName", "children" ]  one child
            // 3:                 [ "properties", "childName", "children" ]  the child's properties
            // 4: [ "propertyName", "properties", "childName", "children" ]  one child property

            if ( componentIndex > 0 ) {

                // Locate the container ("properties", "methods", "events", etc.) below the
                // component in the names list.

                var containerIndex = componentIndex - 1;
                var containerName = names[containerIndex];

                // Locate the member as appropriate for the container.

                if ( containerName == "extends" ) {

                    var memberIndex = containerIndex;
                    var memberName = names[memberIndex];

                } else if ( containerName == "implements" ) {

                    if ( containerIndex > 0 ) {
                        if ( typeof names[containerIndex-1] == "number" ) {
                            var memberIndex = containerIndex - 1;
                            var memberName = names[memberIndex];
                        } else {
                            var memberIndex = containerIndex;
                            var memberName = undefined;
                        }
                    } else if ( typeof object != "object" || ! ( object instanceof Array ) ) {
                        var memberIndex = containerIndex;
                        var memberName = undefined;
                    }

                } else if ( containerName == "properties" || containerName == "methods" || containerName == "events" ||
                        containerName == "children" ) {

                    if ( containerIndex > 0 ) {
                        var memberIndex = containerIndex - 1;
                        var memberName = names[memberIndex];
                    }
    
                } else if ( containerName == "scripts" ) {

                    if ( containerIndex > 0 ) {
                        if ( typeof names[containerIndex-1] == "number" ) {
                            var memberIndex = containerIndex - 1;
                            var memberName = names[memberIndex];
                        } else {
                            var memberIndex = containerIndex;
                            var memberName = undefined;
                        }
                    } else if ( typeof object != "object" || ! ( object instanceof Array ) ) {
                        var memberIndex = containerIndex;
                        var memberName = undefined;
                    }

                } else {

                    containerIndex = undefined;
                    containerName = undefined;

                }

            }

            // Transform the object at the current recusion level.

            switch ( containerName ) {

                case "extends":

                    // Omit a component descriptor for the prototype.

                    if ( memberIndex == 0 && componentIsDescriptor( object ) ) {
                        return {};
                    }

                    break;

                case "implements":

                    // Omit component descriptors for the behaviors.

                    if ( memberIndex == 0 && componentIsDescriptor( object ) ) {
                        return {};
                    }

                    break;

                case "properties":

                    // Convert property values to a loggable version, and omit getter and setter
                    // text.

                    if ( memberIndex == 0 && ! valueHasAccessors( object ) ||
                            memberIndex == 1 && names[0] == "value" ) {
                        return loggableValue( object );
                    } else if ( memberIndex == 1 && ( names[0] == "get" || names[0] == "set" ) ) {
                        return "...";
                    }

                    break;

                case "methods":

                    // Omit method body text.

                    if ( memberIndex == 0 && ! valueHasBody( object ) || 
                            memberIndex == 1 && names[0] == "body" ) {
                        return "...";
                    }

                    break;

                case "events":

                    // Nothing for events.

                    break;

                case "children":

                    // Omit child component descriptors.

                    if ( memberIndex == 0 && componentIsDescriptor( object ) ) {
                        return {};
                    }

                    break;

                case "scripts":

                    // Shorten script text.

                    if ( memberIndex == 0 && ! valueHasType( object ) || 
                            memberIndex == 1 && names[0] == "text" ) {
                        return "...";
                    }

                    break;

            }

            return object;
        };

        // -- xpathResolver ------------------------------------------------------------------------

        /// Interpret the steps of an XPath expression being resolved. Use with
        /// vwf.utility.xpath#resolve.
        ///
        /// @name module:vwf~xpathResolver
        /// 
        /// @param {Object} step
        /// @param {ID} contextID
        /// @param {Boolean} [resolveAttributes]
        /// @param {Boolean} [initializedOnly]
        ///   Interpret nodes that haven't completed initialization as though they don't have
        ///   ancestors. Drivers that manage application code should set `initializedOnly` since
        ///   applications should never have access to uninitialized parts of the application graph.
        /// 
        /// @returns {ID[]}

        var xpathResolver = function( step, contextID, resolveAttributes, initializedOnly ) {

            var resultIDs = [];

            switch ( step.axis ) {

                // case "preceding":  // TODO
                // case "preceding-sibling":  // TODO

                case "ancestor-or-self":
                    resultIDs.push( contextID );
                    Array.prototype.push.apply( resultIDs, this.ancestors( contextID, initializedOnly ) );
                    break;

                case "ancestor":
                    Array.prototype.push.apply( resultIDs, this.ancestors( contextID, initializedOnly ) );
                    break;

                case "parent":
                    var parentID = this.parent( contextID, initializedOnly );
                    parentID && resultIDs.push( parentID );
                    break;

                case "self":
                    resultIDs.push( contextID );
                    break;

                case "child":
                    Array.prototype.push.apply( resultIDs, this.children( contextID ) );
                    break;

                case "descendant":
                    Array.prototype.push.apply( resultIDs, this.descendants( contextID ) );
                    break;

                case "descendant-or-self":
                    resultIDs.push( contextID );
                    Array.prototype.push.apply( resultIDs, this.descendants( contextID ) );
                    break;

                // case "following-sibling":  // TODO
                // case "following":  // TODO

                case "attribute":
                    if ( resolveAttributes ) {
                        resultIDs.push( "@" + contextID );  // TODO: @?
                    }
                    break;

                // n/a: case "namespace":
                // n/a:   break;

            }

            switch ( step.kind ) {

                // Name test.

                case undefined:

                    resultIDs = resultIDs.filter( function( resultID ) {
                        if ( resultID[0] != "@" ) {  // TODO: @?
                            return xpathNodeMatchesStep.call( this, resultID, step.name );
                        } else {
                            return xpathPropertyMatchesStep.call( this, resultID.slice( 1 ), step.name );  // TODO: @?
                        }
                    }, this );

                    break;

                // Element test.

                case "element":

                    // Cases: kind(node,type)

                    // element()
                    // element(name)
                    // element(,type)
                    // element(name,type)

                    resultIDs = resultIDs.filter( function( resultID ) {
                        return resultID[0] != "@" && xpathNodeMatchesStep.call( this, resultID, step.name, step.type );  // TODO: @?
                    }, this );

                    break;

                case "attribute":

                    resultIDs = resultIDs.filter( function( resultID ) {
                        return resultID[0] == "@" && xpathPropertyMatchesStep.call( this, resultID.slice( 1 ), step.name );  // TODO: @?
                    }, this );

                    break;

                // Any-kind test.

                case "node":

                    break;

                // Unimplemented test.

                default:

                    resultIDs = [];

                    break;

            }

            return resultIDs;
        }

        // -- xpathNodeMatchesStep -----------------------------------------------------------------

        /// Determine if a node matches a step of an XPath expression being resolved.
        ///
        /// @name module:vwf~xpathNodeMatchesStep
        /// 
        /// @param {ID} nodeID
        /// @param {String} [name]
        /// @param {String} [type]
        /// 
        /// @returns {Boolean}

        var xpathNodeMatchesStep = function( nodeID, name, type ) {

            if ( name && this.name( nodeID ) != name ) {
                return false;
            }

            var matches_type = ! type || this.uri( nodeID ) == type ||
                this.prototypes( nodeID, true ).some( function( prototypeID ) {
                    return this.uri( prototypeID ) == type;
            }, this );

            return matches_type;
        }

        // -- xpathPropertyMatchesStep -------------------------------------------------------------

        /// Determine if a property matches a step of an XPath expression being resolved.
        ///
        /// @name module:vwf~xpathPropertyMatchesStep
        /// 
        /// @param {ID} nodeID
        /// @param {String} [name]
        /// 
        /// @returns {Boolean}

        var xpathPropertyMatchesStep = function( nodeID, name ) {

            var properties = this.models.object.properties( nodeID );

            if ( name ) {
                return properties[name];
            } else {
                return Object.keys( properties ).some( function( propertyName ) {
                    return properties[propertyName];
                }, this );
            }

        }

        /// Merge two component descriptors into a single descriptor for a combined component. A
        /// component created from the combined descriptor will behave in the same way as a
        /// component created from `nodeDescriptor` that extends a component created from
        /// `prototypeDescriptor`.
        ///
        /// Warning: this implementation modifies `prototypeDescriptor`.
        ///
        /// @name module:vwf~mergeDescriptors
        ///
        /// @param {Object} nodeDescriptor
        ///   A descriptor representing a node extending `prototypeDescriptor`.
        /// @param {Object} prototypeDescriptor
        ///   A descriptor representing a prototype for `nodeDescriptor`.

        // Limitations:
        // 
        //   - Doesn't merge children from the prototype with like-named children in the node.
        //   - Doesn't merge property setters and getters from the prototype when the node provides
        //     an initializing value.
        //   - Methods from the prototype descriptor are lost with no way to invoke them if the node
        //     overrides them.
        //   - Scripts from both the prototype and the node are retained, but if both define an
        //     `initialize` function, the node's `initialize` will overwrite `initialize` in
        //     the prototype.
        //   - The prototype doesn't carry its location with it, so relative paths will load with
        //     respect to the location of the node.

        var mergeDescriptors = function( nodeDescriptor, prototypeDescriptor ) {

            if ( nodeDescriptor.implements ) {
                prototypeDescriptor.implements = ( prototypeDescriptor.implements || [] ).
                    concat( nodeDescriptor.implements );
            }

            if ( nodeDescriptor.source ) {
                prototypeDescriptor.source = nodeDescriptor.source;
                prototypeDescriptor.type = nodeDescriptor.type;
            }

            if ( nodeDescriptor.properties ) {

                prototypeDescriptor.properties = prototypeDescriptor.properties || {};

                for ( var propertyName in nodeDescriptor.properties ) {
                    prototypeDescriptor.properties[propertyName] = nodeDescriptor.properties[propertyName];
                }

            }

            if ( nodeDescriptor.methods ) {

                prototypeDescriptor.methods = prototypeDescriptor.methods || {};

                for ( var methodName in nodeDescriptor.methods ) {
                    prototypeDescriptor.methods[methodName] = nodeDescriptor.methods[methodName];
                }

            }

            if ( nodeDescriptor.events ) {

                prototypeDescriptor.events = prototypeDescriptor.events || {};

                for ( var eventName in nodeDescriptor.events ) {
                    prototypeDescriptor.events[eventName] = nodeDescriptor.events[eventName];
                }

            }

            if ( nodeDescriptor.children ) {

                prototypeDescriptor.children = prototypeDescriptor.children || {};

                for ( var childName in nodeDescriptor.children ) {
                    prototypeDescriptor.children[childName] = nodeDescriptor.children[childName];
                }

            }

            if ( nodeDescriptor.scripts ) {
                prototypeDescriptor.scripts = ( prototypeDescriptor.scripts || [] ).
                    concat( nodeDescriptor.scripts );
            }

            return prototypeDescriptor;
        };

        // == Private variables ====================================================================

        // Prototype for the `properties`, `methods` and `events` collections in the `nodes`
        // objects.

        var nodeCollectionPrototype = {

            /// Record that a property, method or event has been created.
            /// 
            /// @param {String} name
            /// 
            /// @returns {Boolean}
            ///   `true` if the member was successfully added. `false` if a member by that name
            ///   already exists.

            create: function( name ) {

                if ( ! this.hasOwn( name ) ) {

                    // Add the member. We just record its existence. Everything else is managed by
                    // the drivers.
                    // 
                    // `Object.defineProperty` is used instead of `this.existing[name] = ...` since
                    // the prototype may be a behavior proxy, and the accessor properties would
                    // prevent normal assignment.

                    Object.defineProperty( this.existing, name, {
                        value: undefined,
                        configurable: true,
                        enumerable: true,
                        writable: true,
                    } );

                    return true;

                } else {

                    return false;

                }

            },

            /// Record that a member has been deleted. Remove it from any change lists that is in.
            /// 
            /// @param {String} name
            /// 
            /// @returns {Boolean}
            ///   `true` if the member was successfully removed. `false` if a member by that name
            ///   does not exist.

            delete: function( name ) {

                if ( this.hasOwn( name ) ) {

                    // Remove the member.

                    delete this.existing[name];

                    // Remmove the member from any change lists it's in. Completely remove lists
                    // that become empty.

                    if ( this.added ) {
                        delete this.added[name];
                        Object.keys( this.added ).length || delete this.added;
                    }

                    if ( this.removed ) {
                        delete this.removed[name];
                        Object.keys( this.removed ).length || delete this.removed;
                    }

                    if ( this.changed ) {
                        delete this.changed[name];
                        Object.keys( this.changed ).length || delete this.changed;
                    }

                    return true;

                } else {

                    return false;

                }

            },

            /// Record that a member has changed. Create the change list if it does not exist.
            /// 
            /// @param {String} name
            /// 
            /// @returns {Boolean}
            ///   `true` if the change was successfully recorded. `false` if a member by that name
            ///   does not exist.

            change: function( name ) {

                if ( this.hasOwn( name ) ) {

                    // Ensure that the change list exists and record the change.

                    this.changed = this.changed || {};
                    this.changed[name] = undefined;

                    return true;

                } else {

                    return false;

                }

            },

            /// Determine if a node has a member with the given name, either directly on the node or
            /// inherited from a prototype.
            /// 
            /// @param {String} name
            /// 
            /// @returns {Boolean}

            has: function( name ) {
                return name in this.existing;
            },

            /// Determine if a node has a member with the given name. The node's prototypes are not
            /// considered.
            /// 
            /// @param {String} name
            /// 
            /// @returns {Boolean}

            // Since prototypes of the collection objects mirror the node's prototype chain,
            // collection objects for the proto-prototype `node.vwf` intentionally don't inherit
            // from `Object.prototype`. Otherwise the Object members `hasOwnProperty`,
            // `isPrototypeOf`, etc. would be mistaken as members of a VWF node.

            // Instead of using the simpler `this.existing.hasOwnProperty( name )`, we must reach
            // `hasOwnProperty through `Object.prototype`.

            hasOwn: function( name ) {
                return Object.prototype.hasOwnProperty.call( this.existing, name );
            },

        };

        /// The application's nodes, indexed by ID.
        /// 
        /// The kernel defines an application as:
        /// 
        ///   * A tree of nodes,
        ///   * Extending prototypes and implementing behaviors,
        ///   * Publishing properties, and
        ///   * Communicating using methods and events.
        /// 
        /// This definition is as abstract as possible to avoid imposing unnecessary policy on the
        /// application. The concrete realization of these concepts lives in the hearts and minds of
        /// the drivers configured for the application. `nodes` contains the kernel's authoritative
        /// data about this arrangement.
        /// 
        /// @name module:vwf~nodes

        // Note: this is a first step towards moving authoritative data out of the vwf/model/object
        // and vwf/model/javascript drivers and removing the kernel's dependency on them as special
        // cases. Only `nodes.existing[id].properties` is currently implemented this way.

        var nodes = {

            /// Register a node as it is created.
            /// 
            /// @param {ID} nodeID
            ///   The ID assigned to the new node. The node will be indexed in `nodes` by this ID.
            /// @param {ID} prototypeID
            ///   The ID of the node's prototype, or `undefined` if this is the proto-prototype,
            ///   `node.vwf`.
            /// @param {ID[]} behaviorIDs
            ///   An array of IDs of the node's behaviors. `behaviorIDs` should be an empty array if
            ///   the node doesn't have any behaviors.
            /// @param {String} nodeURI
            ///   The node's URI. `nodeURI` should be the component URI if this is the root node of
            ///   a component loaded from a URI, and undefined in all other cases.
            /// @param {String} nodeName
            ///   The node's name.
            /// @param {ID} parentID
            ///   The ID of the node's parent, or `undefined` if this is the application root node
            ///   or another global, top-level node.
            /// 
            /// @returns {Object} 
            ///   The kernel `node` object if the node was successfully added. `undefined` if a node
            ///   identified by `nodeID` already exists.

            create: function( nodeID, prototypeID, behaviorIDs, nodeURI, nodeName, parentID ) {

                // if ( ! this.existing[nodeID] ) {

                    var self = this;

                    var prototypeNode = behaviorIDs.reduce( function( prototypeNode, behaviorID ) {
                        return self.proxy( prototypeNode, self.existing[behaviorID] );
                    }, this.existing[prototypeID] );

                    var parentNode = this.existing[parentID];

                    return this.existing[nodeID] = {

                        // id: ...,

                        // Inheritance. -- not implemented here yet; still using vwf/model/object

                        // prototype: ...,
                        // behaviors: [],

                        // Intrinsic state. -- not implemented here yet.

                        // source: ...,
                        // type: ...,

                        uri: nodeURI,

                        // name: ...,

                        // Internal state. The change flags are omitted until needed. -- not implemented here yet; still using vwf/model/object

                        // sequence: ...,
                        // sequenceChanged: true / false,

                        // prng: ...,
                        // prngChanged: true / false,

                        // Tree. -- not implemented here yet; still using vwf/model/object

                        // parent: ...,
                        // children: [],

                        // Property, Method and Event members defined on the node.
                        // 
                        // The `existing`, `added`, `removed` and `changed` objects are sets: the
                        // keys are the data, and only existence on the object is significant. As an
                        // exception, the last known value for a delegating property is stored on
                        // its `existing` entry.
                        // 
                        // For each collection, `existing` is the authoritative list the node's
                        // members. Use `existing.hasOwnProperty( memberName )` to determine if the
                        // node defines a property, method or event by that name.
                        // 
                        // The prototype of each `existing` object is the `existing` object of the
                        // node's prototype (or a proxy to the top behavior for nodes with
                        // behaviors). Use `memberName in existing` to determine if a property,
                        // method or event is defined on the node or its prototypes.
                        // 
                        // For patchable nodes, `added`, `removed`, and `changed` record changes
                        // that occurred after the node was first initialized. They are omitted
                        // until needed. Only the change is recorded here. Values are retrieved from
                        // the drivers when needed.

                        properties: Object.create( nodeCollectionPrototype, {

                            existing: {
                                value: Object.create( prototypeNode ?
                                    prototypeNode.properties.existing : null ),
                            },

                            // Created when needed.

                            // added: {
                            //     name: undefined
                            // },

                            // removed: {
                            //     name: undefined
                            // },

                            // changed: {
                            //     name: undefined
                            // },

                        } ),

                        // TODO: Store nodes' methods and events here in the kernel

                        // methods: Object.create( nodeCollectionPrototype, {

                        //     existing: {
                        //         value: Object.create( prototypeNode ?
                        //             prototypeNode.methods.existing : null ),
                        //     },

                        //     // Created when needed.

                        //     // added: {
                        //     //     name: undefined
                        //     // },

                        //     // removed: {
                        //     //     name: undefined
                        //     // },

                        //     // changed: {
                        //     //     name: undefined
                        //     // },

                        // } ),

                        // events: Object.create( nodeCollectionPrototype, {

                        //     existing: {
                        //         value: Object.create( prototypeNode ?
                        //             prototypeNode.events.existing : null ),
                        //     },

                        //     // Created when needed.

                        //     // added: {
                        //     //     name: undefined
                        //     // },

                        //     // removed: {
                        //     //     name: undefined
                        //     // },

                        //     // changed: {
                        //     //     name: undefined
                        //     // },

                        // } ),

                        // END TODO

                        // Is this node patchable? Nodes are patchable if they were loaded from a
                        // component.

                        patchable: !! ( nodeURI ||
                            parentNode && ! parentNode.initialized && parentNode.patchable ),

                        // Has this node completed initialization? For applications, visibility to
                        // ancestors from uninitialized nodes is blocked. Change tracking starts
                        // after initialization.

                        initialized: false,

                    };

                // } else {

                //     return undefined;

                // }

            },

            /// Record that a node has initialized.

            initialize: function( nodeID ) {

                if ( this.existing[nodeID] ) {

                    this.existing[nodeID].initialized = true;

                    return true;

                } else {

                    return false;

                }

            },

            /// Unregister a node as it is deleted.

            delete: function( nodeID ) {

                if ( this.existing[nodeID] ) {

                    delete this.existing[nodeID];

                    return true;

                } else {

                    return false;

                }

            },

            /// Create a proxy node in the form of the nodes created by `nodes.create` to represent
            /// a behavior node in another node's prototype chain. The `existing` objects of the
            /// proxy's collections link to the prototype collection's `existing` objects, just as
            /// with a regular prototype. The proxy's members delegate to the corresponding members
            /// in the behavior.

            proxy: function( prototypeNode, behaviorNode ) {

                return {

                    properties: {
                        existing: Object.create(
                            prototypeNode ? prototypeNode.properties.existing : null,
                            propertyDescriptorsFor( behaviorNode.properties.existing )
                        ),
                    },

                    // methods: {
                    //     existing: Object.create(
                    //         prototypeNode ? prototypeNode.methods.existing : null,
                    //         propertyDescriptorsFor( behaviorNode.methods.existing )
                    //     ),
                    // },

                    // events: {
                    //     existing: Object.create(
                    //         prototypeNode ? prototypeNode.events.existing : null,
                    //         propertyDescriptorsFor( behaviorNode.events.existing )
                    //     ),
                    // },

                };

                /// Return an `Object.create` properties object for a proxy object for the provided
                /// collection's `existing` object.

                function propertyDescriptorsFor( collectionExisting ) {

                    return Object.keys( collectionExisting ).reduce(

                        function( propertiesObject, memberName ) {

                            propertiesObject[memberName] = {
                                get: function() { return collectionExisting[memberName] },
                                enumerable: true,
                            };

                            return propertiesObject;
                        },

                        {}

                    );

                }

            },

            /// Registry of all nodes, indexed by ID. Each is an object created by `nodes.create`.

            existing: {

                // id: {
                //     id: ...,
                //     uri: ...,
                //     name: ...,
                //     ...
                // }

            },

        };

        /// Control messages from the reflector are stored here in a priority queue, ordered by
        /// execution time.
        /// 
        /// @name module:vwf~queue

        var queue = this.private.queue = {

            /// Insert a message or messages into the queue. Optionally execute the simulation
            /// through the time marked on the message.
            /// 
            /// When chronic (chron-ic) is set, vwf#dispatch is called to execute the simulation up
            /// through the indicated time. To prevent actions from executing out of order, insert
            /// should be the caller's last operation before returning to the host when invoked with
            /// chronic.
            /// 
            /// @name module:vwf~queue.insert
            /// 
            /// @param {Object|Object[]} fields
            /// @param {Boolean} [chronic]

            insert: function( fields, chronic ) {

                var messages = fields instanceof Array ? fields : [ fields ];

                messages.forEach( function( fields ) {

                    // if ( fields.action ) {  // TODO: don't put ticks on the queue but just use them to fast-forward to the current time (requires removing support for passing ticks to the drivers and nodes)

                        fields.sequence = ++this.sequence; // track the insertion order for use as a sort key
                        this.queue.push( fields );

                    // }

                    if ( chronic ) {
                        this.time = Math.max( this.time, fields.time ); // save the latest allowed time for suspend/resume
                    }

                }, this );

                // Sort by time, then future messages ahead of reflector messages, then by sequence.  // TODO: we probably want a priority queue here for better performance
                // 
                // The sort by origin ensures that the queue is processed in a well-defined order
                // when future messages and reflector messages share the same time, even if the
                // reflector message has not arrived at the client yet.
                // 
                // The sort by sequence number ensures that the messages remain in their arrival
                // order when the earlier sort keys don't provide the order.

                this.queue.sort( function( a, b ) {

                    if ( a.time != b.time ) {
                        return a.time - b.time;
                    } else if ( a.origin != "reflector" && b.origin == "reflector" ) {
                        return -1;
                    } else if ( a.origin == "reflector" && b.origin != "reflector" ) {
                        return 1;
                    } else {
                        return a.sequence - b.sequence;
                    }

                } );

                // Execute the simulation through the new time.

                // To prevent actions from executing out of order, callers should immediately return
                // to the host after invoking insert with chronic set.

                if ( chronic ) {
                    vwf.dispatch();
                }

            },

            /// Pull the next message from the queue.
            /// 
            /// @name module:vwf~queue.pull
            /// 
            /// @returns {Object|undefined} The next message if available, otherwise undefined.

            pull: function() {

                if ( this.suspension == 0 && this.queue.length > 0 && this.queue[0].time <= this.time ) {
                    return this.queue.shift();                
                }

            },

            /// Update the queue to include only the messages selected by a filtering function.
            /// 
            /// @name module:vwf~queue.filter
            /// 
            /// @param {Function} callback
            ///   `filter` calls `callback( fields )` once for each message in the queue. If
            ///   `callback` returns a truthy value, the message will be retained. Otherwise it will
            ///   be removed from the queue.

            filter: function( callback /* fields */ ) {

                this.queue = this.queue.filter( callback );

            },

            /// Suspend message execution.
            /// 
            /// @name module:vwf~queue.suspend
            /// 
            /// @returns {Boolean} true if the queue was suspended by this call.

            suspend: function( why ) {

                if ( this.suspension++ == 0 ) {
                    vwf.logger.infox( "-queue#suspend", "suspending queue at time", vwf.now, why ? why : "" );
                    return true;
                } else {
                    vwf.logger.debugx( "-queue#suspend", "further suspending queue at time", vwf.now, why ? why : "" );
                    return false;
                }

            },

            /// Resume message execution.
            ///
            /// vwf#dispatch may be called to continue the simulation. To prevent actions from
            /// executing out of order, resume should be the caller's last operation before
            /// returning to the host.
            /// 
            /// @name module:vwf~queue.resume
            /// 
            /// @returns {Boolean} true if the queue was resumed by this call.

            resume: function( why ) {

                if ( --this.suspension == 0 ) {
                    vwf.logger.infox( "-queue#resume", "resuming queue at time", vwf.now, why ? why : "" );
                    vwf.dispatch();
                    return true;
                } else {
                    vwf.logger.debugx( "-queue#resume", "partially resuming queue at time", vwf.now, why ? why : "" );
                    return false;
                }

            },

            /// Return the ready state of the queue.
            /// 
            /// @name module:vwf~queue.ready
            /// 
            /// @returns {Boolean}

            ready: function() {
                return this.suspension == 0;
            },

            /// Current time as provided by the reflector. Messages to be executed at this time or
            /// earlier are available from #pull.
            /// 
            /// @name module:vwf~queue.time

            time: 0,

            /// Suspension count. Queue processing is suspended when suspension is greater than 0.
            /// 
            /// @name module:vwf~queue.suspension

            suspension: 0,

            /// Sequence counter for tagging messages by order of arrival. Messages are sorted by
            /// time, origin, then by arrival order.
            /// 
            /// @name module:vwf~queue.sequence

            sequence: 0,

            /// Array containing the messages in the queue.
            /// 
            /// @name module:vwf~queue.queue

            queue: [],

        };

    };

} ) ( window );<|MERGE_RESOLUTION|>--- conflicted
+++ resolved
@@ -312,40 +312,7 @@
                 }
             };
 
-<<<<<<< HEAD
             require(requireConfig, ["jquery"], function() {
-=======
-            var requireArray = [
-                { library: "domReady", active: true },
-                { library: "vwf/configuration", active: true },
-                { library: "vwf/kernel/model", active: true },
-                { library: "vwf/model/javascript", active: true },
-                { library: "vwf/model/jiglib", linkedLibraries: ["vwf/model/jiglib/jiglib"], active: false },
-                { library: "vwf/model/glge", linkedLibraries: ["vwf/model/glge/glge-compiled"], disabledBy: ["vwf/model/threejs", "vwf/view/threejs"], active: false },
-                { library: "vwf/model/threejs", linkedLibraries: ["vwf/model/threejs/three", "vwf/model/threejs/js/loaders/ColladaLoader"], disabledBy: ["vwf/model/glge", "vwf/view/glge"], active: false },
-                { library: "vwf/model/cesium", linkedLibraries: ["vwf/model/cesium/Cesium"], active: false },
-                { library: "vwf/model/scenejs", active: false },
-                { library: "vwf/model/object", active: true },
-                { library: "vwf/model/stage/log", active: true },
-                { library: "vwf/kernel/view", active: true },
-                { library: "vwf/view/document", active: true },
-                { library: "vwf/view/editor", active: false },
-                { library: "vwf/view/glge", disabledBy: ["vwf/model/threejs", "vwf/view/threejs"], active: false },
-                { library: "vwf/view/lesson", active: false},
-                { library: "vwf/view/threejs", disabledBy: ["vwf/model/glge", "vwf/view/glge"], active: false },
-                { library: "vwf/view/webrtc", linkedLibraries: ["vwf/view/webrtc/adapter"],  active: false },
-                { library: "vwf/view/cesium", active: false },
-                { library: "vwf/utility", active: true },
-                { library: "vwf/model/glge/glge-compiled", active: false },
-                { library: "vwf/model/threejs/three", active: false },
-                { library: "vwf/model/threejs/js/loaders/ColladaLoader", active: false },
-                { library: "vwf/model/jiglib/jiglib", active: false },
-                { library: "vwf/view/webrtc/adapter", active: false },
-                { library: "vwf/view/google-earth", active: false },
-                { library: "vwf/model/cesium/Cesium", active: false },
-                { library: "vwf/admin", active: true }
-            ];
->>>>>>> 41cf9f10
 
                 var requireArray = [
                     { library: "domReady", active: true },
@@ -361,12 +328,8 @@
                     { library: "vwf/model/stage/log", active: true },
                     { library: "vwf/kernel/view", active: true },
                     { library: "vwf/view/document", active: true },
-<<<<<<< HEAD
-                    { library: "vwf/view/editor", active: true },
+                	{ library: "vwf/view/editor", active: false },
                     { library: "vwf/view/glge", disabledBy: ["vwf/model/threejs", "vwf/view/threejs"], active: false },
-=======
-                    { library: "vwf/view/editor", active: false },
->>>>>>> 41cf9f10
                     { library: "vwf/view/lesson", active: false},
                     { library: "vwf/view/threejs", disabledBy: ["vwf/model/glge", "vwf/view/glge"], active: false },
                     { library: "vwf/view/webrtc", linkedLibraries: ["vwf/view/webrtc/adapter"],  active: false },
@@ -395,7 +358,7 @@
                         { library: "vwf/view/glge", parameters: {"application-root":"#vwf-root"}, active: false },
                         { library: "vwf/view/threejs", parameters: {"application-root":"#vwf-root"}, active: false },
                         { library: "vwf/view/document", active: true },
-                        { library: "vwf/view/editor", active: true },
+                    	{ library: "vwf/view/editor", active: false },
                         { library: "vwf/view/lesson", active: false},
                         { library: "vwf/view/google-earth", active: false },
                         { library: "vwf/view/cesium", active: false },
@@ -439,7 +402,6 @@
                             if(!userLibraries[libraryType]) {
                                 userLibraries[libraryType] = {};
                             }
-<<<<<<< HEAD
                             Object.keys(configLibraries[libraryType]).forEach(function(libraryName) {
                                 var disabled = false;
                                 if(requireArray[libraryName] && requireArray[libraryName].disabledBy) {
@@ -451,26 +413,6 @@
                                                 }
                                             })
                                         })
-=======
-                        });
-                    });
-                }
-            }).always(function(jqXHR, textStatus) { 
-
-                Object.keys(userLibraries).forEach(function(libraryType) {
-                    if(initializers[libraryType]) {
-                        Object.keys(userLibraries[libraryType]).forEach(function(libraryName) {
-                            if(requireArray[libraryName]) {
-                                requireArray[libraryName].active = true;
-                                initializers[libraryType][libraryName].active = true;
-                                if(userLibraries[libraryType][libraryName] && userLibraries[libraryType][libraryName] != "") {
-                                    if(typeof initializers[libraryType][libraryName].parameters == "object") {
-                                        initializers[libraryType][libraryName].parameters = $.extend({}, initializers[libraryType][libraryName].parameters,
-                                            userLibraries[libraryType][libraryName]);
-                                    }
-                                    else {
-                                        initializers[libraryType][libraryName].parameters = userLibraries[libraryType][libraryName];
->>>>>>> 41cf9f10
                                     }
                                 }
                                 if(!disabled) {
@@ -484,7 +426,7 @@
                             });
                         });
                     }
-                }).complete(function(jqXHR, textStatus) { 
+            }).always(function(jqXHR, textStatus) { 
 
                     Object.keys(userLibraries).forEach(function(libraryType) {
                         if(initializers[libraryType]) {
