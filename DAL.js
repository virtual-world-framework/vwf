var nStore = require('nstore');
nStore = nStore.extend(require('nstore/query')());
var async = require('async');
var fs = require('fs-extra');

var datapath = '';

var DBTablePath = '\\users.db';

var DB = '';


Array.prototype.getUnique = function(){
   var u = {}, a = [];
   for(var i = 0, l = this.length; i < l; ++i){
      if(u.hasOwnProperty(this[i])) {
         continue;
      }
      a.push(this[i]);
      u[this[i]] = 1;
   }
   return a;
}

//generate a random id.
function GUID()
    {
        var S4 = function ()
        {
            return Math.floor(
                    Math.random() * 0x10000 /* 65536 */
                ).toString(16);
        };

        return (
                S4() + S4() + "-" +
                S4() + "-" +
                S4() + "-" +
                S4() + "-" +
                S4() + S4() + S4()
            );
    }
	
function getUser (id,cb)
{
	getUsers(function(UserIndex){
	
		if(UserIndex.indexOf(id) != -1)
		{
			DB.get(id,function(err,doc,key){
			
				cb(doc);
			});
		}
		else
		{
			cb(null);
		}
	
	});
	
}
function updateUser (id,data,cb)
{
	async.waterfall([
		function(cb2)
		{
			//first, get the existing record
			getUser(id,function(user)
			{
				cb2(null,user);
			});
		},
		function(user,cb2)
		{
			//if the record does not exist, callback false
			if(user == null)
			{
				cb2('user does not exist');
			}else
			{
				cb2(null,user);
			}
		},
		function(user,cb2)
		{
			if(data.username)
			{
				
				cb2('cant change username');
				return;
			}
			for(var key in data)
			{
				user[key] = data[key];
			}
			
			DB.save(id,user,function(err,doc,key)
			{
				cb2(null,doc);
			});
		}],
		function(err, results)
		{
			if(err)
			{
				global.log(err,0);
				cb(false);
			}
				
			cb(true);	
		}
	);	
};
function deleteInventoryItem(userID,inventoryID,cb)
{
	getInventoryForUser(userID,function(inventory,Ikey)
	{	
		if(!inventory)
		{
			global.log('inventory not found');
			cb();
			return;
		}
		//item must be in list of user
		if(inventory.indexOf(inventoryID) != -1)
		{
			//remove from user inventory list
			while(inventory.indexOf(inventoryID) != -1)
				inventory.splice(inventory.indexOf(inventoryID),1);
			//save user inventory list	
			DB.save(Ikey,inventory,function()
			{
				//remove database entry
				DB.remove(inventoryID,function(){
				
					//delete file
					fs.unlink(datapath+'\\Profiles\\'+userID+'_Data\\' + inventoryID,function()
					{
						cb();
					});
				});
			});
		}
		else
		{
			cb();
		}	
	});

}
function getInventoryItemAssetData(userID,inventoryID,cb)
{
	getInventoryForUser(userID,function(inventory,Ikey)
	{
	
		if(!inventory)
		{	
			global.log('inventory not found',0);
			cb(null);
			return;
		}
		if(inventory.indexOf(inventoryID) != -1)
		{
			fs.readFile(datapath + '\\Profiles\\' + userID + '_Data' + '\\' + inventoryID,"utf8",function(err,data)
			{
				cb(JSON.parse(data));
			});			
		}
		else
		{
			global.log('User does not contain inventory item');
			cb(null);
		}
	});
}
function getInventoryItemMetaData(userID,inventoryID, cb)
{
	getInventoryForUser(userID,function(inventory,Ikey)
	{
		if(!inventory)
		{
			cb(null);
			return;
		}
		if(inventory.indexOf(inventoryID) != -1)
		{
			DB.get(inventoryID,function(err,doc,key)
			{
				cb(doc,key);
			});
		}
		else
		{
			global.log('User does not contain inventory item');
			cb(null);
		}
	});
}

function updateInventoryItemMetadata(userID,inventoryID,data, cb)
{
	getInventoryForUser(userID,function(inventory,Ikey)
	{
		if(!inventory)
		{	
			global.log('inventory not found',0);
			cb(null);
			return;
		}
		if(inventory.indexOf(inventoryID) != -1)
		{
			DB.get(inventoryID,function(err,item)
			{
				if(!item)
				{	
					global.log('item not found',0);
					cb(null);
					return;
				}
				for(var key in data)
				{
					item[key] = data[key];
				}
				DB.save(inventoryID,item,function()
				{
				    global.log('saved' + item,0);
					cb();
				});
			});
		}
		else
		{
			global.log('User does not contain inventory item');
			cb(null);
		}
	});
}

//cb(key);
function addToInventory(userID,data,assetdata,cb)
{
	//get the inventor list for the user
	getInventoryForUser(userID,function(inventory,Ikey)
	{
		//save the data
		DB.save(null,data,function(err,key)
		{	
			//put the key for the data in the inventory
			inventory.push(key);
			
			//save the inventory
			DB.save(Ikey,inventory,function(err)
			{
				fs.writeFile(datapath+'\\Profiles\\' + userID + '_Data\\' + key,JSON.stringify(assetdata),function(err)
				{
					cb(key);
				});	
			});
			
		});
	});
}
function getInventoryForUser(userID,cb)
{
	getUser(userID,function(user)
	{
		var ik = user && user.inventoryKey;
		DB.get(ik,function(err,doc,key)
		{
			cb(doc,ik);
		});
		
	});
}
//cb(results)
function searchInventory(userID,searchTerms,cb)
{
	
	if(searchTerms.constructor != Array)
		searchTerms = [searchTerms];
	else
		searchTerms = searchTerms.getUnique();
		
		
	getInventoryDisplayData(userID,function(inventory){
	
		if(!inventory || ! searchTerms)
		{
			cb([]);
			return;
		}
		
		var results = [];
		for(var i =0; i < inventory.length; i ++)
		{
			var match = false;
			for(var j =0; j < searchTerms.length; j++)
			{
				if(searchTerms[j])
				{
					if(inventory[i].title && inventory[i].title.indexOf(searchTerms[j]) != -1)
						match = true;
					if(inventory[i].description && inventory[i].description.indexOf(searchTerms[j]) != -1)
						match = true;
					if(inventory[i].keywords && inventory[i].keywords.indexOf(searchTerms[j]) != -1)
						match = true;
				}					
			}
			if(match)
				results.push(inventory[i]);
	
		}
		cb(results.getUnique());
	});
}

//cb(list)
function getInventoryDisplayData(userID,cb)
{
	getInventoryForUser(userID,function(inventory)
	{
		var list = [];
		if(!inventory)
		{
			cb(list);
			return;
		}
		async.eachSeries(inventory,
		function(item,cb2){
		
			getInventoryItemMetaData(userID, item,function(data)
			{
				if(data)
					list.push({title:data.title,description:data.description,type:data.type,key:item});
				cb2();
			});
		
		},
		function(){
			cb(list);
		});
	
	
	})
}
function createUser (id,data,cb)
{
	getUser(id,function(user){
	
		if(user)
		{
			global.log('user '+ id + ' already exists');
			cb(false);
		}
		else
		{
			console.log('got here');
			async.waterfall([
			function(cb2){
				
				var inventory = [];
				DB.save(null,inventory,function(err,key)
				{
					cb2(null,key);
				});
			
			},
			function(inventoryKey,cb2){
				
				console.log('got here2');
				data.inventoryKey = inventoryKey;
				DB.save(id,data,function(err,doc,key)
				{
					cb2();
				});
			
			},
			function(cb2){
				
				console.log('got here3');
				DB.get('UserIndex',function(err,UserIndex,key)
				{
					cb2(null,UserIndex);
				});
			
			},
			function(UserIndex, cb2)
			{
				console.log('got here4');
					if(!UserIndex)
						UserIndex = [];
					UserIndex.push(id);
					DB.save('UserIndex',UserIndex,function()
					{
						cb2();
					});
			},
			function(cb2)
			{
			
				console.log('got here5');
				global.log(datapath + '\\Profiles\\' + id,0);
				MakeDirIfNotExist(datapath + '\\Profiles\\' + id+'_Data',function(){
						
					cb2();
				});
			}],
			function(err,results)
			{
				console.log('got here6');
				console.log(err,0);
				cb(true);
			}
			);
		}
	});
}
function deleteUser (id,cb)
{
	//get all inventory
	getInventoryForUser(id,function(inventory,idk)
	{
		//remove each inveentory item metadata entry
		if(!inventory) inventory = [];
		async.each(inventory,function(item,cb2)
		{
			DB.remove(item,cb2);
		},
		function(){
			//remove the inventory index
			DB.remove(idk,function(err,doc,key)
			{
				//remove user from user index
				DB.get('UserIndex',function(err,UserIndex,key)
				{
					
					while(UserIndex.indexOf(id) != -1)
						UserIndex.splice(UserIndex.indexOf(id),1);
					
					//save user index
					DB.save('UserIndex',UserIndex,function(err,doc,key)
					{
						//remove user from database
						DB.remove(id,function(err,doc,key)
						{
							//delete user folder
							deleteFolderRecursive(datapath + '\\Profiles\\' + id + '_Data');
							cb();
						});
					});
				});
			});
		});
	});
};
			

function getInstance (id,cb)
{
	DB.get(id,function(err,doc,key){
	
		cb(doc);
	});
}
function updateInstance (id,data,cb)
{
	async.waterfall([
		function(cb2)
		{
			//first, get the existing record
			getInstance(id,function(instance)
			{
				cb2(null,instance);
			});
		},
		function(instance,cb2)
		{
			//if the record does not exist, callback false
			if(instance == null)
			{
				cb2('instance does not exist');
			}else
			{
				cb2(null,instance);
			}
		},
		function(instance,cb2)
		{
			for(var key in data)
			{
				instance[key] = data[key];
			}
			
			DB.save(id,instance,function(err,doc,key)
			{
				cb2(null,doc);
			});
		}],
		function(err, results)
		{
			if(err)
			{
				global.log(err,0);
				cb(false);
			}
				
			cb(true);	
		}
	);	
};

//make a directory if the directory does not exist
function MakeDirIfNotExist(dirname,callback)
{
	fs.exists(dirname, function(e)
	{
		if(e)
		{
			fs.stat(dirname,function(err,stats)
			{
				
				if(stats.isDirectory())
					callback();
				else
				{
					fs.mkdir(dirname,function(){
						callback();
					});
				}
			});
		}else
		{
			fs.mkdir(dirname,function(){
				callback();
			});
		}
	
	});
}
var deleteFolderRecursive = function(path) {
  if( fs.existsSync(path) ) {
    fs.readdirSync(path).forEach(function(file,index){
      var curPath = path + "/" + file;
      if(fs.statSync(curPath).isDirectory()) { // recurse
        deleteFolderRecursive(curPath);
      } else { // delete file
        fs.unlinkSync(curPath);
      }
    });
    fs.rmdirSync(path);
  }
};

function SaveFile(filename,data,cb)
{
	fs.writeFile(filename,data,'binary',function()
	{
		cb();
	});
}
function RenameFile(filename,newname,callback,sync)
{
	if(!sync)
		fs.rename(filename,newname,callback);
	else
	{
		fs.renameSync(filename,newname);
		callback();
	}
}
//hash a string
function hash(str)
{
	return require('crypto').createHash('md5').update(str).digest("hex");
}
//no point clogging up the disk with backups if the state does not change.
function CheckHash(filename,data,callback)
{
	fs.readFile(filename, "utf8", function (err, file) {
			
			//global.log("hash is:"+hash(data) +" "+ hash(file));
			if(err || !file)
			{
				callback(false);
				return;
			}
			
			
			if(typeof data == "string")
			{
				
				callback(hash(data) == hash(file));
			}
			else
			{
				var str = JSON.stringify(data)
				var h1 = hash(str);
				var h2 = hash(file)
				callback(h1 == h2);
			}
		});
		return;

}
function saveInstanceState(id,data,cb)
{
	console.log('saveinstancestate');
	var parsedData = typeof data == 'string' ? JSON.parse(data) : data;
	getInstance(id,function(instance){
	
		console.log('get instance callback inside saveinstancestate');
		if(instance)
		{
			global.log('instance '+ id + ' exists');
			async.waterfall([
				function(cb2)
				{
				
					MakeDirIfNotExist(datapath + '\\States\\' + id,function() 
						{
							cb2();
						});
				
				},
				function(cb2)
				{
					CheckHash(datapath + '\\States\\' + id+'\\state',data,function(issame)
					{
						cb2(undefined,issame);
					});
				},
				function(issame,cb2)
				{
					if(!issame)
					{
						RenameFile(datapath + '\\States\\' + id+'\\state',datapath + '\\States\\' + id+'\\statebackup'+GUID(),function()
						{
							cb2(undefined,issame);
						});
					}else
					{
						cb2(undefined,issame);
					}
				},
				function(issame,cb2)
				{
					if(!issame)
					{
						SaveFile(datapath + '\\States\\' + id+'\\state',data,function()
						{
							cb2(undefined);
						});
					}else
					{
						cb2(undefined);
					}
				},
				function(cb2)
				{
					getInstance(id,function(state)
					{
						updateInstance(id,{lastUpdate:(new Date()),updates:1 + state.updates,objects:parsedData.length},function()
						{
							cb2(undefined);
						});
					});
				}
				],function(err,results)
				{
					cb();
				});
		
		}else
		{
			console.log("instance not found");
			cb(false);
		}
	});
}

function createInstance (id,data,cb)
{
	getInstance(id,function(instance){
	
		if(instance)
		{
			global.log('instance '+ id + ' already exists');
			cb(false);
		}
		else
		{
			DB.save(id,data,function(err,doc,key)
			{
				DB.get('StateIndex',function(err,stateIndex,key)
				{
					if(!stateIndex)
						stateIndex = [];
					stateIndex.push(id);
					DB.save('StateIndex',stateIndex,function()
					{
						MakeDirIfNotExist(datapath + '\\States\\' + id,function() 
						{
							cb(true);
						});
					});
				});
			});
		}
	});
};

function deleteInstance (id,cb)
{
	async.series([
	function(cb2)
	{
		DB.remove(id,function(err,doc,key)
		{
			console.log('delete demo folder');
			deleteFolderRecursive(datapath + '\\States\\' + id);
			cb2();
		});
	},
	function(cb2)
	{
		console.log('update state index');
		DB.get('StateIndex',function(err,stateIndex,key)
		{
			if(!stateIndex)
			{
				cb();
				return;
			}
			console.log('Got state index');
			stateIndex.splice(stateIndex.indexOf(id),1);
			DB.save('StateIndex',stateIndex,function()
			{
				console.log('Saved StateIndex');
				cb();
			});
		});
	}]);
};

function findState(query,cb)
{
	
	DB.find(query,function(err,res)
	{
		cb(res);
	});

}
function clearUsers()
{
	getUsers(function(UserIndex)
	{
		async.eachSeries(UserIndex,function(item,cb2)
		{
			console.log('delete ' + item);
			deleteUser(item,function()
			{
				cb2();
			});
		},function()
		{
			
		});
	});
}

function importUsers()
{
	fs.readdir(datapath+"\\Profiles\\",function(err,files){
		async.eachSeries(files,
			function(i,cb)
			{
				
				if(!fs.statSync(datapath+"\\Profiles\\"+i).isDirectory())
				{
					getUser(i,function(user)
					{
						if(user)
						{
							console.log("user "+ i + " already in database");
							cb();	
						}else
						{
							var profile = fs.readFileSync(datapath+"\\Profiles\\"+i,"utf8");
							profile = JSON.parse(profile);
							var inventory = profile.inventory;
							delete profile.inventory;
							createUser(i,profile,function()
							{
								async.series([
									function(cb3)
									{
										if(inventory && inventory.objects)
										{
											async.eachSeries(Object.keys(inventory.objects),function(item,cb2)
											{
												console.log("create inventoryitem " + item);
												var itemdata = inventory.objects[item];
												if(itemdata)
												{
													var type ="object";
													if( itemdata.type) type = itemdata.type;
													if(itemdata.properties && itemdata.properties.type) type = itemdata.properties.type;
													addToInventory(i,{title:item,type:type},itemdata,function()
													{
														cb2();
													});
												}else
												{
													cb2();
												}
												
												
											},function(res)
											{
												cb3();
											});
										}
										else{
										  cb3();
										}
									},
									function(cb3)
									{
									
										if(inventory && inventory.scripts)
										{
											async.eachSeries(Object.keys(inventory.scripts),function(item,cb2)
											{
												console.log("create inventoryitem " + item);
												var itemdata = inventory.scripts[item];
												if(itemdata)
												{
													addToInventory(i,{title:item,type:itemdata.type},itemdata,cb2);
												}else
												{
													cb2();
												}
											},function(res)
											{
												cb3();
											});
										}
										else{
										  cb3();
										}
									
									}],function(err,res)
									{
										cb();
									}
								);	
							});
						};
							
					});
						
				}
				else
				{
					cb();
				}
			
				
				
			},
			function(err)
			{
				console.log('done');
			});
	});
}
function importStates()
{
	fs.readdir(datapath+"\\states\\",function(err,files){
		async.each(files,
			function(i,cb)
			{
				console.log(i);
				getInstance(i,function(inst)
				{
					if(inst)
					{
						console.log(i + " already in database");
						cb();
					}
					else
					{
						var instdata = fs.readFileSync(datapath+"\\states\\"+i+"\\state",'utf8');
						instdata = JSON.parse(instdata);
						var statedata = {};
						statedata.objects = instdata.length;
						statedata.owner = instdata[instdata.length -1].owner;
						statedata.title = "Imported State";
						statedata.description = "Imported automatically from database update";
						createInstance(i,statedata,function()
						{
							console.log('imported' + i);
							cb();
						});
					}
				});
				
			},
			function(err)
			{
				console.log('done');
			});
	});
}			
function getUsers (cb)
{
	DB.get('UserIndex',function(err,UserIndex,key)
	{
		cb(UserIndex);
	});
	
};
function purgeInstances()
{
	DB.get('StateIndex',function(err,stateIndex,key)
	{
		var data = {}
		async.each(stateIndex,function(i,cb)
		{
			if(!fs.existsSync(datapath +"\\States\\" + i))
			{
				console.log('delete instance ' + i);
				deleteInstance(i,function()
				{
					cb();
				})
			}else
			{
				cb();
			}
		},function(err)
		{
			
		});
		
	});
}
function getInstanceNamess (cb)
{
	DB.get('StateIndex',function(err,stateIndex,key)
	{
		cb(stateIndex);
	});
};
function getInstances (cb)
{
	DB.get('StateIndex',function(err,stateIndex,key)
	{
		var data = {}
		async.each(stateIndex,function(i,cb)
		{
			getInstance(i,function(inst)
			{
				data[i] = inst;
				cb();
			});
		},function(err)
		{
			cb(data);
		});
		
	});
};
			
function searchUsers (terms,cb)
{

};
function searchInstances (terms,cb)
{

};




function startup(callback)
{
	async.series([
		
		function(cb)
		{
			DB = nStore.new(DBTablePath, function () {
				cb();		
			});
		},
		function(cb)
		{
				DB.get('UserIndex',function(err,UserIndex)
				{
					if(!UserIndex)
						DB.save('UserIndex',[],function(err,data,key)
						{
							cb();
						});
					else
						cb();
				});
		},
		function(cb)
		{
				DB.get('StateIndex',function(err,StateIndex)
				{
					if(!StateIndex)
						DB.save('StateIndex',[],function(err,data,key)
						{
							cb();
						});
					else
						cb();
				});
		},
		function(cb)
		{
			global.log('DAL startup complete',0);
			exports.getUser = getUser;
			exports.updateUser = updateUser;
			exports.createUser = createUser;
			exports.deleteUser = deleteUser;
			
			exports.getInstance = getInstance;
			exports.updateInstance = updateInstance;
			exports.createInstance = createInstance;
			exports.deleteInstance = deleteInstance;
			
			exports.getUsers = getUsers;
			exports.getInstances = getInstances;
			
			exports.searchUsers = searchUsers;
			exports.searchInstances = searchInstances;
			exports.saveInstanceState = saveInstanceState;
			
			exports.importStates = importStates;
			exports.purgeInstances = purgeInstances;
			exports.findState = findState;
			exports.deleteInventoryItem=deleteInventoryItem
			exports.getInventoryForUser = getInventoryForUser;
			exports.addToInventory = addToInventory;
			exports.getInventoryItemMetaData = getInventoryItemMetaData;
			exports.getInventoryItemAssetData = getInventoryItemAssetData;
			exports.getInventoryDisplayData = getInventoryDisplayData;
			exports.updateInventoryItemMetadata = updateInventoryItemMetadata;
			exports.importUsers = importUsers;
			exports.clearUsers = clearUsers;
<<<<<<< HEAD
			exports.compactDatabase = function()
			{
				DB.compactDatabase();
			}
=======
			exports.searchInventory = searchInventory;
>>>>>>> 230e7a32
			callback();
		}
	

	]);
	
}

exports.setDataPath = function(p)
{
	global.log("datapath is " + p,0);
	datapath = p;
	DBTablePath = datapath + DBTablePath;
	
	
	
	
}
exports.startup = startup;<|MERGE_RESOLUTION|>--- conflicted
+++ resolved
@@ -1,1083 +1,1080 @@
-var nStore = require('nstore');
-nStore = nStore.extend(require('nstore/query')());
-var async = require('async');
-var fs = require('fs-extra');
-
-var datapath = '';
-
-var DBTablePath = '\\users.db';
-
-var DB = '';
-
-
-Array.prototype.getUnique = function(){
-   var u = {}, a = [];
-   for(var i = 0, l = this.length; i < l; ++i){
-      if(u.hasOwnProperty(this[i])) {
-         continue;
-      }
-      a.push(this[i]);
-      u[this[i]] = 1;
-   }
-   return a;
-}
-
-//generate a random id.
-function GUID()
-    {
-        var S4 = function ()
-        {
-            return Math.floor(
-                    Math.random() * 0x10000 /* 65536 */
-                ).toString(16);
-        };
-
-        return (
-                S4() + S4() + "-" +
-                S4() + "-" +
-                S4() + "-" +
-                S4() + "-" +
-                S4() + S4() + S4()
-            );
-    }
-	
-function getUser (id,cb)
-{
-	getUsers(function(UserIndex){
-	
-		if(UserIndex.indexOf(id) != -1)
-		{
-			DB.get(id,function(err,doc,key){
-			
-				cb(doc);
-			});
-		}
-		else
-		{
-			cb(null);
-		}
-	
-	});
-	
-}
-function updateUser (id,data,cb)
-{
-	async.waterfall([
-		function(cb2)
-		{
-			//first, get the existing record
-			getUser(id,function(user)
-			{
-				cb2(null,user);
-			});
-		},
-		function(user,cb2)
-		{
-			//if the record does not exist, callback false
-			if(user == null)
-			{
-				cb2('user does not exist');
-			}else
-			{
-				cb2(null,user);
-			}
-		},
-		function(user,cb2)
-		{
-			if(data.username)
-			{
-				
-				cb2('cant change username');
-				return;
-			}
-			for(var key in data)
-			{
-				user[key] = data[key];
-			}
-			
-			DB.save(id,user,function(err,doc,key)
-			{
-				cb2(null,doc);
-			});
-		}],
-		function(err, results)
-		{
-			if(err)
-			{
-				global.log(err,0);
-				cb(false);
-			}
-				
-			cb(true);	
-		}
-	);	
-};
-function deleteInventoryItem(userID,inventoryID,cb)
-{
-	getInventoryForUser(userID,function(inventory,Ikey)
-	{	
-		if(!inventory)
-		{
-			global.log('inventory not found');
-			cb();
-			return;
-		}
-		//item must be in list of user
-		if(inventory.indexOf(inventoryID) != -1)
-		{
-			//remove from user inventory list
-			while(inventory.indexOf(inventoryID) != -1)
-				inventory.splice(inventory.indexOf(inventoryID),1);
-			//save user inventory list	
-			DB.save(Ikey,inventory,function()
-			{
-				//remove database entry
-				DB.remove(inventoryID,function(){
-				
-					//delete file
-					fs.unlink(datapath+'\\Profiles\\'+userID+'_Data\\' + inventoryID,function()
-					{
-						cb();
-					});
-				});
-			});
-		}
-		else
-		{
-			cb();
-		}	
-	});
-
-}
-function getInventoryItemAssetData(userID,inventoryID,cb)
-{
-	getInventoryForUser(userID,function(inventory,Ikey)
-	{
-	
-		if(!inventory)
-		{	
-			global.log('inventory not found',0);
-			cb(null);
-			return;
-		}
-		if(inventory.indexOf(inventoryID) != -1)
-		{
-			fs.readFile(datapath + '\\Profiles\\' + userID + '_Data' + '\\' + inventoryID,"utf8",function(err,data)
-			{
-				cb(JSON.parse(data));
-			});			
-		}
-		else
-		{
-			global.log('User does not contain inventory item');
-			cb(null);
-		}
-	});
-}
-function getInventoryItemMetaData(userID,inventoryID, cb)
-{
-	getInventoryForUser(userID,function(inventory,Ikey)
-	{
-		if(!inventory)
-		{
-			cb(null);
-			return;
-		}
-		if(inventory.indexOf(inventoryID) != -1)
-		{
-			DB.get(inventoryID,function(err,doc,key)
-			{
-				cb(doc,key);
-			});
-		}
-		else
-		{
-			global.log('User does not contain inventory item');
-			cb(null);
-		}
-	});
-}
-
-function updateInventoryItemMetadata(userID,inventoryID,data, cb)
-{
-	getInventoryForUser(userID,function(inventory,Ikey)
-	{
-		if(!inventory)
-		{	
-			global.log('inventory not found',0);
-			cb(null);
-			return;
-		}
-		if(inventory.indexOf(inventoryID) != -1)
-		{
-			DB.get(inventoryID,function(err,item)
-			{
-				if(!item)
-				{	
-					global.log('item not found',0);
-					cb(null);
-					return;
-				}
-				for(var key in data)
-				{
-					item[key] = data[key];
-				}
-				DB.save(inventoryID,item,function()
-				{
-				    global.log('saved' + item,0);
-					cb();
-				});
-			});
-		}
-		else
-		{
-			global.log('User does not contain inventory item');
-			cb(null);
-		}
-	});
-}
-
-//cb(key);
-function addToInventory(userID,data,assetdata,cb)
-{
-	//get the inventor list for the user
-	getInventoryForUser(userID,function(inventory,Ikey)
-	{
-		//save the data
-		DB.save(null,data,function(err,key)
-		{	
-			//put the key for the data in the inventory
-			inventory.push(key);
-			
-			//save the inventory
-			DB.save(Ikey,inventory,function(err)
-			{
-				fs.writeFile(datapath+'\\Profiles\\' + userID + '_Data\\' + key,JSON.stringify(assetdata),function(err)
-				{
-					cb(key);
-				});	
-			});
-			
-		});
-	});
-}
-function getInventoryForUser(userID,cb)
-{
-	getUser(userID,function(user)
-	{
-		var ik = user && user.inventoryKey;
-		DB.get(ik,function(err,doc,key)
-		{
-			cb(doc,ik);
-		});
-		
-	});
-}
-//cb(results)
-function searchInventory(userID,searchTerms,cb)
-{
-	
-	if(searchTerms.constructor != Array)
-		searchTerms = [searchTerms];
-	else
-		searchTerms = searchTerms.getUnique();
-		
-		
-	getInventoryDisplayData(userID,function(inventory){
-	
-		if(!inventory || ! searchTerms)
-		{
-			cb([]);
-			return;
-		}
-		
-		var results = [];
-		for(var i =0; i < inventory.length; i ++)
-		{
-			var match = false;
-			for(var j =0; j < searchTerms.length; j++)
-			{
-				if(searchTerms[j])
-				{
-					if(inventory[i].title && inventory[i].title.indexOf(searchTerms[j]) != -1)
-						match = true;
-					if(inventory[i].description && inventory[i].description.indexOf(searchTerms[j]) != -1)
-						match = true;
-					if(inventory[i].keywords && inventory[i].keywords.indexOf(searchTerms[j]) != -1)
-						match = true;
-				}					
-			}
-			if(match)
-				results.push(inventory[i]);
-	
-		}
-		cb(results.getUnique());
-	});
-}
-
-//cb(list)
-function getInventoryDisplayData(userID,cb)
-{
-	getInventoryForUser(userID,function(inventory)
-	{
-		var list = [];
-		if(!inventory)
-		{
-			cb(list);
-			return;
-		}
-		async.eachSeries(inventory,
-		function(item,cb2){
-		
-			getInventoryItemMetaData(userID, item,function(data)
-			{
-				if(data)
-					list.push({title:data.title,description:data.description,type:data.type,key:item});
-				cb2();
-			});
-		
-		},
-		function(){
-			cb(list);
-		});
-	
-	
-	})
-}
-function createUser (id,data,cb)
-{
-	getUser(id,function(user){
-	
-		if(user)
-		{
-			global.log('user '+ id + ' already exists');
-			cb(false);
-		}
-		else
-		{
-			console.log('got here');
-			async.waterfall([
-			function(cb2){
-				
-				var inventory = [];
-				DB.save(null,inventory,function(err,key)
-				{
-					cb2(null,key);
-				});
-			
-			},
-			function(inventoryKey,cb2){
-				
-				console.log('got here2');
-				data.inventoryKey = inventoryKey;
-				DB.save(id,data,function(err,doc,key)
-				{
-					cb2();
-				});
-			
-			},
-			function(cb2){
-				
-				console.log('got here3');
-				DB.get('UserIndex',function(err,UserIndex,key)
-				{
-					cb2(null,UserIndex);
-				});
-			
-			},
-			function(UserIndex, cb2)
-			{
-				console.log('got here4');
-					if(!UserIndex)
-						UserIndex = [];
-					UserIndex.push(id);
-					DB.save('UserIndex',UserIndex,function()
-					{
-						cb2();
-					});
-			},
-			function(cb2)
-			{
-			
-				console.log('got here5');
-				global.log(datapath + '\\Profiles\\' + id,0);
-				MakeDirIfNotExist(datapath + '\\Profiles\\' + id+'_Data',function(){
-						
-					cb2();
-				});
-			}],
-			function(err,results)
-			{
-				console.log('got here6');
-				console.log(err,0);
-				cb(true);
-			}
-			);
-		}
-	});
-}
-function deleteUser (id,cb)
-{
-	//get all inventory
-	getInventoryForUser(id,function(inventory,idk)
-	{
-		//remove each inveentory item metadata entry
-		if(!inventory) inventory = [];
-		async.each(inventory,function(item,cb2)
-		{
-			DB.remove(item,cb2);
-		},
-		function(){
-			//remove the inventory index
-			DB.remove(idk,function(err,doc,key)
-			{
-				//remove user from user index
-				DB.get('UserIndex',function(err,UserIndex,key)
-				{
-					
-					while(UserIndex.indexOf(id) != -1)
-						UserIndex.splice(UserIndex.indexOf(id),1);
-					
-					//save user index
-					DB.save('UserIndex',UserIndex,function(err,doc,key)
-					{
-						//remove user from database
-						DB.remove(id,function(err,doc,key)
-						{
-							//delete user folder
-							deleteFolderRecursive(datapath + '\\Profiles\\' + id + '_Data');
-							cb();
-						});
-					});
-				});
-			});
-		});
-	});
-};
-			
-
-function getInstance (id,cb)
-{
-	DB.get(id,function(err,doc,key){
-	
-		cb(doc);
-	});
-}
-function updateInstance (id,data,cb)
-{
-	async.waterfall([
-		function(cb2)
-		{
-			//first, get the existing record
-			getInstance(id,function(instance)
-			{
-				cb2(null,instance);
-			});
-		},
-		function(instance,cb2)
-		{
-			//if the record does not exist, callback false
-			if(instance == null)
-			{
-				cb2('instance does not exist');
-			}else
-			{
-				cb2(null,instance);
-			}
-		},
-		function(instance,cb2)
-		{
-			for(var key in data)
-			{
-				instance[key] = data[key];
-			}
-			
-			DB.save(id,instance,function(err,doc,key)
-			{
-				cb2(null,doc);
-			});
-		}],
-		function(err, results)
-		{
-			if(err)
-			{
-				global.log(err,0);
-				cb(false);
-			}
-				
-			cb(true);	
-		}
-	);	
-};
-
-//make a directory if the directory does not exist
-function MakeDirIfNotExist(dirname,callback)
-{
-	fs.exists(dirname, function(e)
-	{
-		if(e)
-		{
-			fs.stat(dirname,function(err,stats)
-			{
-				
-				if(stats.isDirectory())
-					callback();
-				else
-				{
-					fs.mkdir(dirname,function(){
-						callback();
-					});
-				}
-			});
-		}else
-		{
-			fs.mkdir(dirname,function(){
-				callback();
-			});
-		}
-	
-	});
-}
-var deleteFolderRecursive = function(path) {
-  if( fs.existsSync(path) ) {
-    fs.readdirSync(path).forEach(function(file,index){
-      var curPath = path + "/" + file;
-      if(fs.statSync(curPath).isDirectory()) { // recurse
-        deleteFolderRecursive(curPath);
-      } else { // delete file
-        fs.unlinkSync(curPath);
-      }
-    });
-    fs.rmdirSync(path);
-  }
-};
-
-function SaveFile(filename,data,cb)
-{
-	fs.writeFile(filename,data,'binary',function()
-	{
-		cb();
-	});
-}
-function RenameFile(filename,newname,callback,sync)
-{
-	if(!sync)
-		fs.rename(filename,newname,callback);
-	else
-	{
-		fs.renameSync(filename,newname);
-		callback();
-	}
-}
-//hash a string
-function hash(str)
-{
-	return require('crypto').createHash('md5').update(str).digest("hex");
-}
-//no point clogging up the disk with backups if the state does not change.
-function CheckHash(filename,data,callback)
-{
-	fs.readFile(filename, "utf8", function (err, file) {
-			
-			//global.log("hash is:"+hash(data) +" "+ hash(file));
-			if(err || !file)
-			{
-				callback(false);
-				return;
-			}
-			
-			
-			if(typeof data == "string")
-			{
-				
-				callback(hash(data) == hash(file));
-			}
-			else
-			{
-				var str = JSON.stringify(data)
-				var h1 = hash(str);
-				var h2 = hash(file)
-				callback(h1 == h2);
-			}
-		});
-		return;
-
-}
-function saveInstanceState(id,data,cb)
-{
-	console.log('saveinstancestate');
-	var parsedData = typeof data == 'string' ? JSON.parse(data) : data;
-	getInstance(id,function(instance){
-	
-		console.log('get instance callback inside saveinstancestate');
-		if(instance)
-		{
-			global.log('instance '+ id + ' exists');
-			async.waterfall([
-				function(cb2)
-				{
-				
-					MakeDirIfNotExist(datapath + '\\States\\' + id,function() 
-						{
-							cb2();
-						});
-				
-				},
-				function(cb2)
-				{
-					CheckHash(datapath + '\\States\\' + id+'\\state',data,function(issame)
-					{
-						cb2(undefined,issame);
-					});
-				},
-				function(issame,cb2)
-				{
-					if(!issame)
-					{
-						RenameFile(datapath + '\\States\\' + id+'\\state',datapath + '\\States\\' + id+'\\statebackup'+GUID(),function()
-						{
-							cb2(undefined,issame);
-						});
-					}else
-					{
-						cb2(undefined,issame);
-					}
-				},
-				function(issame,cb2)
-				{
-					if(!issame)
-					{
-						SaveFile(datapath + '\\States\\' + id+'\\state',data,function()
-						{
-							cb2(undefined);
-						});
-					}else
-					{
-						cb2(undefined);
-					}
-				},
-				function(cb2)
-				{
-					getInstance(id,function(state)
-					{
-						updateInstance(id,{lastUpdate:(new Date()),updates:1 + state.updates,objects:parsedData.length},function()
-						{
-							cb2(undefined);
-						});
-					});
-				}
-				],function(err,results)
-				{
-					cb();
-				});
-		
-		}else
-		{
-			console.log("instance not found");
-			cb(false);
-		}
-	});
-}
-
-function createInstance (id,data,cb)
-{
-	getInstance(id,function(instance){
-	
-		if(instance)
-		{
-			global.log('instance '+ id + ' already exists');
-			cb(false);
-		}
-		else
-		{
-			DB.save(id,data,function(err,doc,key)
-			{
-				DB.get('StateIndex',function(err,stateIndex,key)
-				{
-					if(!stateIndex)
-						stateIndex = [];
-					stateIndex.push(id);
-					DB.save('StateIndex',stateIndex,function()
-					{
-						MakeDirIfNotExist(datapath + '\\States\\' + id,function() 
-						{
-							cb(true);
-						});
-					});
-				});
-			});
-		}
-	});
-};
-
-function deleteInstance (id,cb)
-{
-	async.series([
-	function(cb2)
-	{
-		DB.remove(id,function(err,doc,key)
-		{
-			console.log('delete demo folder');
-			deleteFolderRecursive(datapath + '\\States\\' + id);
-			cb2();
-		});
-	},
-	function(cb2)
-	{
-		console.log('update state index');
-		DB.get('StateIndex',function(err,stateIndex,key)
-		{
-			if(!stateIndex)
-			{
-				cb();
-				return;
-			}
-			console.log('Got state index');
-			stateIndex.splice(stateIndex.indexOf(id),1);
-			DB.save('StateIndex',stateIndex,function()
-			{
-				console.log('Saved StateIndex');
-				cb();
-			});
-		});
-	}]);
-};
-
-function findState(query,cb)
-{
-	
-	DB.find(query,function(err,res)
-	{
-		cb(res);
-	});
-
-}
-function clearUsers()
-{
-	getUsers(function(UserIndex)
-	{
-		async.eachSeries(UserIndex,function(item,cb2)
-		{
-			console.log('delete ' + item);
-			deleteUser(item,function()
-			{
-				cb2();
-			});
-		},function()
-		{
-			
-		});
-	});
-}
-
-function importUsers()
-{
-	fs.readdir(datapath+"\\Profiles\\",function(err,files){
-		async.eachSeries(files,
-			function(i,cb)
-			{
-				
-				if(!fs.statSync(datapath+"\\Profiles\\"+i).isDirectory())
-				{
-					getUser(i,function(user)
-					{
-						if(user)
-						{
-							console.log("user "+ i + " already in database");
-							cb();	
-						}else
-						{
-							var profile = fs.readFileSync(datapath+"\\Profiles\\"+i,"utf8");
-							profile = JSON.parse(profile);
-							var inventory = profile.inventory;
-							delete profile.inventory;
-							createUser(i,profile,function()
-							{
-								async.series([
-									function(cb3)
-									{
-										if(inventory && inventory.objects)
-										{
-											async.eachSeries(Object.keys(inventory.objects),function(item,cb2)
-											{
-												console.log("create inventoryitem " + item);
-												var itemdata = inventory.objects[item];
-												if(itemdata)
-												{
-													var type ="object";
-													if( itemdata.type) type = itemdata.type;
-													if(itemdata.properties && itemdata.properties.type) type = itemdata.properties.type;
-													addToInventory(i,{title:item,type:type},itemdata,function()
-													{
-														cb2();
-													});
-												}else
-												{
-													cb2();
-												}
-												
-												
-											},function(res)
-											{
-												cb3();
-											});
-										}
-										else{
-										  cb3();
-										}
-									},
-									function(cb3)
-									{
-									
-										if(inventory && inventory.scripts)
-										{
-											async.eachSeries(Object.keys(inventory.scripts),function(item,cb2)
-											{
-												console.log("create inventoryitem " + item);
-												var itemdata = inventory.scripts[item];
-												if(itemdata)
-												{
-													addToInventory(i,{title:item,type:itemdata.type},itemdata,cb2);
-												}else
-												{
-													cb2();
-												}
-											},function(res)
-											{
-												cb3();
-											});
-										}
-										else{
-										  cb3();
-										}
-									
-									}],function(err,res)
-									{
-										cb();
-									}
-								);	
-							});
-						};
-							
-					});
-						
-				}
-				else
-				{
-					cb();
-				}
-			
-				
-				
-			},
-			function(err)
-			{
-				console.log('done');
-			});
-	});
-}
-function importStates()
-{
-	fs.readdir(datapath+"\\states\\",function(err,files){
-		async.each(files,
-			function(i,cb)
-			{
-				console.log(i);
-				getInstance(i,function(inst)
-				{
-					if(inst)
-					{
-						console.log(i + " already in database");
-						cb();
-					}
-					else
-					{
-						var instdata = fs.readFileSync(datapath+"\\states\\"+i+"\\state",'utf8');
-						instdata = JSON.parse(instdata);
-						var statedata = {};
-						statedata.objects = instdata.length;
-						statedata.owner = instdata[instdata.length -1].owner;
-						statedata.title = "Imported State";
-						statedata.description = "Imported automatically from database update";
-						createInstance(i,statedata,function()
-						{
-							console.log('imported' + i);
-							cb();
-						});
-					}
-				});
-				
-			},
-			function(err)
-			{
-				console.log('done');
-			});
-	});
-}			
-function getUsers (cb)
-{
-	DB.get('UserIndex',function(err,UserIndex,key)
-	{
-		cb(UserIndex);
-	});
-	
-};
-function purgeInstances()
-{
-	DB.get('StateIndex',function(err,stateIndex,key)
-	{
-		var data = {}
-		async.each(stateIndex,function(i,cb)
-		{
-			if(!fs.existsSync(datapath +"\\States\\" + i))
-			{
-				console.log('delete instance ' + i);
-				deleteInstance(i,function()
-				{
-					cb();
-				})
-			}else
-			{
-				cb();
-			}
-		},function(err)
-		{
-			
-		});
-		
-	});
-}
-function getInstanceNamess (cb)
-{
-	DB.get('StateIndex',function(err,stateIndex,key)
-	{
-		cb(stateIndex);
-	});
-};
-function getInstances (cb)
-{
-	DB.get('StateIndex',function(err,stateIndex,key)
-	{
-		var data = {}
-		async.each(stateIndex,function(i,cb)
-		{
-			getInstance(i,function(inst)
-			{
-				data[i] = inst;
-				cb();
-			});
-		},function(err)
-		{
-			cb(data);
-		});
-		
-	});
-};
-			
-function searchUsers (terms,cb)
-{
-
-};
-function searchInstances (terms,cb)
-{
-
-};
-
-
-
-
-function startup(callback)
-{
-	async.series([
-		
-		function(cb)
-		{
-			DB = nStore.new(DBTablePath, function () {
-				cb();		
-			});
-		},
-		function(cb)
-		{
-				DB.get('UserIndex',function(err,UserIndex)
-				{
-					if(!UserIndex)
-						DB.save('UserIndex',[],function(err,data,key)
-						{
-							cb();
-						});
-					else
-						cb();
-				});
-		},
-		function(cb)
-		{
-				DB.get('StateIndex',function(err,StateIndex)
-				{
-					if(!StateIndex)
-						DB.save('StateIndex',[],function(err,data,key)
-						{
-							cb();
-						});
-					else
-						cb();
-				});
-		},
-		function(cb)
-		{
-			global.log('DAL startup complete',0);
-			exports.getUser = getUser;
-			exports.updateUser = updateUser;
-			exports.createUser = createUser;
-			exports.deleteUser = deleteUser;
-			
-			exports.getInstance = getInstance;
-			exports.updateInstance = updateInstance;
-			exports.createInstance = createInstance;
-			exports.deleteInstance = deleteInstance;
-			
-			exports.getUsers = getUsers;
-			exports.getInstances = getInstances;
-			
-			exports.searchUsers = searchUsers;
-			exports.searchInstances = searchInstances;
-			exports.saveInstanceState = saveInstanceState;
-			
-			exports.importStates = importStates;
-			exports.purgeInstances = purgeInstances;
-			exports.findState = findState;
-			exports.deleteInventoryItem=deleteInventoryItem
-			exports.getInventoryForUser = getInventoryForUser;
-			exports.addToInventory = addToInventory;
-			exports.getInventoryItemMetaData = getInventoryItemMetaData;
-			exports.getInventoryItemAssetData = getInventoryItemAssetData;
-			exports.getInventoryDisplayData = getInventoryDisplayData;
-			exports.updateInventoryItemMetadata = updateInventoryItemMetadata;
-			exports.importUsers = importUsers;
-			exports.clearUsers = clearUsers;
-<<<<<<< HEAD
-			exports.compactDatabase = function()
-			{
-				DB.compactDatabase();
-			}
-=======
-			exports.searchInventory = searchInventory;
->>>>>>> 230e7a32
-			callback();
-		}
-	
-
-	]);
-	
-}
-
-exports.setDataPath = function(p)
-{
-	global.log("datapath is " + p,0);
-	datapath = p;
-	DBTablePath = datapath + DBTablePath;
-	
-	
-	
-	
-}
+var nStore = require('nstore');
+nStore = nStore.extend(require('nstore/query')());
+var async = require('async');
+var fs = require('fs-extra');
+
+var datapath = '';
+
+var DBTablePath = '\\users.db';
+
+var DB = '';
+
+
+Array.prototype.getUnique = function(){
+   var u = {}, a = [];
+   for(var i = 0, l = this.length; i < l; ++i){
+      if(u.hasOwnProperty(this[i])) {
+         continue;
+      }
+      a.push(this[i]);
+      u[this[i]] = 1;
+   }
+   return a;
+}
+
+//generate a random id.
+function GUID()
+    {
+        var S4 = function ()
+        {
+            return Math.floor(
+                    Math.random() * 0x10000 /* 65536 */
+                ).toString(16);
+        };
+
+        return (
+                S4() + S4() + "-" +
+                S4() + "-" +
+                S4() + "-" +
+                S4() + "-" +
+                S4() + S4() + S4()
+            );
+    }
+	
+function getUser (id,cb)
+{
+	getUsers(function(UserIndex){
+	
+		if(UserIndex.indexOf(id) != -1)
+		{
+			DB.get(id,function(err,doc,key){
+			
+				cb(doc);
+			});
+		}
+		else
+		{
+			cb(null);
+		}
+	
+	});
+	
+}
+function updateUser (id,data,cb)
+{
+	async.waterfall([
+		function(cb2)
+		{
+			//first, get the existing record
+			getUser(id,function(user)
+			{
+				cb2(null,user);
+			});
+		},
+		function(user,cb2)
+		{
+			//if the record does not exist, callback false
+			if(user == null)
+			{
+				cb2('user does not exist');
+			}else
+			{
+				cb2(null,user);
+			}
+		},
+		function(user,cb2)
+		{
+			if(data.username)
+			{
+				
+				cb2('cant change username');
+				return;
+			}
+			for(var key in data)
+			{
+				user[key] = data[key];
+			}
+			
+			DB.save(id,user,function(err,doc,key)
+			{
+				cb2(null,doc);
+			});
+		}],
+		function(err, results)
+		{
+			if(err)
+			{
+				global.log(err,0);
+				cb(false);
+			}
+				
+			cb(true);	
+		}
+	);	
+};
+function deleteInventoryItem(userID,inventoryID,cb)
+{
+	getInventoryForUser(userID,function(inventory,Ikey)
+	{	
+		if(!inventory)
+		{
+			global.log('inventory not found');
+			cb();
+			return;
+		}
+		//item must be in list of user
+		if(inventory.indexOf(inventoryID) != -1)
+		{
+			//remove from user inventory list
+			while(inventory.indexOf(inventoryID) != -1)
+				inventory.splice(inventory.indexOf(inventoryID),1);
+			//save user inventory list	
+			DB.save(Ikey,inventory,function()
+			{
+				//remove database entry
+				DB.remove(inventoryID,function(){
+				
+					//delete file
+					fs.unlink(datapath+'\\Profiles\\'+userID+'_Data\\' + inventoryID,function()
+					{
+						cb();
+					});
+				});
+			});
+		}
+		else
+		{
+			cb();
+		}	
+	});
+
+}
+function getInventoryItemAssetData(userID,inventoryID,cb)
+{
+	getInventoryForUser(userID,function(inventory,Ikey)
+	{
+	
+		if(!inventory)
+		{	
+			global.log('inventory not found',0);
+			cb(null);
+			return;
+		}
+		if(inventory.indexOf(inventoryID) != -1)
+		{
+			fs.readFile(datapath + '\\Profiles\\' + userID + '_Data' + '\\' + inventoryID,"utf8",function(err,data)
+			{
+				cb(JSON.parse(data));
+			});			
+		}
+		else
+		{
+			global.log('User does not contain inventory item');
+			cb(null);
+		}
+	});
+}
+function getInventoryItemMetaData(userID,inventoryID, cb)
+{
+	getInventoryForUser(userID,function(inventory,Ikey)
+	{
+		if(!inventory)
+		{
+			cb(null);
+			return;
+		}
+		if(inventory.indexOf(inventoryID) != -1)
+		{
+			DB.get(inventoryID,function(err,doc,key)
+			{
+				cb(doc,key);
+			});
+		}
+		else
+		{
+			global.log('User does not contain inventory item');
+			cb(null);
+		}
+	});
+}
+
+function updateInventoryItemMetadata(userID,inventoryID,data, cb)
+{
+	getInventoryForUser(userID,function(inventory,Ikey)
+	{
+		if(!inventory)
+		{	
+			global.log('inventory not found',0);
+			cb(null);
+			return;
+		}
+		if(inventory.indexOf(inventoryID) != -1)
+		{
+			DB.get(inventoryID,function(err,item)
+			{
+				if(!item)
+				{	
+					global.log('item not found',0);
+					cb(null);
+					return;
+				}
+				for(var key in data)
+				{
+					item[key] = data[key];
+				}
+				DB.save(inventoryID,item,function()
+				{
+				    global.log('saved' + item,0);
+					cb();
+				});
+			});
+		}
+		else
+		{
+			global.log('User does not contain inventory item');
+			cb(null);
+		}
+	});
+}
+
+//cb(key);
+function addToInventory(userID,data,assetdata,cb)
+{
+	//get the inventor list for the user
+	getInventoryForUser(userID,function(inventory,Ikey)
+	{
+		//save the data
+		DB.save(null,data,function(err,key)
+		{	
+			//put the key for the data in the inventory
+			inventory.push(key);
+			
+			//save the inventory
+			DB.save(Ikey,inventory,function(err)
+			{
+				fs.writeFile(datapath+'\\Profiles\\' + userID + '_Data\\' + key,JSON.stringify(assetdata),function(err)
+				{
+					cb(key);
+				});	
+			});
+			
+		});
+	});
+}
+function getInventoryForUser(userID,cb)
+{
+	getUser(userID,function(user)
+	{
+		var ik = user && user.inventoryKey;
+		DB.get(ik,function(err,doc,key)
+		{
+			cb(doc,ik);
+		});
+		
+	});
+}
+//cb(results)
+function searchInventory(userID,searchTerms,cb)
+{
+	
+	if(searchTerms.constructor != Array)
+		searchTerms = [searchTerms];
+	else
+		searchTerms = searchTerms.getUnique();
+		
+		
+	getInventoryDisplayData(userID,function(inventory){
+	
+		if(!inventory || ! searchTerms)
+		{
+			cb([]);
+			return;
+		}
+		
+		var results = [];
+		for(var i =0; i < inventory.length; i ++)
+		{
+			var match = false;
+			for(var j =0; j < searchTerms.length; j++)
+			{
+				if(searchTerms[j])
+				{
+					if(inventory[i].title && inventory[i].title.indexOf(searchTerms[j]) != -1)
+						match = true;
+					if(inventory[i].description && inventory[i].description.indexOf(searchTerms[j]) != -1)
+						match = true;
+					if(inventory[i].keywords && inventory[i].keywords.indexOf(searchTerms[j]) != -1)
+						match = true;
+				}					
+			}
+			if(match)
+				results.push(inventory[i]);
+	
+		}
+		cb(results.getUnique());
+	});
+}
+
+//cb(list)
+function getInventoryDisplayData(userID,cb)
+{
+	getInventoryForUser(userID,function(inventory)
+	{
+		var list = [];
+		if(!inventory)
+		{
+			cb(list);
+			return;
+		}
+		async.eachSeries(inventory,
+		function(item,cb2){
+		
+			getInventoryItemMetaData(userID, item,function(data)
+			{
+				if(data)
+					list.push({title:data.title,description:data.description,type:data.type,key:item});
+				cb2();
+			});
+		
+		},
+		function(){
+			cb(list);
+		});
+	
+	
+	})
+}
+function createUser (id,data,cb)
+{
+	getUser(id,function(user){
+	
+		if(user)
+		{
+			global.log('user '+ id + ' already exists');
+			cb(false);
+		}
+		else
+		{
+			console.log('got here');
+			async.waterfall([
+			function(cb2){
+				
+				var inventory = [];
+				DB.save(null,inventory,function(err,key)
+				{
+					cb2(null,key);
+				});
+			
+			},
+			function(inventoryKey,cb2){
+				
+				console.log('got here2');
+				data.inventoryKey = inventoryKey;
+				DB.save(id,data,function(err,doc,key)
+				{
+					cb2();
+				});
+			
+			},
+			function(cb2){
+				
+				console.log('got here3');
+				DB.get('UserIndex',function(err,UserIndex,key)
+				{
+					cb2(null,UserIndex);
+				});
+			
+			},
+			function(UserIndex, cb2)
+			{
+				console.log('got here4');
+					if(!UserIndex)
+						UserIndex = [];
+					UserIndex.push(id);
+					DB.save('UserIndex',UserIndex,function()
+					{
+						cb2();
+					});
+			},
+			function(cb2)
+			{
+			
+				console.log('got here5');
+				global.log(datapath + '\\Profiles\\' + id,0);
+				MakeDirIfNotExist(datapath + '\\Profiles\\' + id+'_Data',function(){
+						
+					cb2();
+				});
+			}],
+			function(err,results)
+			{
+				console.log('got here6');
+				console.log(err,0);
+				cb(true);
+			}
+			);
+		}
+	});
+}
+function deleteUser (id,cb)
+{
+	//get all inventory
+	getInventoryForUser(id,function(inventory,idk)
+	{
+		//remove each inveentory item metadata entry
+		if(!inventory) inventory = [];
+		async.each(inventory,function(item,cb2)
+		{
+			DB.remove(item,cb2);
+		},
+		function(){
+			//remove the inventory index
+			DB.remove(idk,function(err,doc,key)
+			{
+				//remove user from user index
+				DB.get('UserIndex',function(err,UserIndex,key)
+				{
+					
+					while(UserIndex.indexOf(id) != -1)
+						UserIndex.splice(UserIndex.indexOf(id),1);
+					
+					//save user index
+					DB.save('UserIndex',UserIndex,function(err,doc,key)
+					{
+						//remove user from database
+						DB.remove(id,function(err,doc,key)
+						{
+							//delete user folder
+							deleteFolderRecursive(datapath + '\\Profiles\\' + id + '_Data');
+							cb();
+						});
+					});
+				});
+			});
+		});
+	});
+};
+			
+
+function getInstance (id,cb)
+{
+	DB.get(id,function(err,doc,key){
+	
+		cb(doc);
+	});
+}
+function updateInstance (id,data,cb)
+{
+	async.waterfall([
+		function(cb2)
+		{
+			//first, get the existing record
+			getInstance(id,function(instance)
+			{
+				cb2(null,instance);
+			});
+		},
+		function(instance,cb2)
+		{
+			//if the record does not exist, callback false
+			if(instance == null)
+			{
+				cb2('instance does not exist');
+			}else
+			{
+				cb2(null,instance);
+			}
+		},
+		function(instance,cb2)
+		{
+			for(var key in data)
+			{
+				instance[key] = data[key];
+			}
+			
+			DB.save(id,instance,function(err,doc,key)
+			{
+				cb2(null,doc);
+			});
+		}],
+		function(err, results)
+		{
+			if(err)
+			{
+				global.log(err,0);
+				cb(false);
+			}
+				
+			cb(true);	
+		}
+	);	
+};
+
+//make a directory if the directory does not exist
+function MakeDirIfNotExist(dirname,callback)
+{
+	fs.exists(dirname, function(e)
+	{
+		if(e)
+		{
+			fs.stat(dirname,function(err,stats)
+			{
+				
+				if(stats.isDirectory())
+					callback();
+				else
+				{
+					fs.mkdir(dirname,function(){
+						callback();
+					});
+				}
+			});
+		}else
+		{
+			fs.mkdir(dirname,function(){
+				callback();
+			});
+		}
+	
+	});
+}
+var deleteFolderRecursive = function(path) {
+  if( fs.existsSync(path) ) {
+    fs.readdirSync(path).forEach(function(file,index){
+      var curPath = path + "/" + file;
+      if(fs.statSync(curPath).isDirectory()) { // recurse
+        deleteFolderRecursive(curPath);
+      } else { // delete file
+        fs.unlinkSync(curPath);
+      }
+    });
+    fs.rmdirSync(path);
+  }
+};
+
+function SaveFile(filename,data,cb)
+{
+	fs.writeFile(filename,data,'binary',function()
+	{
+		cb();
+	});
+}
+function RenameFile(filename,newname,callback,sync)
+{
+	if(!sync)
+		fs.rename(filename,newname,callback);
+	else
+	{
+		fs.renameSync(filename,newname);
+		callback();
+	}
+}
+//hash a string
+function hash(str)
+{
+	return require('crypto').createHash('md5').update(str).digest("hex");
+}
+//no point clogging up the disk with backups if the state does not change.
+function CheckHash(filename,data,callback)
+{
+	fs.readFile(filename, "utf8", function (err, file) {
+			
+			//global.log("hash is:"+hash(data) +" "+ hash(file));
+			if(err || !file)
+			{
+				callback(false);
+				return;
+			}
+			
+			
+			if(typeof data == "string")
+			{
+				
+				callback(hash(data) == hash(file));
+			}
+			else
+			{
+				var str = JSON.stringify(data)
+				var h1 = hash(str);
+				var h2 = hash(file)
+				callback(h1 == h2);
+			}
+		});
+		return;
+
+}
+function saveInstanceState(id,data,cb)
+{
+	console.log('saveinstancestate');
+	var parsedData = typeof data == 'string' ? JSON.parse(data) : data;
+	getInstance(id,function(instance){
+	
+		console.log('get instance callback inside saveinstancestate');
+		if(instance)
+		{
+			global.log('instance '+ id + ' exists');
+			async.waterfall([
+				function(cb2)
+				{
+				
+					MakeDirIfNotExist(datapath + '\\States\\' + id,function() 
+						{
+							cb2();
+						});
+				
+				},
+				function(cb2)
+				{
+					CheckHash(datapath + '\\States\\' + id+'\\state',data,function(issame)
+					{
+						cb2(undefined,issame);
+					});
+				},
+				function(issame,cb2)
+				{
+					if(!issame)
+					{
+						RenameFile(datapath + '\\States\\' + id+'\\state',datapath + '\\States\\' + id+'\\statebackup'+GUID(),function()
+						{
+							cb2(undefined,issame);
+						});
+					}else
+					{
+						cb2(undefined,issame);
+					}
+				},
+				function(issame,cb2)
+				{
+					if(!issame)
+					{
+						SaveFile(datapath + '\\States\\' + id+'\\state',data,function()
+						{
+							cb2(undefined);
+						});
+					}else
+					{
+						cb2(undefined);
+					}
+				},
+				function(cb2)
+				{
+					getInstance(id,function(state)
+					{
+						updateInstance(id,{lastUpdate:(new Date()),updates:1 + state.updates,objects:parsedData.length},function()
+						{
+							cb2(undefined);
+						});
+					});
+				}
+				],function(err,results)
+				{
+					cb();
+				});
+		
+		}else
+		{
+			console.log("instance not found");
+			cb(false);
+		}
+	});
+}
+
+function createInstance (id,data,cb)
+{
+	getInstance(id,function(instance){
+	
+		if(instance)
+		{
+			global.log('instance '+ id + ' already exists');
+			cb(false);
+		}
+		else
+		{
+			DB.save(id,data,function(err,doc,key)
+			{
+				DB.get('StateIndex',function(err,stateIndex,key)
+				{
+					if(!stateIndex)
+						stateIndex = [];
+					stateIndex.push(id);
+					DB.save('StateIndex',stateIndex,function()
+					{
+						MakeDirIfNotExist(datapath + '\\States\\' + id,function() 
+						{
+							cb(true);
+						});
+					});
+				});
+			});
+		}
+	});
+};
+
+function deleteInstance (id,cb)
+{
+	async.series([
+	function(cb2)
+	{
+		DB.remove(id,function(err,doc,key)
+		{
+			console.log('delete demo folder');
+			deleteFolderRecursive(datapath + '\\States\\' + id);
+			cb2();
+		});
+	},
+	function(cb2)
+	{
+		console.log('update state index');
+		DB.get('StateIndex',function(err,stateIndex,key)
+		{
+			if(!stateIndex)
+			{
+				cb();
+				return;
+			}
+			console.log('Got state index');
+			stateIndex.splice(stateIndex.indexOf(id),1);
+			DB.save('StateIndex',stateIndex,function()
+			{
+				console.log('Saved StateIndex');
+				cb();
+			});
+		});
+	}]);
+};
+
+function findState(query,cb)
+{
+	
+	DB.find(query,function(err,res)
+	{
+		cb(res);
+	});
+
+}
+function clearUsers()
+{
+	getUsers(function(UserIndex)
+	{
+		async.eachSeries(UserIndex,function(item,cb2)
+		{
+			console.log('delete ' + item);
+			deleteUser(item,function()
+			{
+				cb2();
+			});
+		},function()
+		{
+			
+		});
+	});
+}
+
+function importUsers()
+{
+	fs.readdir(datapath+"\\Profiles\\",function(err,files){
+		async.eachSeries(files,
+			function(i,cb)
+			{
+				
+				if(!fs.statSync(datapath+"\\Profiles\\"+i).isDirectory())
+				{
+					getUser(i,function(user)
+					{
+						if(user)
+						{
+							console.log("user "+ i + " already in database");
+							cb();	
+						}else
+						{
+							var profile = fs.readFileSync(datapath+"\\Profiles\\"+i,"utf8");
+							profile = JSON.parse(profile);
+							var inventory = profile.inventory;
+							delete profile.inventory;
+							createUser(i,profile,function()
+							{
+								async.series([
+									function(cb3)
+									{
+										if(inventory && inventory.objects)
+										{
+											async.eachSeries(Object.keys(inventory.objects),function(item,cb2)
+											{
+												console.log("create inventoryitem " + item);
+												var itemdata = inventory.objects[item];
+												if(itemdata)
+												{
+													var type ="object";
+													if( itemdata.type) type = itemdata.type;
+													if(itemdata.properties && itemdata.properties.type) type = itemdata.properties.type;
+													addToInventory(i,{title:item,type:type},itemdata,function()
+													{
+														cb2();
+													});
+												}else
+												{
+													cb2();
+												}
+												
+												
+											},function(res)
+											{
+												cb3();
+											});
+										}
+										else{
+										  cb3();
+										}
+									},
+									function(cb3)
+									{
+									
+										if(inventory && inventory.scripts)
+										{
+											async.eachSeries(Object.keys(inventory.scripts),function(item,cb2)
+											{
+												console.log("create inventoryitem " + item);
+												var itemdata = inventory.scripts[item];
+												if(itemdata)
+												{
+													addToInventory(i,{title:item,type:itemdata.type},itemdata,cb2);
+												}else
+												{
+													cb2();
+												}
+											},function(res)
+											{
+												cb3();
+											});
+										}
+										else{
+										  cb3();
+										}
+									
+									}],function(err,res)
+									{
+										cb();
+									}
+								);	
+							});
+						};
+							
+					});
+						
+				}
+				else
+				{
+					cb();
+				}
+			
+				
+				
+			},
+			function(err)
+			{
+				console.log('done');
+			});
+	});
+}
+function importStates()
+{
+	fs.readdir(datapath+"\\states\\",function(err,files){
+		async.each(files,
+			function(i,cb)
+			{
+				console.log(i);
+				getInstance(i,function(inst)
+				{
+					if(inst)
+					{
+						console.log(i + " already in database");
+						cb();
+					}
+					else
+					{
+						var instdata = fs.readFileSync(datapath+"\\states\\"+i+"\\state",'utf8');
+						instdata = JSON.parse(instdata);
+						var statedata = {};
+						statedata.objects = instdata.length;
+						statedata.owner = instdata[instdata.length -1].owner;
+						statedata.title = "Imported State";
+						statedata.description = "Imported automatically from database update";
+						createInstance(i,statedata,function()
+						{
+							console.log('imported' + i);
+							cb();
+						});
+					}
+				});
+				
+			},
+			function(err)
+			{
+				console.log('done');
+			});
+	});
+}			
+function getUsers (cb)
+{
+	DB.get('UserIndex',function(err,UserIndex,key)
+	{
+		cb(UserIndex);
+	});
+	
+};
+function purgeInstances()
+{
+	DB.get('StateIndex',function(err,stateIndex,key)
+	{
+		var data = {}
+		async.each(stateIndex,function(i,cb)
+		{
+			if(!fs.existsSync(datapath +"\\States\\" + i))
+			{
+				console.log('delete instance ' + i);
+				deleteInstance(i,function()
+				{
+					cb();
+				})
+			}else
+			{
+				cb();
+			}
+		},function(err)
+		{
+			
+		});
+		
+	});
+}
+function getInstanceNamess (cb)
+{
+	DB.get('StateIndex',function(err,stateIndex,key)
+	{
+		cb(stateIndex);
+	});
+};
+function getInstances (cb)
+{
+	DB.get('StateIndex',function(err,stateIndex,key)
+	{
+		var data = {}
+		async.each(stateIndex,function(i,cb)
+		{
+			getInstance(i,function(inst)
+			{
+				data[i] = inst;
+				cb();
+			});
+		},function(err)
+		{
+			cb(data);
+		});
+		
+	});
+};
+			
+function searchUsers (terms,cb)
+{
+
+};
+function searchInstances (terms,cb)
+{
+
+};
+
+
+
+
+function startup(callback)
+{
+	async.series([
+		
+		function(cb)
+		{
+			DB = nStore.new(DBTablePath, function () {
+				cb();		
+			});
+		},
+		function(cb)
+		{
+				DB.get('UserIndex',function(err,UserIndex)
+				{
+					if(!UserIndex)
+						DB.save('UserIndex',[],function(err,data,key)
+						{
+							cb();
+						});
+					else
+						cb();
+				});
+		},
+		function(cb)
+		{
+				DB.get('StateIndex',function(err,StateIndex)
+				{
+					if(!StateIndex)
+						DB.save('StateIndex',[],function(err,data,key)
+						{
+							cb();
+						});
+					else
+						cb();
+				});
+		},
+		function(cb)
+		{
+			global.log('DAL startup complete',0);
+			exports.getUser = getUser;
+			exports.updateUser = updateUser;
+			exports.createUser = createUser;
+			exports.deleteUser = deleteUser;
+			
+			exports.getInstance = getInstance;
+			exports.updateInstance = updateInstance;
+			exports.createInstance = createInstance;
+			exports.deleteInstance = deleteInstance;
+			
+			exports.getUsers = getUsers;
+			exports.getInstances = getInstances;
+			
+			exports.searchUsers = searchUsers;
+			exports.searchInstances = searchInstances;
+			exports.saveInstanceState = saveInstanceState;
+			
+			exports.importStates = importStates;
+			exports.purgeInstances = purgeInstances;
+			exports.findState = findState;
+			exports.deleteInventoryItem=deleteInventoryItem
+			exports.getInventoryForUser = getInventoryForUser;
+			exports.addToInventory = addToInventory;
+			exports.getInventoryItemMetaData = getInventoryItemMetaData;
+			exports.getInventoryItemAssetData = getInventoryItemAssetData;
+			exports.getInventoryDisplayData = getInventoryDisplayData;
+			exports.updateInventoryItemMetadata = updateInventoryItemMetadata;
+			exports.importUsers = importUsers;
+			exports.clearUsers = clearUsers;
+			exports.searchInventory = searchInventory;
+			exports.compactDatabase = function()
+			{
+				DB.compactDatabase();
+			}
+			callback();
+		}
+	
+
+	]);
+	
+}
+
+exports.setDataPath = function(p)
+{
+	global.log("datapath is " + p,0);
+	datapath = p;
+	DBTablePath = datapath + DBTablePath;
+	
+	
+	
+	
+}
 exports.startup = startup;