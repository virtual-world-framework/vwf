--- conflicted
+++ resolved
@@ -16,9 +16,5 @@
 /// @module version
 
 define( function() {
-<<<<<<< HEAD
-	return [ 0, 6, 4, 1 ]; // major, minor, patch, build
-=======
 	return [ 0, 6, 5, 0 ]; // major, minor, patch, build
->>>>>>> 32562e09
 } );