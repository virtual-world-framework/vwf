--- conflicted
+++ resolved
@@ -1,62 +1,3 @@
-<<<<<<< HEAD
-<!DOCTYPE html>
-
-<!-- Copyright 2012 United States Government, as represented by the Secretary of Defense, Under  -->
-<!-- Secretary of Defense (Personnel & Readiness).                                               -->
-<!--                                                                                             -->
-<!-- Licensed under the Apache License, Version 2.0 (the "License"); you may not use this file   -->
-<!-- except in compliance with the License. You may obtain a copy of the License at              -->
-<!--                                                                                             -->
-<!--   http://www.apache.org/licenses/LICENSE-2.0                                                -->
-<!--                                                                                             -->
-<!-- Unless required by applicable law or agreed to in writing, software distributed under the   -->
-<!-- License is distributed on an "AS IS" BASIS, WITHOUT WARRANTIES OR CONDITIONS OF ANY KIND,   -->
-<!-- either express or implied. See the License for the specific language governing permissions  -->
-<!-- and limitations under the License.                                                          -->
-
-<html>
-  <head>
-    <title>VWF Tutorial</title>
-    <link href="toolbar.css" rel="stylesheet" type="text/css" />
-    <script type="text/javascript">
-
-      function setMode(mode) {
-    		highlightMode(mode);
-        vwf_view.kernel.setProperty("index-vwf", "mouseMode", mode);
-  	  }
-
-      function highlightMode(mode) {
-       	document.getElementById('orbit').style.border = "2px solid black";
-       	document.getElementById('pindrop').style.border = "2px solid black";
-
-       	document.getElementById(mode).style.border = "3px solid red";
-      }
-
-      vwf_view.satProperty = function (nodeId, propertyName, propertyValue) {
-      	if (nodeId == "index-vwf" ) {
-      	  switch (propertyName) {
-      		case "mouseMode":
-      		  highlightMode( propertyValue );
-      		  break;
-          }
-        }
-      }
-
-    </script>
-  </head>
-  <body>
-    <div id="wrapper" class="wrapper">
-      <div class="toolstyle" id="toolbar">
-        <img id="orbit" src="images/spin.png" style="border:3px solid red" alt="orbit" onclick="setMode('orbit')"/>
-        <img id="pindrop" src="images/pindrop.png" style="border:2px solid black" alt="pindrop" onclick="setMode('pindrop')"/>
-      </div>
-    </div>
-    <script type="text/javascript">
-      $('#wrapper').appendTo('#vwf-root');
-    </script>
-  </body>
-</html>
-=======
 <!DOCTYPE html>
 
 <!-- Copyright 2012 United States Government, as represented by the Secretary of Defense, Under  -->
@@ -113,5 +54,4 @@
       $('#wrapper').appendTo('#vwf-root');
     </script>
   </body>
-</html>
->>>>>>> 9c819f36
+</html>