function to3Vec(vec, two, three)
{
	if (vec.length) return new THREE.Vector3(vec[0], vec[1], vec[2]);
	else return new THREE.Vector3(vec, two, three);
}

function FindMaxMin(positions)
{
	var min = [Infinity, Infinity, Infinity];
	var max = [-Infinity, -Infinity, -Infinity];
	for (var i = 0; i < positions.length - 2; i += 3)
	{
		var vert = [positions[i], positions[i + 1], positions[i + 2]];
		if (vert[0] > max[0]) max[0] = vert[0];
		if (vert[1] > max[1]) max[1] = vert[1];
		if (vert[2] > max[2]) max[2] = vert[2];
		if (vert[0] < min[0]) min[0] = vert[0];
		if (vert[1] < min[1]) min[1] = vert[1];
		if (vert[2] < min[2]) min[2] = vert[2];
	}
	return [min, max];
}

function TransformBoundingBox(matrix, bb)
{
	var mat = matCpy(matrix.elements);
	mat = MATH.transposeMat4(mat);
	//mat = MATH.inverseMat4(mat); 
	var points = [];
	var allpoints = [];
	var min = bb.min;
	var max = bb.max;
	//list of all corners
	points.push([min.x, min.y, min.z]);
	points.push([min.x, min.y, max.z]);
	points.push([min.x, max.y, min.z]);
	points.push([min.x, max.y, max.z]);
	points.push([max.x, min.y, min.z]);
	points.push([max.x, min.y, max.z]);
	points.push([max.x, max.y, min.z]);
	points.push([max.x, max.y, max.z]);
	for (var i = 0; i < points.length; i++)
	{
		//transform all points
		allpoints = allpoints.concat(MATH.mulMat4Vec3(mat, points[i]));
	}
	//find new axis aligned bounds
	var bounds = FindMaxMin(allpoints);
	var min2 = bounds[0];
	var max2 = bounds[1];
	return {
		min: new THREE.Vector3(min2[0], min2[1], min2[2]),
		max: new THREE.Vector3(max2[0], max2[1], max2[2])
	}
}
THREE.Object3D.prototype.getBoundingBoxes = function (bbxes, donttransform)
{
	var object = this;
	if (object.geometry)
	{
		object.geometry.computeBoundingBox();
		var bb = object.geometry.boundingBox;
		if (!donttransform) bb = TransformBoundingBox(this.matrix, bb);
		bbxes.push(bb);
	}
	else
	{
		for (i in object.children)
		{
			child = object.children[i];
			var bbs = [];
			child.getBoundingBoxes(bbs);
			if (!donttransform)
			{
				for (var i = 0; i < bbs.length; i++) bbs[i] = TransformBoundingBox(this.matrix, bbs[i]);
			}
			for (var i = 0; i < bbs.length; i++) bbxes.push(bbs[i]);
		}
	}
}
THREE.Object3D.prototype.getBoundingBox = function (donttransform)
{
	var object = this;
	var boundingBox = {};
	var max = new THREE.Vector3(-Infinity, -Infinity, -Infinity);
	var min = new THREE.Vector3(Infinity, Infinity, Infinity);
	var bboxes = [];
	object.getBoundingBoxes(bboxes, donttransform);
	for (i in bboxes)
	{
		var bbox = bboxes[i];
		var bbmin = bbox.min;
		var bbmax = bbox.max;
		if (bbmin.x < min.x)
		{
			min.x = bbmin.x;
		}
		if (bbmin.y < min.y)
		{
			min.y = bbmin.y;
		}
		if (bbmin.z < min.z)
		{
			min.z = bbmin.z;
		}
		if (bbmax.x > max.x)
		{
			max.x = bbmax.x;
		}
		if (bbmax.y > max.y)
		{
			max.y = bbmax.y;
		}
		if (bbmax.z > max.z)
		{
			max.z = bbmax.z;
		}
	}
	boundingBox.max = max;
	boundingBox.min = min;
	object.boundingBox = boundingBox;
	return object.boundingBox;
}
define(function ()
{
	var Editor = {};
	var isInitialized = false;
	return {
		getSingleton: function ()
		{
			if (!isInitialized)
			{
				initialize.call(Editor);
				isInitialized = true;
			}
			return Editor;
		}
	}

	function initialize()
	{
		var SelectedVWFNodes = [];
		var MoveGizmo = null;
		var WorldMouseDownPoint = null;
		var SelectMode = 'None';
		var ClickOffset = null;
		var Move = 0;
		var Rotate = 1;
		var Scale = 2;
		var Multi = 3;
		this.GizmoMode = Move;
		var oldintersectxy = [];
		var oldintersectxz = [];
		var oldintersectyz = [];
		this.mouseDownScreenPoint = [0, 0];
		this.mouseUpScreenPoint = [0, 0];
		this.selectionMarquee = null;
		var WorldCoords = 0;
		var LocalCoords = 1;
		var CoordSystem = WorldCoords;
		var NewSelect = 0;
		var Add = 2;
		var Subtract = 3;
		this.PickMod = NewSelect;
		var WorldZ = [0, 0, 1];
		var WorldY = [0, 1, 0];
		var WorldX = [1, 0, 0];
		var CurrentZ = [0, 0, 1];
		var CurrentY = [0, 1, 0];
		var CurrentX = [1, 0, 0];
		var RotateSnap = 5 * 0.0174532925;
		var MoveSnap = .2;
		var ScaleSnap = .15;
		var oldxrot = 0;
		var oldyrot = 0;
		var oldzrot = 0;
		var SelectionBounds = [];
		var lastscale = [1, 1, 1];
		var lastpos = [1, 1, 1];
		var OldX = 0;
		var OldY = 0;
		var MouseMoved = false;
		document.AxisSelected = -1;
		this.TempPickCallback = null;
		$(document.body).append('<div id="statusbar" class="statusbar" />');
		$('#statusbar').css('top', (document.height - 25) + 'px');
		$('#statusbar').append('<div id="SceneName" class="statusbarElement" />');
		$('#SceneName').text('Not Saved');
		$('#statusbar').append('<div id="StatusSelectedID" class="statusbarElement" />');
		$('#StatusSelectedID').text('No Selection');
		$('#statusbar').append('<div id="StatusPickMode" class="statusbarElement" />');
		$('#StatusPickMode').text('Pick: None');
		$('#statusbar').append('<div id="StatusSnaps" class="statusbarElement" />');
		$('#StatusSnaps').text('Snaps: 15deg, .5m, .1%');
		$('#statusbar').append('<div id="StatusAxis" class="statusbarElement" />');
		$('#StatusAxis').text('Axis: -1');
		$('#statusbar').append('<div id="StatusCoords" class="statusbarElement" />');
		$('#StatusCoords').text('World Coords');
		$('#statusbar').append('<div id="StatusTransform" class="statusbarElement" />');
		$('#StatusTransform').text('Move');
		$('#statusbar').append('<div id="StatusGizmoLocation" class="statusbarElement" />');
		$('#StatusGizmoLocation').text('[0,0,0]');
		$('#statusbar').append('<div id="StatusCameraLocation" class="statusbarElement" />');
		$('#StatusCameraLocation').text('[0,0,0]');
		var _CopiedNodes = [];
		//	$('#vwf-root').mousedown(function(e){
		this.mousedown_Gizmo = function (e)
		{
			$('#index-vwf').focus();
			$('#ContextMenu').hide();
			$('#ContextMenu').css('z-index', '-1');
			MouseMoved = false;
			if (MoveGizmo && e.button == 0)
			{
				////console.log(vwf.views[0].lastPick.object.uid);
				var axis = -1;
				for (var i = 0; i < MoveGizmo.children.length; i++)
				{
					if (vwf.views[0].lastPick) if (vwf.views[0].lastPick.object) if (vwf.views[0].lastPick.object == MoveGizmo.children[i]) axis = MoveGizmo.allChildren.indexOf(MoveGizmo.children[i]);
				}
				document.AxisSelected = axis;
				OldX = e.clientX;
				OldY = e.clientY;
				this.updateGizmoOrientation(true);
				var t = new THREE.Vector3();
				t.getPositionFromMatrix(MoveGizmo.parent.matrixWorld);
				var gizpos = [t.x, t.y, t.z];
				var campos = [this.findcamera().position.x, this.findcamera().position.y, this.findcamera().position.z];
				var ray = this.GetWorldPickRay(e);
				var dxy = this.intersectLinePlaneTEST(ray, campos, gizpos, WorldZ);
				oldintersectxy = dxy; //MATH.addVec3(campos,MATH.scaleVec3(ray,dxy));
				var dxz = this.intersectLinePlaneTEST(ray, campos, gizpos, WorldY);
				oldintersectxz = dxz; //MATH.addVec3(campos,MATH.scaleVec3(ray,dxz));
				var dyz = this.intersectLinePlaneTEST(ray, campos, gizpos, WorldX);
				oldintersectyz = dyz; //MATH.addVec3(campos,MATH.scaleVec3(ray,dyz));
				if (document.AxisSelected == 3 || document.AxisSelected == 16 || document.AxisSelected == 4 || document.AxisSelected == 17 || document.AxisSelected == 5 || document.AxisSelected == 18)
				{
					dxy = this.intersectLinePlane(ray, campos, gizpos, CurrentZ);
					oldintersectxy = MATH.addVec3(campos, MATH.scaleVec3(ray, dxy));
					dxz = this.intersectLinePlane(ray, campos, gizpos, CurrentY);
					oldintersectxz = MATH.addVec3(campos, MATH.scaleVec3(ray, dxz));
					dyz = this.intersectLinePlane(ray, campos, gizpos, CurrentX);
					oldintersectyz = MATH.addVec3(campos, MATH.scaleVec3(ray, dyz));
				}
				var relgizxy = MATH.subVec3(gizpos, oldintersectxy);
				relgizxy = MATH.scaleVec3(relgizxy, 1.0 / MATH.lengthVec3(relgizxy));
				oldzrot = Math.acos(MATH.dotVec3(CurrentX, relgizxy));
				if (MATH.dotVec3(CurrentY, relgizxy) > -.01) oldzrot *= -1;
				var relgizxz = MATH.subVec3(gizpos, oldintersectxz);
				relgizxz = MATH.scaleVec3(relgizxz, 1.0 / MATH.lengthVec3(relgizxz));
				oldyrot = -Math.acos(MATH.dotVec3(CurrentX, relgizxz));
				if (MATH.dotVec3(CurrentZ, relgizxz) > -.01) oldyrot *= -1;
				var relgizyz = MATH.subVec3(gizpos, oldintersectyz);
				relgizyz = MATH.scaleVec3(relgizyz, 1.0 / MATH.lengthVec3(relgizyz));
				oldxrot = -Math.acos(MATH.dotVec3(CurrentZ, relgizyz));
				if (MATH.dotVec3(CurrentY, relgizyz) > -.01) oldxrot *= -1;
				if (document.AxisSelected == -1 && SelectMode == 'Pick')
				{
					this.MouseLeftDown = true;
					this.mouseDownScreenPoint = [e.clientX, e.clientY];
					this.selectionMarquee.css('left', this.mouseDownScreenPoint[0]);
					this.selectionMarquee.css('top', this.mouseDownScreenPoint[1]);
					this.selectionMarquee.css('width', '0');
					this.selectionMarquee.css('height', '0');
					this.selectionMarquee.show();
					this.selectionMarquee.css('z-index', '100');
				}
				$('#StatusAxis').text('Axis: ' + axis);
				for (var i = 0; i < MoveGizmo.allChildren.length; i++)
				{
					if (MoveGizmo.allChildren[i].material)
					{
						var c = MoveGizmo.allChildren[i].material.originalColor;
						MoveGizmo.allChildren[i].material.color.setRGB(c.r, c.g, c.b);
						MoveGizmo.allChildren[i].material.emissive.setRGB(c.r, c.g, c.b);
					}
				}
				if (axis >= 0)
				{
					if (MoveGizmo.allChildren[axis].material)
					{
						MoveGizmo.allChildren[axis].material.color.setRGB(1, 1, 1);
						MoveGizmo.allChildren[axis].material.emissive.setRGB(1, 1, 1);
					}
				}
			}
		}.bind(this);
		this.GetUniqueName = function (newname)
		{
			if (!newname) newname = 'Object';
			newname = newname.replace(/[0-9]*$/g, "");
			var nodes = vwf.models[3].model.objects;
			var count = 1;
			for (var i in nodes)
			{
				var thisname = nodes[i].properties.DisplayName || '';
				thisname = thisname.replace(/[0-9]*$/g, "");
				if (thisname == newname) count++;
			}
			return newname + count;
		}
		this.ThreeJSPick = function (campos, ray, options)
		{
			//	var now = performance.now();
			var ret1 = _SceneManager.CPUPick(campos, ray, options);
			//	var time1 = performance.now() - now;
			//	now = performance.now();
			//	var ret2 = this.findscene().CPUPick(campos,ray,options);
			//	var time2 = performance.now() - now;
			//	if(ret2 && ret1 && ret1.object !=  ret2.object)
			//		console.log('Error! New pick give different results!!!');
			//	console.log("New Time: " + time1,"Old Time: " + time2);
			return ret1;
		}
		this.ShowContextMenu = function (e)
		{
			e.preventDefault();
			e.stopPropagation();
			var ray = this.GetWorldPickRay(e);
			var campos = [this.findcamera().position.x, this.findcamera().position.y, this.findcamera().position.z];
			var pickopts = new THREE.CPUPickOptions();
			pickopts.OneHitPerMesh = true;
			MoveGizmo.InvisibleToCPUPick = true;
			var pick = this.ThreeJSPick(campos, ray, pickopts);
			MoveGizmo.InvisibleToCPUPick = false;
			var vwfnode;
			while (pick && pick.object && !pick.object.vwfID) pick.object = pick.object.parent;
			if (pick && pick.object) vwfnode = pick.object.vwfID;
			if (_Editor.isSelected(vwfnode))
			{
				$('#ContextMenuCopy').show();
				$('#ContextMenuDelete').show();
				$('#ContextMenuFocus').show();
				$('#ContextMenuDuplicate').show();
				$('#ContextMenuSelect').hide();
				$('#ContextMenuSelectNone').show();
			}
			else
			{
				$('#ContextMenuCopy').hide();
				$('#ContextMenuDelete').hide();
				$('#ContextMenuFocus').hide();
				$('#ContextMenuDuplicate').hide();
				$('#ContextMenuSelectNone').hide();
				if (vwfnode)
				{
					$('#ContextMenuSelect').show();
				}
			}
			var dispName;
			if (vwfnode) dispName = vwf.getProperty(vwfnode, 'DisplayName');
			if (!dispName) dispName = vwfnode;
			$('#ContextMenuName').text(dispName || "{none selected}");
			$('#ContextMenuName').attr('VWFID', vwfnode);
			$('#ContextMenu').show();
			$('#ContextMenu').css('z-index', '1000000');
			$('#ContextMenu').css('left', e.clientX + 'px');
			$('#ContextMenu').css('top', e.clientY + 'px');
			this.ContextShowEvent = e;
			$('#ContextMenuActions').empty();
			if (vwfnode)
			{
				var actions = vwf.getEvents(vwfnode);
				for (var i in actions)
				{
					if (actions[i].parameters.length == 1 && $.trim(actions[i].parameters[0]) == '')
					{
						$('#ContextMenuActions').append('<div id="Action' + i + '" class="ContextMenuAction">' + i + '</div>');
						$('#Action' + i).attr('EventName', i);
						$('#Action' + i).click(function ()
						{
							$('#ContextMenu').hide();
							$('#ContextMenu').css('z-index', '-1');
							$(".ddsmoothmenu").find('li').trigger('mouseleave');
							$('#index-vwf').focus();
							vwf_view.kernel.dispatchEvent(vwfnode, $(this).attr('EventName'));
						});
					}
				}
			}
		}
		this.mouseleave = function (e)
		{
			var teste = e.toElement || e.relatedTarget;
			if (teste != $('#ContextMenu')[0] && $(teste).parent()[0] != $('#ContextMenu')[0] && !$(teste).hasClass('glyph'))
			{
				$('#ContextMenu').hide();
				$('#ContextMenu').css('z-index', '-1');
			}
		}
		this.mouseup_Gizmo = function (e)
		{
			if (e.button == 2 && !MouseMoved)
			{
				_Editor.ShowContextMenu(e);
				return false;
			}
			if (e.mouseleave)
			{
				return;
			}
			this.MouseLeftDown = false;
			this.selectionMarquee.hide();
			this.selectionMarquee.css('z-index', '-1');
			this.mouseUpScreenPoint = [e.clientX, e.clientY];
<<<<<<< HEAD
		
=======
			
>>>>>>> e3f0a9ff
			if (document.AxisSelected == -1 && e.button == 0)
			{
				if (SelectMode == 'Pick' && this.mouseDownScreenPoint)
				{
<<<<<<< HEAD
					if(this.mouseDownScreenPoint)
=======
					var w = this.mouseUpScreenPoint[0] - this.mouseDownScreenPoint[0];
					var h = this.mouseUpScreenPoint[1] - this.mouseDownScreenPoint[1];
					var picksize = Math.sqrt(w * w + h * h);
					if (picksize < 10)
>>>>>>> e3f0a9ff
					{
						var w = this.mouseUpScreenPoint[0] - this.mouseDownScreenPoint[0];
						var h = this.mouseUpScreenPoint[1] - this.mouseDownScreenPoint[1];
						var picksize = Math.sqrt(w * w + h * h);
						if (picksize < 10)
						{
							if (vwf.views[0].lastPickId)
							{
								this.SelectObject(vwf.getNode(vwf.views[0].lastPickId), this.PickMod);
							}
						}
						else
						{
						//use this to filter out mouse ups that happen when dragging a slider over into the scene
						
							
							
							var top = this.mouseDownScreenPoint[1];
							var left = this.mouseDownScreenPoint[0]
							var bottom = this.mouseUpScreenPoint[1];
							var right = this.mouseUpScreenPoint[0];
							if (h < 0)
							{
								top = top + h;
								bottom = top + -h;
							}
							if (w < 0)
							{
								left = left + w;
								right = left + -w;
							}
							var TopLeftRay = this.GetWorldPickRay(
							{
								clientX: left,
								clientY: top
							});
							var TopRightRay = this.GetWorldPickRay(
							{
								clientX: right,
								clientY: top
							});
							var BottomLeftRay = this.GetWorldPickRay(
							{
								clientX: left,
								clientY: bottom
							});
							var BottomRighttRay = this.GetWorldPickRay(
							{
								clientX: right,
								clientY: bottom
							});
							var campos = [this.findcamera().position.x, this.findcamera().position.y, this.findcamera().position.z];
							var ntl = MATH.addVec3(campos, TopLeftRay);
							var ntr = MATH.addVec3(campos, TopRightRay);
							var nbl = MATH.addVec3(campos, BottomLeftRay);
							var nbr = MATH.addVec3(campos, BottomRighttRay);
							var ftl = MATH.addVec3(campos, MATH.scaleVec3(TopLeftRay, 10000));
							var ftr = MATH.addVec3(campos, MATH.scaleVec3(TopRightRay, 10000));
							var fbl = MATH.addVec3(campos, MATH.scaleVec3(BottomLeftRay, 10000));
							var fbr = MATH.addVec3(campos, MATH.scaleVec3(BottomRighttRay, 10000));
							var frustrum = new Frustrum(ntl, ntr, nbl, nbr, ftl, ftr, fbl, fbr);
							var hits = _SceneManager.FrustrumCast(frustrum,
							{
								OneHitPerMesh: true
							});
							var vwfhits = [];
							for (var i = 0; i < hits.length; i++)
							{
								var vwfnode;
								while (hits[i] && hits[i].object && !hits[i].object.vwfID) hits[i].object = hits[i].object.parent;
								if (hits[i] && hits[i].object) vwfnode = hits[i].object.vwfID;
								if (vwfhits.indexOf(vwfnode) == -1 && vwfnode) vwfhits.push(vwfnode);
							}
							this.SelectObject(vwfhits, this.PickMod);
						}
					}
					e.stopPropagation();
				}
				if (SelectMode == 'TempPick')
				{
					if (this.TempPickCallback) this.TempPickCallback(vwf.getNode(vwf.views[0].lastPickId));
					e.stopPropagation();
				}
				
			}
			//else if(document.AxisSelected == -1)
			//	this.SelectObject(null);
			if (document.AxisSelected == 15)
			{
				SetCoordSystem(CoordSystem == WorldCoords ? LocalCoords : WorldCoords);
				this.updateGizmoOrientation(true);
			}
			if (MoveGizmo)
			{
				for (var i = 0; i < MoveGizmo.allChildren.length; i++)
				{
					if (MoveGizmo.allChildren[i].material)
					{
						var c = MoveGizmo.allChildren[i].material.originalColor;
						MoveGizmo.allChildren[i].material.color.setRGB(c.r, c.g, c.b);
						MoveGizmo.allChildren[i].material.emissive.setRGB(c.r, c.g, c.b);
					}
				}
				document.AxisSelected = -1;
				$('#StatusAxis').text('Axis: -1');
				this.updateGizmoOrientation(true);
			}
			this.mouseDownScreenPoint = null;
		}.bind(this);
		this.GetAllLeafMeshes = function (threeObject, list)
		{
			if (threeObject instanceof THREE.Mesh)
			{
				list.push(threeObject);
			}
			if (threeObject.children)
			{
				for (var i = 0; i < threeObject.children.length; i++)
				{
					this.GetAllLeafMeshes(threeObject.children[i], list);
				}
			}
		}
		this.FrustrumCast = function (frustrum)
		{
			var scene = this.findscene();
			return scene.FrustrumCast(frustrum);
			// var meshes = [];
			// var hits = [];
			// this.GetAllLeafMeshes(scene,meshes);
			// for(var i =0; i < meshes.length; i++)
			// {
			// var mat = MATH.inverseMat4(MATH.transposeMat4(meshes[i].matrixWorld.elements));
			// var tfrustrum = frustrum.transformBy(mat);
			// if(tfrustrum.intersectsObject(meshes[i].geometry))
			// hits.push({object:meshes[i]});
			// }
			// return hits;
		}
		this.DeleteSelection = function ()
		{
			for (var s = 0; s < SelectedVWFNodes.length; s++)
			{
				if(document.PlayerNumber == null)
				{
				_Notifier.notify('You must log in to participate');
				return;
				}
				var owner = vwf.getProperty(SelectedVWFNodes[s].id,'owner');
				if(_PermissionsManager.getPermission(_UserManager.GetCurrentUserName(),SelectedVWFNodes[s].id) == 0)
				{
				_Notifier.notify('You do not have permission to delete this object');
				return;
				}
				if (SelectedVWFNodes[s])
				{
					vwf_view.kernel.deleteNode(SelectedVWFNodes[s].id);
					$('#StatusSelectedID').text('No Selection');
					$('#StatusPickMode').text('Pick: None');
					if (_PrimitiveEditor.isOpen()) _PrimitiveEditor.hide();
					if (_MaterialEditor.isOpen()) _MaterialEditor.hide();
					if (_ScriptEditor.isOpen()) _ScriptEditor.hide();
				}
			}
			this.SelectObject(null);
		}.bind(this);
		//	$('#vwf-root').keyup(function(e){
		this.keyup_Gizmo = function (e)
		{
			if (e.keyCode == 17)
			{
				this.PickMod = NewSelect;
				$('#index-vwf').css('cursor', 'default');
			}
			if (e.keyCode == 18)
			{
				this.PickMod = NewSelect;
				$('#index-vwf').css('cursor', 'default');
			}
		}.bind(this);
		this.keydown_Gizmo = function (e)
		{
			////console.log(e);
			if (e.keyCode == 17)
			{
				this.PickMod = Add;
				$('#index-vwf').css('cursor', 'all-scroll');
			}
			if (e.keyCode == 18)
			{
				this.PickMod = Subtract;
				$('#index-vwf').css('cursor', 'not-allowed');
			}
			if (e.keyCode == 87 && SelectMode == 'Pick')
			{
				this.SetGizmoMode(Move);
			}
			if (e.keyCode == 69&& SelectMode == 'Pick')
			{
				
				this.SetGizmoMode(Rotate );
			}
			if (e.keyCode == 82&& SelectMode == 'Pick')
			{
				
				this.SetGizmoMode(Scale );
			}
			if (e.keyCode == 84&& SelectMode == 'Pick')
			{
				this.SetGizmoMode(Multi );
			}
			if (e.keyCode == 81)
			{
				this.SetSelectMode('Pick');
			}
			if (e.keyCode == 46)
			{
				this.DeleteSelection();
			}
			if (e.keyCode == 68 && e.shiftKey)
			{
				this.Duplicate();
			}
			if (e.keyCode == 67 && e.ctrlKey)
			{
				this.Copy();
			}
			if (e.keyCode == 86 && e.ctrlKey)
			{
				this.Paste();
			}
		}.bind(this);
		this.SelectParent = function ()
		{
			if (_Editor.GetSelectedVWFNode()) _Editor.SelectObject(vwf.parent(_Editor.GetSelectedVWFNode().id));
		}
		this.intersectLinePlane = function (ray, raypoint, planepoint, planenormal)
		{
			var n = MATH.dotVec3(MATH.subVec3(planepoint, raypoint), planenormal);
			var d = MATH.dotVec3(ray, planenormal);
			if (d == 0) return null;
			var dist = n / d;
			return dist;
			//var alongray = MATH.scaleVec3(ray,dist);
			//var intersect = MATH.addVec3(alongray,	raypoint);
			//return intersect;
		}.bind(this);
		this.intersectLinePlaneTEST = function (ray, raypoint, planepoint, planenormal)
		{
			var tmatrix = [CurrentX[0], CurrentY[0], CurrentZ[0], 0,
						   CurrentX[1], CurrentY[1], CurrentZ[1], 0,
						   CurrentX[2], CurrentY[2], CurrentZ[2], 0,
						   0, 0, 0, 1];
			tmatrix = MATH.transposeMat4(tmatrix);
			var tplanepoint = MATH.mulMat4Vec3(tmatrix, planepoint);
			var tplanenormal = MATH.mulMat4Vec3(tmatrix, planenormal);
			var traypoint = MATH.mulMat4Vec3(tmatrix, raypoint);
			var tray = MATH.mulMat4Vec3(tmatrix, ray);
			var n = MATH.dotVec3(MATH.subVec3(tplanepoint, traypoint), tplanenormal);
			var d = MATH.dotVec3(tray, tplanenormal);
			if (d == 0) return null;
			var dist = n / d;
			var tpoint = MATH.addVec3(raypoint, MATH.scaleVec3(tray, dist));
			return tpoint;
			//var alongray = MATH.scaleVec3(ray,dist);
			//var intersect = MATH.addVec3(alongray,	raypoint);
			//return intersect;
		}.bind(this);
		this.GetCameraCenterRay = function (e)
		{
			screenmousepos = [0, 0, 0, 1];
			var worldmousepos = MATH.mulMat4Vec4(MATH.inverseMat4(_Editor.getViewProjection()), screenmousepos);
			worldmousepos[0] /= worldmousepos[3];
			worldmousepos[1] /= worldmousepos[3];
			worldmousepos[2] /= worldmousepos[3];
			var campos = [this.findcamera().position.x, this.findcamera().position.y, this.findcamera().position.z];
			var ray = MATH.subVec3(worldmousepos, campos);
			var dist = MATH.lengthVec3(ray);
			ray = MATH.scaleVec3(ray, 1.0 / MATH.lengthVec3(ray));
			return ray;
		}.bind(this);
		this.GetWorldPickRay = function (e)
		{
			var OldX = e.clientX - $('#index-vwf').offset().left;
			var OldY = e.clientY - $('#index-vwf').offset().top;
			var screenmousepos = [OldX / document.getElementById('index-vwf').clientWidth, OldY / document.getElementById('index-vwf').clientHeight, 0, 1];
			screenmousepos[0] *= 2;
			screenmousepos[1] *= 2;
			screenmousepos[0] -= 1;
			screenmousepos[1] -= 1;
			screenmousepos[1] *= -1;
			var worldmousepos = MATH.mulMat4Vec4(MATH.inverseMat4(_Editor.getViewProjection()), screenmousepos);
			worldmousepos[0] /= worldmousepos[3];
			worldmousepos[1] /= worldmousepos[3];
			worldmousepos[2] /= worldmousepos[3];
			var campos = [this.findcamera().position.x, this.findcamera().position.y, this.findcamera().position.z];
			var ray = MATH.subVec3(worldmousepos, campos);
			var dist = MATH.lengthVec3(ray);
			ray = MATH.scaleVec3(ray, 1.0 / MATH.lengthVec3(ray));
			return ray;
		}.bind(this);
		//quick function to initialize a blank matrix array
		this.Matrix = function ()
		{
			var mat = [];
			for (var i = 0; i < 16; i++)
			{
				mat.push(0);
			}
			return mat;
		}.bind(this);
		//quick function to initialize a blank vector array
		this.Vec3 = function ()
		{
			var vec = [];
			for (var i = 0; i < 3; i++)
			{
				vec.push(0);
			}
			return vec;
		}.bind(this);
		this.Quat = function ()
		{
			var quat = [];
			for (var i = 0; i < 4; i++)
			{
				quat.push(0);
			}
			return quat;
		}.bind(this);
		this.SnapTo = function (value, nearist)
		{
			value = value / nearist;
			if (value > 0) value = Math.floor(value);
			else value = Math.ceil(value);
			value *= nearist;
			return value;
		}.bind(this);
		//input rotation matrix, axis, angle in radians, return rotation matrix
		this.RotateAroundAxis = function (RotationMatrix, Axis, Radians, rotationMatrix)
		{
			if (CoordSystem == WorldCoords)
			{
				var childmat = this.GetRotationMatrix(toGMat(_Editor.findviewnode(_Editor.GetSelectedVWFNode().id).matrixWorld));
				var parentmat = this.GetRotationMatrix(toGMat(_Editor.findviewnode(_Editor.GetSelectedVWFNode().id).parent.matrixWorld));
				Axis = MATH.mulMat4Vec3(MATH.inverseMat4(parentmat), Axis);
			}
			if (CoordSystem == LocalCoords)
			{
				var childmat = this.GetRotationMatrix(toGMat(_Editor.findviewnode(_Editor.GetSelectedVWFNode().id).matrixWorld));
				Axis = MATH.mulMat4Vec3(MATH.inverseMat4(childmat), Axis);
			}
			//Get a quaternion for the input matrix
			var OriginalQuat = goog.vec.Quaternion.fromRotationMatrix4(RotationMatrix, this.Quat());
			var RotationQuat = goog.vec.Quaternion.fromAngleAxis(Radians, Axis, this.Quat());
			var RotatedQuat = goog.vec.Quaternion.concat(RotationQuat, OriginalQuat, this.Quat());
			var NewMatrix = goog.vec.Quaternion.toRotationMatrix4(RotatedQuat, this.Matrix());
			return NewMatrix;
		}.bind(this);
		this.TransformOffset = function (gizoffset, id)
		{
			//_Editor.findviewnode(id).parent.updatethis.Matrix();
			var parentmat = toGMat(_Editor.findviewnode(id).parent.matrixWorld);
			parentmat = MATH.inverseMat4(parentmat);
			parentmat[3] = 0;
			parentmat[7] = 0;
			parentmat[11] = 0;
			//return gizoffset;
			return MATH.mulMat4Vec3(parentmat, gizoffset);
		}.bind(this)
		this.GetRotationTransform = function (Axis, Radians)
		{
			if (CoordSystem == WorldCoords)
			{
				//_Editor.findviewnode(_Editor.GetSelectedVWFNode().id).parent.updatethis.Matrix();
				var parentmat = this.GetRotationMatrix(toGMat(_Editor.findviewnode(_Editor.GetSelectedVWFNode().id).parent.matrixWorld));
				Axis = MATH.mulMat4Vec3(parentmat, Axis);
			}
			if (CoordSystem == LocalCoords)
			{
				//_Editor.findviewnode(_Editor.GetSelectedVWFNode().id).updatethis.Matrix();
				var childmat = this.GetRotationMatrix(toGMat(_Editor.findviewnode(_Editor.GetSelectedVWFNode().id).matrix));
				Axis = MATH.mulMat4Vec3(MATH.inverseMat4(childmat), Axis);
			}
			//Get a quaternion for the input matrix
			var RotationQuat = goog.vec.Quaternion.fromAngleAxis(Radians, Axis, this.Quat());
			var NewMatrix = goog.vec.Quaternion.toRotationMatrix4(RotationQuat, this.Matrix());
			return NewMatrix;
		}.bind(this);
		//takes a normal 4x4 rotation matrix and returns a VWF style angle axis
		//in the format {angle:0,axis:[0,1,0]} with the angle in degrees
		this.RotationToVWFAngleAxis = function (RotationMatrix)
		{
			var OriginalQuat = goog.vec.Quaternion.fromRotationMatrix4(RotationMatrix, this.Quat());
			//convert to angle axis with angle in Radians
			var NewAxis = [0, 0, 0];
			var NewAngle = goog.vec.Quaternion.toAngleAxis(OriginalQuat, NewAxis);
			return {
				angle: 57.2957795 * NewAngle,
				axis: NewAxis
			};
		}.bind(this);
		this.isMove = function (axis)
		{
			if (axis == 0 || axis == 1 || axis == 2 || axis == 12 || axis == 13 || axis == 14) return true;
			return false;
		}.bind(this);
		this.isRotate = function (axis)
		{
			if (axis == 3 || axis == 4 || axis == 5 || axis == 16 || axis == 17 || axis == 18) return true;
			return false;
		}.bind(this);
		this.SetLocation = function (object, vector)
		{
			object.position.x = vector[0];
			object.position.y = vector[1];
			object.position.z = vector[2];
		}.bind(this);
		this.MoveTransformGizmo = function (axis, amount)
		{
			return MATH.scaleVec3(axis, amount);
			var pos = GetLocation(MoveGizmo);
			pos = MATH.addVec3(pos, MATH.scaleVec3(axis, amount));
			this.SetLocation(MoveGizmo, pos);
		}
		this.GetLocation = function (object)
		{
			var vector = [0, 0, 0];
			vector[0] = object.position.x;
			vector[1] = object.position.y;
			vector[2] = object.position.z;
			return vector;
		}.bind(this);
		this.isScale = function (axis)
		{
			if (axis == 6 || axis == 7 || axis == 8 || axis == 9 || axis == 10 || axis == 11 || (axis >= 19 && axis <= 25)) return true;
			return false;
		}.bind(this);
		//input rotation matrix, axis, angle in radians, return rotation matrix
		this.RotateVecAroundAxis = function (Vector, Axis, Radians)
		{
			//Get a quaternion for the input matrix
			var RotationQuat = goog.vec.Quaternion.fromAngleAxis(Radians, Axis, this.Quat());
			var NewMatrix = goog.vec.Quaternion.toRotationMatrix4(RotationQuat, this.Matrix());
			return MATH.mulMat4Vec3(NewMatrix, Vector);
		}.bind(this);
		//$('#vwf-root').mousemove(function(e){
		this.displayVec = function (e)
		{
			for (var i = 0; i < e.length; i++)
			{
				e[i] *= 100;
				e[i] = Math.floor(e[i]);
				e[i] /= 100;
			}
			return JSON.stringify(e);
		}

		function tI(x, y)
		{
			x = x - 1;
			y = y - 1;
			return x * 4 + y;
		}
		this.GetRotationMatrix = function (mat)
		{
			var rmat = this.Matrix();
			for (var i = 0; i < mat.length; i++) rmat[i] = mat[i];
			rmat[3] = 0;
			rmat[7] = 0;
			rmat[11] = 0;
			rmat = MATH.transposeMat4(rmat)
			var sx = Math.sqrt(mat[tI(1, 1)] * mat[tI(1, 1)] + mat[tI(1, 2)] * mat[tI(1, 2)] + mat[tI(1, 3)] * mat[tI(1, 3)]);
			var sy = Math.sqrt(mat[tI(2, 1)] * mat[tI(2, 1)] + mat[tI(2, 2)] * mat[tI(2, 2)] + mat[tI(2, 3)] * mat[tI(2, 3)]);
			var sz = Math.sqrt(mat[tI(3, 1)] * mat[tI(3, 1)] + mat[tI(3, 2)] * mat[tI(3, 2)] + mat[tI(3, 3)] * mat[tI(3, 3)]);
			rmat[tI(1, 1)] = mat[tI(1, 1)] / sx;
			rmat[tI(1, 2)] = mat[tI(1, 2)] / sx;
			rmat[tI(1, 3)] = mat[tI(1, 3)] / sx;
			rmat[tI(2, 1)] = mat[tI(2, 1)] / sy;
			rmat[tI(2, 2)] = mat[tI(2, 2)] / sy;
			rmat[tI(2, 3)] = mat[tI(2, 3)] / sy;
			rmat[tI(3, 1)] = mat[tI(3, 1)] / sz;
			rmat[tI(3, 2)] = mat[tI(3, 2)] / sz;
			rmat[tI(3, 3)] = mat[tI(3, 3)] / sz;
			return MATH.transposeMat4(rmat);
		}
		this.waitingForSet = [];
		this.mousemove_Gizmo = function (e)
		{
			if (this.waitingForSet.length > 0) return;
			MouseMoved = true;
			if (!MoveGizmo || MoveGizmo == null)
			{
				return;
			}
			var tpos = new THREE.Vector3();
			tpos.getPositionFromMatrix(MoveGizmo.parent.matrixWorld);
			var originalGizmoPos = [tpos.x, tpos.y, tpos.z];
			//updateGizmoSize();
			this.updateGizmoOrientation(false);
			if (this.MouseLeftDown)
			{
				this.mouseLastScreenPoint = [e.clientX, e.clientY];
				var w = this.mouseLastScreenPoint[0] - this.mouseDownScreenPoint[0];
				var h = this.mouseLastScreenPoint[1] - this.mouseDownScreenPoint[1];
				if (w > 0) this.selectionMarquee.css('width', w);
				else
				{
					this.selectionMarquee.css('width', -w);
					this.selectionMarquee.css('left', this.mouseLastScreenPoint[0]);
				}
				if (h > 0) this.selectionMarquee.css('height', h);
				else
				{
					this.selectionMarquee.css('height', -h);
					this.selectionMarquee.css('top', this.mouseLastScreenPoint[1]);
				}
			}
			if (document.AxisSelected != -1)
			{
				var t = new THREE.Vector3();
				t.getPositionFromMatrix(MoveGizmo.parent.matrixWorld);
				var gizpos = [t.x, t.y, t.z];
				$('#StatusGizmoLocation').text(this.displayVec(gizpos));
				var campos = [this.findcamera().position.x, this.findcamera().position.y, this.findcamera().position.z];
				$('#StatusCameraLocation').text(this.displayVec(campos));
				var ray = this.GetWorldPickRay(e);
				var IntersectPlaneNormalX = CurrentX;
				var IntersectPlaneNormalY = CurrentY;
				var IntersectPlaneNormalZ = CurrentZ;
				var rotmat2 = this.GetRotationMatrix(toGMat(this.findviewnode(SelectedVWFNodes[0].id).matrix)); //MATH.angleAxis(aa[3] * 0.0174532925,[aa[0],aa[1],aa[2]]);
				var invRot2 = MATH.inverseMat4(rotmat2);
				var MoveAxisX = CurrentX;
				var MoveAxisY = CurrentY;
				var MoveAxisZ = CurrentZ;
				var dxy = this.intersectLinePlaneTEST(ray, campos, gizpos, CurrentZ);
				var newintersectxy = dxy; //MATH.addVec3(campos,MATH.scaleVec3(ray,dxy));
				var dxz = this.intersectLinePlaneTEST(ray, campos, gizpos, CurrentY);
				var newintersectxz = dxz; //MATH.addVec3(campos,MATH.scaleVec3(ray,dxz));
				var dyz = this.intersectLinePlaneTEST(ray, campos, gizpos, CurrentX);
				var newintersectyz = dyz; //MATH.addVec3(campos,MATH.scaleVec3(ray,dyz));
				if (document.AxisSelected == 3 || document.AxisSelected == 16 || document.AxisSelected == 4 || document.AxisSelected == 17 || document.AxisSelected == 5 || document.AxisSelected == 18)
				{
					dxy = this.intersectLinePlane(ray, campos, gizpos, CurrentZ);
					newintersectxy = MATH.addVec3(campos, MATH.scaleVec3(ray, dxy));
					dxz = this.intersectLinePlane(ray, campos, gizpos, CurrentY);
					newintersectxz = MATH.addVec3(campos, MATH.scaleVec3(ray, dxz));
					dyz = this.intersectLinePlane(ray, campos, gizpos, CurrentX);
					newintersectyz = MATH.addVec3(campos, MATH.scaleVec3(ray, dyz));
				}
				var relintersectxy = MATH.subVec3(newintersectxy, oldintersectxy);
				var relintersectxz = MATH.subVec3(newintersectxz, oldintersectxz);
				var relintersectyz = MATH.subVec3(newintersectyz, oldintersectyz);
				var relgizxy = MATH.subVec3(gizpos, newintersectxy);
				var newrotz;
				relgizxy = MATH.scaleVec3(relgizxy, 1.0 / MATH.lengthVec3(relgizxy));
				newrotz = Math.acos(MATH.dotVec3(CurrentX, relgizxy));
				if (MATH.dotVec3(CurrentY, relgizxy) > -.01) newrotz *= -1;
				var relgizxz = MATH.subVec3(gizpos, newintersectxz);
				var newroty;
				relgizxz = MATH.scaleVec3(relgizxz, 1.0 / MATH.lengthVec3(relgizxz));
				newroty = -Math.acos(MATH.dotVec3(CurrentX, relgizxz));
				if (MATH.dotVec3(CurrentZ, relgizxz) > -.01) newroty *= -1;
				var relgizyz = MATH.subVec3(gizpos, newintersectyz);
				var newrotx;
				relgizyz = MATH.scaleVec3(relgizyz, 1.0 / MATH.lengthVec3(relgizyz));
				newrotx = -Math.acos(MATH.dotVec3(CurrentZ, relgizyz));
				if (MATH.dotVec3(CurrentY, relgizyz) > -.01) newrotx *= -1;
				var relrotz = oldzrot - newrotz;
				var relroty = oldyrot - newroty;
				var relrotx = oldxrot - newrotx;
				if (Math.abs(relrotz) < 6) relrotz *= 1.33;
				if (Math.abs(relroty) < 6) relroty *= 1.33;
				if (Math.abs(relrotx) < 6) relrotx *= 1.33;
				relrotz = this.SnapTo(relrotz, RotateSnap);
				relroty = this.SnapTo(relroty, RotateSnap);
				relrotx = this.SnapTo(relrotx, RotateSnap);
				var SnapType = null;
				if (this.isMove(document.AxisSelected)) SnapType = MoveSnap;
				if (this.isScale(document.AxisSelected)) SnapType = ScaleSnap;
				if (SnapType != null)
				{
					relintersectxy[0] = this.SnapTo(relintersectxy[0], SnapType);
					relintersectxy[1] = this.SnapTo(relintersectxy[1], SnapType);
					relintersectxy[2] = this.SnapTo(relintersectxy[2], SnapType);
					relintersectxz[0] = this.SnapTo(relintersectxz[0], SnapType);
					relintersectxz[1] = this.SnapTo(relintersectxz[1], SnapType);
					relintersectxz[2] = this.SnapTo(relintersectxz[2], SnapType);
					relintersectyz[0] = this.SnapTo(relintersectyz[0], SnapType);
					relintersectyz[1] = this.SnapTo(relintersectyz[1], SnapType);
					relintersectyz[2] = this.SnapTo(relintersectyz[2], SnapType);
				}
				if (relrotz != 0) oldzrot = newrotz;
				if (relroty != 0) oldyrot = newroty;
				if (relrotx != 0) oldxrot = newrotx;
				if (MATH.lengthVec3(relintersectxy) != 0) oldintersectxy = MATH.addVec3(oldintersectxy, relintersectxy);
				if (MATH.lengthVec3(relintersectxz) != 0) oldintersectxz = MATH.addVec3(oldintersectxz, relintersectxz);;
				if (MATH.lengthVec3(relintersectyz) != 0) oldintersectyz = MATH.addVec3(oldintersectyz, relintersectyz);;
				//save some time and bail is nothing is changing
				if (MATH.lengthVec3(relintersectxy) == 0 && MATH.lengthVec3(relintersectxz) == 0 && MATH.lengthVec3(relintersectyz) == 0) return;
				var ScaleXY = [0, 0, 0];
				ScaleXY[0] = relintersectxy[0] / 1;
				ScaleXY[1] = relintersectxy[1] / 1;
				ScaleXY[2] = relintersectxy[2] / 1;
				var ScaleXZ = [0, 0, 0];
				ScaleXZ[0] = relintersectxz[0] / 1;
				ScaleXZ[1] = relintersectxz[1] / 1;
				ScaleXZ[2] = relintersectxz[2] / 1;
				var ScaleYZ = [0, 0, 0];
				ScaleYZ[0] = relintersectyz[0] / 1;
				ScaleYZ[1] = relintersectyz[1] / 1;
				ScaleYZ[2] = relintersectyz[2] / 1;
				var scalemult = .5;
				var wasMoved = false;
				var wasRotated = false;
				var wasScaled = false;
				var PickDist = 10000 / vwf.views[0].lastPick.distance;
				//var tempscale = vwf.getProperty(SelectedVWFNode.id,'scale');
				//var s = this.findviewnode(SelectedVWFNode.id).getScale();
				var gizposoffset = null;
				if (document.AxisSelected == 0)
				{
					wasMoved = true;
					if (Math.abs(MATH.dotVec3(ray, CurrentZ)) > .8) gizposoffset = this.MoveTransformGizmo(CurrentX, relintersectxy[0]);
					else gizposoffset = this.MoveTransformGizmo(CurrentX, relintersectxz[0]);
				}
				if (document.AxisSelected == 1)
				{
					wasMoved = true;
					if (Math.abs(MATH.dotVec3(ray, CurrentZ)) > .8) gizposoffset = this.MoveTransformGizmo(CurrentY, relintersectxy[1]);
					else gizposoffset = this.MoveTransformGizmo(CurrentY, relintersectyz[1]);
				}
				if (document.AxisSelected == 2)
				{
					wasMoved = true;
					if (Math.abs(MATH.dotVec3(ray, CurrentX)) > .8) gizposoffset = this.MoveTransformGizmo(MoveAxisZ, relintersectyz[2]);
					else gizposoffset = this.MoveTransformGizmo(MoveAxisZ, relintersectxz[2]);
				}
				if (document.AxisSelected == 12)
				{
					wasMoved = true;
					gizposoffset = this.MoveTransformGizmo(MoveAxisX, relintersectxy[0]);
					gizposoffset = MATH.addVec3(gizposoffset, this.MoveTransformGizmo(MoveAxisY, relintersectxy[1]));
				}
				if (document.AxisSelected == 13)
				{
					wasMoved = true;
					gizposoffset = this.MoveTransformGizmo(MoveAxisX, relintersectxz[0]);
					gizposoffset = MATH.addVec3(gizposoffset, this.MoveTransformGizmo(MoveAxisZ, relintersectxz[2]));
				}
				if (document.AxisSelected == 14)
				{
					wasMoved = true;
					gizposoffset = this.MoveTransformGizmo(MoveAxisY, relintersectyz[1]);
					gizposoffset = MATH.addVec3(gizposoffset, this.MoveTransformGizmo(MoveAxisZ, relintersectyz[2]));
				}
				for (var s = 0; s < SelectedVWFNodes.length; s++)
				{
					if (SelectedVWFNodes[s])
					{
						var tempscale = [lastscale[s][0], lastscale[s][1], lastscale[s][2]]; //[s.x,s.y,s.z];
						if (document.AxisSelected == 6 || document.AxisSelected == 20)
						{
							wasScaled = true;
							tempscale[0] += scalemult * ScaleXY[0];
						}
						if (document.AxisSelected == 7 || document.AxisSelected == 21)
						{
							wasScaled = true;
							tempscale[1] += scalemult * ScaleXY[1];
						}
						if (document.AxisSelected == 8 || document.AxisSelected == 22)
						{
							wasScaled = true;
							tempscale[2] += scalemult * ScaleXZ[2];
						}
						if (document.AxisSelected == 23)
						{
							wasScaled = true;
							tempscale[0] += -scalemult * ScaleXY[0];
						}
						if (document.AxisSelected == 24)
						{
							wasScaled = true;
							tempscale[1] += -scalemult * ScaleXY[1];
						}
						if (document.AxisSelected == 25)
						{
							wasScaled = true;
							tempscale[2] += -scalemult * ScaleXZ[2];
						}
						if (document.AxisSelected == 19) // || document.AxisSelected == 10 || document.AxisSelected == 11)
						{
							wasScaled = true;
							tempscale[2] += scalemult * ScaleXY[0];
							tempscale[1] += scalemult * ScaleXY[0];
							tempscale[0] += scalemult * ScaleXY[0];
						}
						if (document.AxisSelected == 9) // || document.AxisSelected == 10 || document.AxisSelected == 11)
						{
							wasScaled = true;
							tempscale[2] += scalemult * ScaleXY[0];
							tempscale[1] += scalemult * ScaleXY[0];
							tempscale[0] += scalemult * ScaleXY[0];
						}
						if (document.AxisSelected == 10) // || document.AxisSelected == 10 || document.AxisSelected == 11)
						{
							wasScaled = true;
							tempscale[2] += scalemult * ScaleYZ[1];
							tempscale[1] += scalemult * ScaleYZ[1];
							tempscale[0] += scalemult * ScaleYZ[1];
						}
						if (document.AxisSelected == 11) // || document.AxisSelected == 10 || document.AxisSelected == 11)
						{
							wasScaled = true;
							tempscale[2] += scalemult * ScaleXZ[2];
							tempscale[1] += scalemult * ScaleXZ[2];
							tempscale[0] += scalemult * ScaleXZ[2];
						}
						var rotationTransform;
						if (document.AxisSelected == 3 || document.AxisSelected == 16)
						{
							wasRotated = true;
							rotationTransform = this.GetRotationTransform(WorldX, relrotx);
						}
						if (document.AxisSelected == 4 || document.AxisSelected == 17)
						{
							wasRotated = true;
							rotationTransform = this.GetRotationTransform(WorldY, relroty);
						}
						if (document.AxisSelected == 5 || document.AxisSelected == 18)
						{
							wasRotated = true;
							rotationTransform = this.GetRotationTransform(WorldZ, relrotz);
						}
						if (wasMoved)
						{
							var gizoffset = MATH.subVec3([MoveGizmo.position.x, MoveGizmo.position.y, MoveGizmo.position.z], originalGizmoPos);
							gizoffset = this.TransformOffset(gizposoffset, SelectedVWFNodes[s].id); //this.TransformOffset(gizoffset,SelectedVWFNodes[s].id);
							var transform = vwf.getProperty(SelectedVWFNodes[s].id, 'transform');
							transform[12] += gizoffset[0];
							transform[13] += gizoffset[1];
							transform[14] += gizoffset[2];
							lastpos[s] = [transform[12], transform[13], transform[14]];
							var success = this.setProperty(SelectedVWFNodes[s].id, 'transform', transform);
							if (success) this.waitingForSet.push(SelectedVWFNodes[s].id);
							if (!success) this.SetLocation(MoveGizmo, originalGizmoPos);
						}
						if (wasScaled && tempscale[0] > 0 && tempscale[1] > 0 && tempscale[2] > 0)
						{
							var relScale = MATH.subVec3(tempscale, lastscale[s]);
							var success = this.setProperty(SelectedVWFNodes[s].id, 'scale', [tempscale[0], tempscale[1], tempscale[2]]);
							if (SelectedVWFNodes.length > 1)
							{
								var gizoffset = MATH.subVec3(lastpos[s], originalGizmoPos);
								gizoffset[0] /= lastscale[s][0];
								gizoffset[1] /= lastscale[s][1];
								gizoffset[2] /= lastscale[s][2];
								gizoffset[0] *= tempscale[0];
								gizoffset[1] *= tempscale[1];
								gizoffset[2] *= tempscale[2];
								var newloc = MATH.addVec3(originalGizmoPos, gizoffset);
								lastpos[s] = newloc;
								this.waitingForSet.push(SelectedVWFNodes[s].id);
								var success = this.setProperty(SelectedVWFNodes[s].id, 'translation', newloc);
								if (success) this.waitingForSet.push(SelectedVWFNodes[s].id);
							}
							lastscale[s] = tempscale;
						}
						if (wasRotated)
						{
							var transform = vwf.getProperty(SelectedVWFNodes[s].id, 'transform');
							var x = transform[12];
							var y = transform[13];
							var z = transform[14];
							var scale = vwf.getProperty(SelectedVWFNodes[s].id, 'scale');
							transform[12] = 0;
							transform[13] = 0;
							transform[14] = 0;
							transform = MATH.mulMat4(transform, rotationTransform);
							transform[12] = x;
							transform[13] = y;
							transform[14] = z;
							lastpos[s] = [x, y, z];
							var success = this.setProperty(SelectedVWFNodes[s].id, 'transform', transform);
							if (success) this.waitingForSet.push(SelectedVWFNodes[s].id);
							if (SelectedVWFNodes.length > 1)
							{
								var parentmat = toGMat(_Editor.findviewnode(SelectedVWFNodes[s].id).parent.matrixWorld);
								var parentmatinv = MATH.inverseMat4(parentmat);
								var parentgizloc = MATH.mulMat4Vec3(parentmatinv, originalGizmoPos);
								var gizoffset = MATH.subVec3(lastpos[s], parentgizloc);
								var rotmat = MATH.inverseMat4(rotationTransform);
								gizoffset = MATH.mulMat4Vec3(rotmat, gizoffset);
								var newloc = MATH.addVec3(parentgizloc, gizoffset);
								lastpos[s] = newloc;
								var success = this.setProperty(SelectedVWFNodes[s].id, 'translation', newloc);
								//console.log(newloc);
								if (success) this.waitingForSet.push(SelectedVWFNodes[s].id);
							}
						}
						//triggerSelectionTransformed(SelectedVWFNode);
						_Editor.updateGizmoOrientation(false);
					}
				}
				//if(wasScaled || wasRotated|| wasMoved && _Editor.getSelectionCount() > 1) _Editor.updateBounds();
			}
			else
			{
				////console.log(vwf.views[0].lastPick.object.uid);
				var axis = -1;
				for (var i = 0; i < MoveGizmo.children.length; i++)
				{
					if (vwf.views[0].lastPick && vwf.views[0].lastPick.object && vwf.views[0].lastPick.object == MoveGizmo.children[i]) axis = i;
				}
				for (var i = 0; i < MoveGizmo.children.length; i++)
				{
					if (i != document.AxisSelected) if (MoveGizmo.children[i].material)
						{
							var c = MoveGizmo.children[i].material.originalColor;
							MoveGizmo.children[i].material.color.setRGB(c.r, c.g, c.b);
							MoveGizmo.children[i].material.emissive.setRGB(c.r, c.g, c.b);
						}
				}
				if (axis >= 0) if (MoveGizmo.children[axis].material)
					{
						MoveGizmo.children[axis].material.color.setRGB(1, 1, 1);
						MoveGizmo.children[axis].material.emissive.setRGB(1, 1, 1);
					}
			}
		}.bind(this);
		this.isOwner = function (id, player)
		{
			var owner = vwf.getProperty(id, 'owner');
			if (typeof owner === 'string' && owner == player)
			{
				return true;
			}
			if (typeof owner === 'object' && owner.indexOf && owner.indexOf(player) != -1)
			{
				return true;
			}
			return false;
		}
		this.setProperty = function (id, prop, val)
		{
			var ret = _PermissionsManager.setProperty(id, prop, val);
			if(!ret)
			  _Notifier.notify('You do not have permission to modify this object');	
		}
		this.GetInsertPoint = function ()
		{
			var campos = [this.findcamera().position.x, this.findcamera().position.y, this.findcamera().position.z];
			var ray = _Editor.GetCameraCenterRay();
			var pick = this.ThreeJSPick(campos, ray);
			var dxy = pick.distance;
			var newintersectxy = MATH.addVec3(campos, MATH.scaleVec3(ray, dxy));
			newintersectxy[2] += .01;
			var dxy2 = this.intersectLinePlane(ray, campos, [0, 0, 0], [0, 0, 1]);
			var newintersectxy2 = MATH.addVec3(campos, MATH.scaleVec3(ray, dxy2));
			newintersectxy2[2] += .01;
			return newintersectxy[2] > newintersectxy2[2] ? newintersectxy : newintersectxy2;
		}
		this.createChild = function (parent, name, proto, uri, callback)
		{
			if(document.PlayerNumber == null)
			{
				_Notifier.notify('You must log in to participate');
				return;
			}
			vwf_view.kernel.createChild(parent, name, proto, uri, callback);
		}
		this.createLight = function (type, pos, owner)
		{
			var proto = {
				extends: 'SandboxLight.vwf',
				properties: {
					rotation: [1, 0, 0, 0],
					translation: pos,
					owner: owner,
					type: 'Light',
					lightType: type,
					DisplayName: _Editor.GetUniqueName('Light')
				}
			};
			this.createChild('index-vwf', GUID(), proto, null, null);
		}
		this.createParticleSystem = function (type, pos, owner)
		{
			var proto = {
				extends: 'SandboxParticleSystem.vwf',
				properties: {
					rotation: [1, 0, 0, 0],
					translation: pos,
					owner: owner,
					type: 'ParticleSystem',
					DisplayName: _Editor.GetUniqueName('ParticleSystem')
				}
			};
			this.createChild('index-vwf', GUID(), proto, null, null);
		}
		this.CreatePrim = function (type, translation, size, texture, owner, id)
		{
			translation[0] = this.SnapTo(translation[0], MoveSnap);
			translation[1] = this.SnapTo(translation[1], MoveSnap);
			translation[2] = this.SnapTo(translation[2], MoveSnap);
			translation[2] += .001;
			var BoxProto = {
				extends: type + '2.vwf',
				properties: {}
			};
			BoxProto.type = 'subDriver/threejs';
			BoxProto.source = 'vwf/model/threejs/' + type + '.js';
			var proto = BoxProto;
			proto.properties.size = size;
			proto.properties.translation = translation;
			proto.properties.scale = [1, 1, 1];
			proto.properties.rotation = [0, 0, 1, 0];
			proto.properties.owner = owner;
			proto.properties.texture = texture;
			proto.properties.type = 'primitive';
			proto.properties.tempid = id;
			proto.properties.DisplayName = _Editor.GetUniqueName(type);
			this.createChild('index-vwf', GUID(), proto, null, null);
		}.bind(this);
		this.AddBlankBehavior = function ()
		{
			if (GetSelectedVWFNode() == null)
			{
				_Notifier.notify('no object selected');
				return;
			}
			var ModProto = {
				extends: 'http://vwf.example.com/node.vwf',
				properties: {
					NotProto: ""
				}
			};
			var proto = ModProto;
			proto.properties.type = 'behavior';
			proto.properties.DisplayName = _Editor.GetUniqueName('behavior');
			proto.properties.owner = document.PlayerNumber;
			var id = GetSelectedVWFNode().id;
			var owner = vwf.getProperty(id, 'owner');
			if (_PermissionsManager.getPermission(_UserManager.GetCurrentUserName(),id) == 0)
			{
				_Notifier.notify('You do not have permission to edit this object');
				return;
			}
			this.createChild(id, GUID(), proto, null, null);
		}
		this.CreateModifier = function (type, owner, subDriver)
		{
			if (this.GetSelectedVWFNode() == null)
			{
				_Notifier.notify('no object selected');
				return;
			}
			var ModProto = {
				extends: type + '.vwf',
				properties: {
					NotProto: ""
				}
			};
			var proto = ModProto;
			if (subDriver)
			{
				ModProto.type = 'subDriver/threejs';
				ModProto.source = 'vwf/model/threejs/' + type + '.js';
			}
			proto.NotProto = "NOT!";
			proto.properties.NotProto = "NOT!";
			proto.properties.translation = [0, 0, 0];
			proto.properties.scale = [1, 1, 1];
			proto.properties.rotation = [0, 0, 1, 0];
			proto.properties.owner = owner;
			proto.properties.type = 'modifier';
			proto.properties.DisplayName = _Editor.GetUniqueName(type);
			var id = this.GetFirstChildLeaf(this.GetSelectedVWFNode()).id;
			var owner = vwf.getProperty(id, 'owner');
			if (_PermissionsManager.getPermission(_UserManager.GetCurrentUserName(),id) == 0)
			{
				_Notifier.notify('You do not have permission to edit this object');
				return;
			}
			this.createChild(id, GUID(), proto, null, null);
			window.setTimeout(function ()
			{
				$(document).trigger('modifierCreated', _Editor.GetSelectedVWFNode());
			}, 500);
		}.bind(this);
		this.CreateModifierSubDriver = function (type, owner)
		{
			if (this.GetSelectedVWFNode() == null)
			{
				_Notifier.notify('no object selected');
				return;
			}
			var ModProto = {
				extends: type + '.vwf',
				properties: {
					NotProto: ""
				}
			};
			var proto = ModProto;
			BoxProto.type = 'subDriver/threejs';
			BoxProto.source = 'vwf/model/threejs/' + type + '.js';
			proto.NotProto = "NOT!";
			proto.properties.NotProto = "NOT!";
			proto.properties.translation = [0, 0, 0];
			proto.properties.scale = [1, 1, 1];
			proto.properties.rotation = [0, 0, 1, 0];
			proto.properties.owner = owner;
			proto.properties.type = 'modifier';
			proto.properties.DisplayName = _Editor.GetUniqueName(type);
			var id = this.GetFirstChildLeaf(this.GetSelectedVWFNode()).id;
			var owner = vwf.getProperty(id, 'owner');
			if (_PermissionsManager.getPermission(_UserManager.GetCurrentUserName(),id) == 0)
			{
				_Notifier.notify('You do not have permission to edit this object');
				return;
			}
			this.createChild(id, GUID(), proto, null, null);
			window.setTimeout(function ()
			{
				$(document).trigger('modifierCreated', this.GetSelectedVWFNode());
			}, 500);
		}.bind(this);
		this.GetFirstChildLeaf = function (object)
		{
			if (object)
			{
				if (object.children)
				{
					for (var i in object.children)
					{
						if (vwf.getProperty(object.children[i].id, 'isModifier') == true) return this.GetFirstChildLeaf(object.children[i]);
					}
				}
				return object;
			}
			return null;
		}
		this.Duplicate = function ()
		{
			for (var i = 0; i < SelectedVWFNodes.length; i++)
			{
				var proto = _DataManager.getCleanNodePrototype(SelectedVWFNodes[i].id);
				proto.properties.DisplayName = _Editor.GetUniqueName(proto.properties.DisplayName);
				var parent = vwf.parent(_Editor.GetSelectedVWFNode().id);
				_Editor.createChild(parent, GUID(), proto, null, null, function ()
				{
					alert();
				});
			}
			_Editor.SelectOnNextCreate(SelectedVWFNodes.length);
			_Editor.SelectObject(null);
		}.bind(this);
		this.DeleteIDs = function (t)
		{
			if (t.id != undefined) delete t.id;
			if (t.children)
			{
				var children = []
				for (var i in t.children)
				{
					DeleteIDs(t.children[i]);
					children.push(t.children[i]);
					delete t.children[i];
				}
				for (var i = 0; i < children.length; i++)
				{
					t.children[GUID()] = children[i];
				}
			}
		}
		this.Copy = function (nodes)
		{
			_CopiedNodes = [];
			var tocopy = SelectedVWFNodes;
			if (nodes) tocopy = nodes;
			for (var i = 0; i < tocopy.length; i++)
			{
				var t = _DataManager.getCleanNodePrototype(tocopy[i].id);
				var tpos = new THREE.Vector3();
				tpos.getPositionFromMatrix(MoveGizmo.parent.matrixWorld);
				var originalGizmoPos = [tpos.x, tpos.y, tpos.z];
				var gizoffset = MATH.subVec3(vwf.getProperty(tocopy[i].id, 'translation'), originalGizmoPos);
				t.properties.transform[12] = gizoffset[0];
				t.properties.transform[13] = gizoffset[1];
				t.properties.transform[14] = gizoffset[2];
				delete t.properties.translation;
				delete t.properties.rotation;
				delete t.properties.quaternion;
				delete t.properties.scale;
				//	t.properties.translation[0] = gizoffset[0];
				//	t.properties.translation[1] = gizoffset[1];
				//	t.properties.translation[2] = gizoffset[2];
				_CopiedNodes.push(t);
			}
		}.bind(this);
		this.Paste = function (useMousePoint)
		{
			_Editor.SelectObject(null);
			for (var i = 0; i < _CopiedNodes.length; i++)
			{
				var t = _CopiedNodes[i];
				t = _DataManager.getCleanNodePrototype(t);
				var campos = [this.findcamera().position.x, this.findcamera().position.y, this.findcamera().position.z];
				var newintersectxy;
				if (!useMousePoint) newintersectxy = _Editor.GetInsertPoint();
				else
				{
					var ray;
					ray = this.GetWorldPickRay(this.ContextShowEvent);
					_Editor.GetMoveGizmo().InvisibleToCPUPick = true;
					var pick = this.ThreeJSPick(campos, ray);
					_Editor.GetMoveGizmo().InvisibleToCPUPick = false;
					var dxy = pick.distance;
					newintersectxy = MATH.addVec3(campos, MATH.scaleVec3(ray, dxy * .99));
					var dxy2 = this.intersectLinePlane(ray, campos, [0, 0, 0], [0, 0, 1]);
					var newintersectxy2 = MATH.addVec3(campos, MATH.scaleVec3(ray, dxy2));
					newintersectxy2[2] += .01;
					if (newintersectxy2[2] > newintersectxy[2]) newintersectxy = newintersectxy2;
				}
				t.properties.transform[12] += newintersectxy[0];
				t.properties.transform[13] += newintersectxy[1];
				t.properties.transform[14] += newintersectxy[2];
				t.properties.DisplayName = _Editor.GetUniqueName(t.properties.DisplayName);
				_Editor.SelectOnNextCreate();
				this.createChild('index-vwf', GUID(), t, null, null);
				t.properties.transform[12] -= newintersectxy[0];
				t.properties.transform[13] -= newintersectxy[1];
				t.properties.transform[14] -= newintersectxy[2];
			}
		}
		this.updateGizmoOrientation = function (updateBasisVectors)
		{
			if (CoordSystem == LocalCoords && SelectedVWFNodes[0])
			{
				var aa = vwf.getProperty(SelectedVWFNodes[0].id, 'rotation');
				var rotmat = this.GetRotationMatrix(toGMat(this.findviewnode(SelectedVWFNodes[0].id).matrixWorld)); //MATH.angleAxis(aa[3] * 0.0174532925,[aa[0],aa[1],aa[2]]);
				var invRot = MATH.inverseMat4(rotmat);
				var invRotT = MATH.transposeMat4(invRot);
				MoveGizmo.parent.matrixAutoUpdate = false;
				for (var i = 0; i < 16; i++) if (i != 12 && i != 13 && i != 14) MoveGizmo.parent.matrix.elements[i] = invRotT[i];
					//MoveGizmo.matrix.setRotationFromQuaternion(q);
				MoveGizmo.parent.updateMatrixWorld(true);
				if (updateBasisVectors)
				{
					CurrentZ = MATH.mulMat4Vec3(invRot, WorldZ);
					CurrentX = MATH.mulMat4Vec3(invRot, WorldX);
					CurrentY = MATH.mulMat4Vec3(invRot, WorldY);
				}
			}
			else
			{
				//var rotmat = this.GetRotationMatrix(this.findviewnode(SelectedVWFNode.id).parent.getModelthis.Matrix());//MATH.angleAxis(aa[3] * 0.0174532925,[aa[0],aa[1],aa[2]]);
				var q = new THREE.Quaternion();
				var rotmat = new THREE.Matrix4();
				rotmat.elements = [1, 0, 0, 0, 0, 1, 0, 0, 0, 0, 1, 0, 0, 0, 0, 1];
				for (var i = 0; i < 16; i++) if (i != 12 && i != 13 && i != 14) MoveGizmo.parent.matrix.elements[i] = rotmat.elements[i];
				MoveGizmo.parent.updateMatrixWorld(true);
				//var invRot = MATH.inverseMat4(rotmat);
				CurrentZ = WorldZ; //MATH.mulMat4Vec3(invRot,WorldZ);
				CurrentX = WorldX; //MATH.mulMat4Vec3(invRot,WorldX);
				CurrentY = WorldY; //MATH.mulMat4Vec3(invRot,WorldY);
			}
		}.bind(this);
		this.triggerSelectionChanged = function (VWFNode)
		{
			console.log('selectionChanged');
			$(document).trigger('selectionChanged', [VWFNode]);
		}.bind(this);
		this.triggerSelectionTransformed = function (VWFNode)
		{
			$(document).trigger('selectionTransformedLocal', [VWFNode]);
		}.bind(this);
		this.updateGizmoLocation = function ()
		{
			var childmat = toGMat(this.findviewnode(this.GetSelectedVWFNode().id).matrixWorld);
			lastpos[0] = [childmat[3], childmat[7], childmat[11]];
			var gizpos = [0, 0, 0];
			gizpos = [childmat[3], childmat[7], childmat[11]];
			for (var s = 1; s < SelectedVWFNodes.length; s++)
			{
				//this.findviewnode(SelectedVWFNodes[s].id).updatethis.Matrix();
				var nextchildmat = toGMat(this.findviewnode(SelectedVWFNodes[s].id).matrixWorld);
				gizpos[0] += nextchildmat[3];
				gizpos[1] += nextchildmat[7];
				gizpos[2] += nextchildmat[11];
				var trans = vwf.getProperty(SelectedVWFNodes[s].id, 'transform');
				lastpos[s] = [trans[12], trans[13], trans[14]];
				lastscale[s] = vwf.getProperty(SelectedVWFNodes[s].id, 'scale');
			}
			gizpos[0] /= SelectedVWFNodes.length;
			gizpos[1] /= SelectedVWFNodes.length;
			gizpos[2] /= SelectedVWFNodes.length;
			MoveGizmo.parent.matrix.setPosition(new THREE.Vector3(gizpos[0], gizpos[1], gizpos[2]));
			MoveGizmo.parent.updateMatrixWorld(true);
		}
		this.updateBounds = function ()
		{
			for (var i = 0; i < SelectionBounds.length; i++)
			{
				SelectionBounds[i].parent.remove(SelectionBounds[i], true);
			}
			SelectionBounds = [];
			for (var i = 0; i < SelectedVWFNodes.length; i++)
			{
				var box;
				var mat;
				box = _Editor.findviewnode(SelectedVWFNodes[i].id).getBoundingBox(true);
				mat = toGMat(_Editor.findviewnode(SelectedVWFNodes[i].id).matrixWorld).slice(0);
				var color = [1, 1, 1, 1];
				if (this.findviewnode(SelectedVWFNodes[i].id).initializedFromAsset) color = [1, 0, 0, 1];
				if (vwf.getProperty(SelectedVWFNodes[i].id, 'type') == 'Group' && vwf.getProperty(SelectedVWFNodes[i].id, 'open') == false) color = [0, 1, 0, 1];
				if (vwf.getProperty(SelectedVWFNodes[i].id, 'type') == 'Group' && vwf.getProperty(SelectedVWFNodes[i].id, 'open') == true) color = [.7, 1.0, .7, 1];
				SelectionBounds[i] = new THREE.Object3D();
				SelectionBounds[i].name = "Bounds_+" + SelectedVWFNodes[i].id;
				SelectionBounds[i].add(this.BuildBox([box.max.x - box.min.x, box.max.y - box.min.y, box.max.z - box.min.z], [box.min.x + (box.max.x - box.min.x) / 2, box.min.y + (box.max.y - box.min.y) / 2, box.min.z + (box.max.z - box.min.z) / 2], color), true);
				SelectionBounds[i].children[0].name = "Bounds_+" + SelectedVWFNodes[i].id + "_Mesh";
				SelectionBounds[i].matrixAutoUpdate = false;
				SelectionBounds[i].matrix.elements = MATH.transposeMat4(mat);
				SelectionBounds[i].updateMatrixWorld(true);
				SelectionBounds[i].children[0].material = new THREE.MeshBasicMaterial();
				SelectionBounds[i].children[0].material.wireframe = true;
				SelectionBounds[i].children[0].material.transparent = true;
				SelectionBounds[i].children[0].renderDepth = -10000 - 3;
				SelectionBounds[i].children[0].material.depthTest = false;
				SelectionBounds[i].children[0].material.depthWrite = false;
				SelectionBounds[i].children[0].material.color.r = color[0];
				SelectionBounds[i].children[0].material.color.g = color[1];
				SelectionBounds[i].children[0].material.color.b = color[2];
				SelectionBounds[i].children[0].PickPriority = -1;
				// SelectionBounds[i].InvisibleToCPUPick = true;
				// SelectionBounds[i].setCastShadows(false);
				// SelectionBounds[i].setDrawType(MATH.DRAW_LINELOOPS);
				// SelectionBounds[i].setDepthTest(false);
				// SelectionBounds[i].setZtransparent(true);
				// SelectionBounds[i].setCull(MATH.NONE);
				// SelectionBounds[i].setPickable(false);
				// SelectionBounds[i].RenderPriority = 999;
				SelectionBounds[i].vwfid = SelectedVWFNodes[i].id;
				//	SelectionBounds[i].setMaterial(MATH.MaterialManager.findMaterialRecord(SelectionBounds[i].getMaterial()).material);
				this.SelectionBoundsContainer.add(SelectionBounds[i], true);
			}
		}
		this.updateBoundsTransform = function (id)
		{
			for (var i = 0; i < SelectionBounds.length; i++)
			{
				if (SelectionBounds[i].vwfid == id)
				{
					var mat = toGMat(_Editor.findviewnode(id).matrixWorld).slice(0);
					SelectionBounds[i].matrix.elements = MATH.transposeMat4(mat);
					SelectionBounds[i].updateMatrixWorld(true);
				}
			}
		}
		this.getSelectionCount = function ()
		{
			return SelectedVWFNodes.length;
		}.bind(this);
		this.isSelected = function (id)
		{
			var index = -1;
			for (var i = 0; i < SelectedVWFNodes.length; i++) if (SelectedVWFNodes[i] && SelectedVWFNodes[i].id == id) index = i;
			if (index == -1) return false;
			return true;
		}.bind(this);
		this.OpenGroup = function ()
		{
			for (var i = 0; i < this.getSelectionCount(); i++)
			{
				if (vwf.getProperty(SelectedVWFNodes[i].id, 'type') == 'Group')
				{
					vwf.setProperty(SelectedVWFNodes[i].id, 'open', true);
				}
			}
			this.updateBounds();
		}
		this.CloseGroup = function ()
		{
			for (var i = 0; i < this.getSelectionCount(); i++)
			{
				if (vwf.getProperty(SelectedVWFNodes[i].id, 'type') == 'Group')
				{
					vwf.setProperty(SelectedVWFNodes[i].id, 'open', false);
				}
			}
			this.updateBounds();
		}
		this.SelectObjectPublic = function (VWFNodeid)
		{
			if (SelectMode == 'TempPick')
			{
				if (this.TempPickCallback) this.TempPickCallback(vwf.getNode(VWFNodeid));
			}
			else
			{
				this.SelectObject(VWFNodeid, this.PickMod);
			}
		}
		this.SelectObject = function (VWFNode, selectmod)
		{
			this.waitingForSet.length = 0;
			if (VWFNode && VWFNode.constructor.name == 'Array')
			{
				for (var i = 0; i < VWFNode.length; i++) VWFNode[i] = vwf.getNode(VWFNode[i]);
			}
			else if (typeof (VWFNode) == 'object') VWFNode = [VWFNode];
			else if (typeof (VWFNode) == 'string') VWFNode = [vwf.getNode(VWFNode)];
			if (!selectmod)
			{
				SelectedVWFNodes = [];
			}
			if (VWFNode && VWFNode[0] != null) for (var i = 0; i < VWFNode.length; i++)
				{
					//if you've selected a node that is grouped, but not selected a group directly, select the nearest open group head.
					try
					{
						if (vwf.getProperty(VWFNode[i].id, 'type') != 'Group')
						{
							while (vwf.getProperty(vwf.parent(VWFNode[i].id), 'type') == 'Group' && vwf.getProperty(vwf.parent(VWFNode[i].id), 'open') == false)
							{
								VWFNode[i] = vwf.getNode(vwf.parent(VWFNode[i].id));
							}
						}
					}
					catch (e)
					{}
					if (!selectmod)
					{
						if (VWFNode[i])
						{
							if (!this.isSelected(VWFNode[i].id)) SelectedVWFNodes.push(VWFNode[i]);
						}
					}
					if (selectmod == Add)
					{
						if (!this.isSelected(VWFNode[i].id)) SelectedVWFNodes.push(VWFNode[i]);
					}
					if (selectmod == Subtract)
					{
						var index = -1;
						for (var j = 0; j < SelectedVWFNodes.length; j++) if (SelectedVWFNodes[j] && SelectedVWFNodes[j].id == VWFNode[i].id) index = j;
						SelectedVWFNodes.splice(index, 1);
					}
			}
			if (SelectedVWFNodes[0]) this.SelectedVWFID = SelectedVWFNodes[0].id;
			else this.SelectedVWFID = null;
			this.triggerSelectionChanged(SelectedVWFNodes[0]);
			if (MoveGizmo == null)
			{
				BuildMoveGizmo();
			}
			MoveGizmo.InvisibleToCPUPick = false;
			if (SelectedVWFNodes[0])
			{
				for (var s = 0; s < SelectedVWFNodes.length; s++)
				{
					lastscale[s] = vwf.getProperty(SelectedVWFNodes[s].id, 'scale');
					this.showMoveGizmo();
					if (this.findviewnode(SelectedVWFNodes[s].id))
					{
						//this.findviewnode(SelectedVWFNodes[s].id).setTransformMode(MATH.P_MATRIX);
						//this.findviewnode(SelectedVWFNodes[s].id).setRotMatrix(this.GetRotationMatrix(this.findviewnode(SelectedVWFNodes[s].id).getLocalthis.Matrix()));
						//this.findviewnode(SelectedVWFNodes[s].id).updateMatrix
					}
				}
				this.updateBoundsAndGizmoLoc();
				this.updateGizmoOrientation(true);
			}
			else
			{
				this.hideMoveGizmo();
				MoveGizmo.InvisibleToCPUPick = true;
				if (SelectionBounds.length > 0)
				{
					for (var i = 0; i < SelectionBounds.length; i++)
					{
						SelectionBounds[i].parent.remove(SelectionBounds[i], true);
					}
					SelectionBounds = [];
				}
			}
		}.bind(this);
		this.hideMoveGizmo = function ()
		{
			while (MoveGizmo.children.length)
			{
				MoveGizmo.remove(MoveGizmo.children[MoveGizmo.children.length - 1])
			}
		}
		this.showMoveGizmo = function ()
		{
			this.SetGizmoMode(this.GizmoMode);
		}
		this.updateBoundsAndGizmoLoc = function ()
		{
			_Editor.updateGizmoLocation();
			_Editor.updateGizmoSize();
			_Editor.updateGizmoOrientation(false);
			_Editor.updateBounds();
			$('#StatusSelectedID').text(SelectedVWFNodes[0].id);
		}.bind(this);
		this.updateGizmoSize = function ()
		{
			var pos = new THREE.Vector3();
			pos.getPositionFromMatrix(MoveGizmo.parent.matrixWorld);
			var gizpos = [pos.x, pos.y, pos.z];
			var campos = [this.findcamera().position.x, this.findcamera().position.y, this.findcamera().position.z];
			var dist = MATH.lengthVec3(MATH.subVec3(gizpos, campos));
			var cam = this.findcamera();
			cam.updateMatrixWorld(true);
			cam.matrixWorldInverse.getInverse(cam.matrixWorld);
			gizpos = MATH.mulMat4Vec3(MATH.transposeMat4(cam.matrixWorldInverse.elements), gizpos);
			dist = -gizpos[2] / 65;
			var oldscale = MoveGizmo.matrix.elements[0];
			MoveGizmo.matrix.scale(new THREE.Vector3(1 / oldscale, 1 / oldscale, 1 / oldscale));
			var windowXadj = 1600.0 / $('#index-vwf').width();
			var windowYadj = 1200.0 / $('#index-vwf').height();
			var winadj = Math.max(windowXadj, windowYadj);
			MoveGizmo.matrix.scale(new THREE.Vector3(dist * winadj, dist * winadj, dist * winadj));
			MoveGizmo.updateMatrixWorld(true);
		}.bind(this);
		this.BuildMoveGizmo = function ()
		{
			var red = [1, 0, 0, 1];
			var green = [0, 1, .0, 1];
			var blue = [0, 0, 1, 1];
			if (MoveGizmo != null) return;
			//temp mesh for all geometry to test
			var cubeX = new THREE.Mesh(new THREE.CubeGeometry(10.00, .40, .40), new THREE.MeshLambertMaterial(
			{
				color: 0xFF0000,
				emissive: 0xFF0000
			}));
			cubeX.position.set(5.00, .15, .15);
			var cubeY = new THREE.Mesh(new THREE.CubeGeometry(.40, 10.00, .40), new THREE.MeshLambertMaterial(
			{
				color: 0x00FF00,
				emissive: 0x00FF00
			}));
			cubeY.position.set(.15, 5.00, .15);
			var cubeZ = new THREE.Mesh(new THREE.CubeGeometry(.40, .40, 10.00), new THREE.MeshLambertMaterial(
			{
				color: 0x0000FF,
				emissive: 0x0000FF
			}));
			cubeZ.position.set(.15, .15, 5.00);
			MoveGizmo = new THREE.Object3D();
			MoveGizmo.allChildren = [];
			MoveGizmo.allChildren.push(cubeX);
			MoveGizmo.allChildren.push(cubeY);
			MoveGizmo.allChildren.push(cubeZ);
			cubeX.geometry.setPickGeometry(new THREE.CubeGeometry(10.00, 1.80, 1.80));
			cubeY.geometry.setPickGeometry(new THREE.CubeGeometry(1.80, 10.00, 1.80));
			cubeZ.geometry.setPickGeometry(new THREE.CubeGeometry(1.80, 1.80, 10.00));
			var rotx = new THREE.Mesh(new THREE.TorusGeometry(7, .50, 4, 20), new THREE.MeshLambertMaterial(
			{
				color: 0xFF0000,
				emissive: 0xFF0000
			}));
			var roty = new THREE.Mesh(new THREE.TorusGeometry(7, .50, 4, 20), new THREE.MeshLambertMaterial(
			{
				color: 0x00FF00,
				emissive: 0x00FF00
			}));
			var rotz = new THREE.Mesh(new THREE.TorusGeometry(7, .50, 4, 20), new THREE.MeshLambertMaterial(
			{
				color: 0x0000FF,
				emissive: 0x0000FF
			}));
			MoveGizmo.allChildren.push(rotx);
			roty.rotation.x = Math.PI / 2;
			MoveGizmo.allChildren.push(roty);
			rotx.rotation.y = Math.PI / 2;
			MoveGizmo.allChildren.push(rotz);
			rotz.rotation.z = 90;
			MoveGizmo.allChildren.push(this.BuildBox([.5, .5, .5], [10.25, 0, 0], red)); //scale x		
			MoveGizmo.allChildren.push(this.BuildBox([.5, .5, .5], [0, 10.25, 0], green)); //scale y
			MoveGizmo.allChildren.push(this.BuildBox([.5, .5, .5], [0, 0, 10.25], blue)); //scale z
			MoveGizmo.allChildren.push(this.BuildBox([.85, .85, .85], [9.25, 0, 0], red)); //scale xyz
			MoveGizmo.allChildren.push(this.BuildBox([.85, .85, .85], [0, 9.25, 0], green)); //scale xyz
			MoveGizmo.allChildren.push(this.BuildBox([.85, .85, .85], [0, 0, 9.25], blue)); //scale xyz
			MoveGizmo.allChildren.push(this.BuildBox([1.50, 1.50, .30], [.75, .75, .15], [75, 75, 0, 1])); //movexy
			MoveGizmo.allChildren[MoveGizmo.allChildren.length -1].geometry.setPickGeometry(new THREE.CubeGeometry( 8, 8, .30 ));
			MoveGizmo.allChildren.push(this.BuildBox([1.50, .30, 1.50], [.75, .15, .75], [75, 0, 75, 1])); //movexz
			MoveGizmo.allChildren[MoveGizmo.allChildren.length -1].geometry.setPickGeometry(new THREE.CubeGeometry( 8, .30, 8 ));
			MoveGizmo.allChildren.push(this.BuildBox([.30, 1.50, 1.50], [.15, .75, .75], [0, 75, 75, 1])); //moveyz
			MoveGizmo.allChildren[MoveGizmo.allChildren.length -1].geometry.setPickGeometry(new THREE.CubeGeometry( .30, 8, 8 ));
			MoveGizmo.allChildren.push(this.BuildRing(12, .7, [0, 0, 1], 30, [1, 1, 1, 1], 90, 450)); //rotate z
			MoveGizmo.allChildren.push(this.BuildRing(7, 0.5, [1, 0, 0], 37, red, 0, 370)); //rotate x
			MoveGizmo.allChildren.push(this.BuildRing(7, 0.5, [0, 1, 0], 37, green, 0, 370)); //rotate y
			MoveGizmo.allChildren.push(this.BuildRing(7, 0.5, [0, 0, 1], 37, blue, 0, 370)); //rotate z
			MoveGizmo.allChildren.push(this.BuildBox([5, 5, 5], [0, 0, 0], [1, 1, 1, 1])); //scale uniform
			MoveGizmo.allChildren.push(this.BuildBox([0.30, 5, 5], [5, 0, 0], red)); //scale uniform
			MoveGizmo.allChildren.push(this.BuildBox([5, .30, 5], [0, 5, 0], green)); //scale uniform
			MoveGizmo.allChildren.push(this.BuildBox([5, 5, .30], [0, 0, 5], blue)); //scale uniform
			MoveGizmo.allChildren.push(this.BuildBox([.30, 5, 5], [-5, 0, 0], red)); //scale uniform
			MoveGizmo.allChildren.push(this.BuildBox([5, .30, 5], [0, -5, 0], green)); //scale uniform
			MoveGizmo.allChildren.push(this.BuildBox([5, 5, .30], [0, 0, -5], blue)); //scale uniform		
			MoveGizmo.allChildren[0].name = 'XRotation';
			MoveGizmo.allChildren[1].name = 'YRotation';
			MoveGizmo.allChildren[2].name = 'ZRotation';
			MoveGizmo.allChildren[3].name = 'XMovement';
			MoveGizmo.allChildren[4].name = 'YMovement';
			MoveGizmo.allChildren[5].name = 'ZMovement';
			MoveGizmo.allChildren[6].name = 'XScale';
			MoveGizmo.allChildren[7].name = 'YScale';
			MoveGizmo.allChildren[8].name = 'ZScale';
			MoveGizmo.allChildren[9].name = 'XYScale';
			MoveGizmo.allChildren[10].name = 'YZScale';
			MoveGizmo.allChildren[11].name = 'ZXScale';
			MoveGizmo.allChildren[12].name = 'XYMove';
			MoveGizmo.allChildren[13].name = 'YZMove';
			MoveGizmo.allChildren[14].name = 'ZXMove';
			MoveGizmo.allChildren[15].name = 'SwapCoords';
			MoveGizmo.allChildren[16].name = 'XRotate';
			MoveGizmo.allChildren[17].name = 'YRotate';
			MoveGizmo.allChildren[18].name = 'ZRotate';
			MoveGizmo.allChildren[19].name = 'ScaleUniform';
			MoveGizmo.allChildren[20].name = 'XScale1';
			MoveGizmo.allChildren[21].name = 'YScale1';
			MoveGizmo.allChildren[22].name = 'ZScale1';
			MoveGizmo.allChildren[23].name = 'XScale2';
			MoveGizmo.allChildren[24].name = 'YScale2';
			MoveGizmo.allChildren[25].name = 'ZScale2';
			MoveGizmo.name = "MoveGizmo";
			var movegizhead = new THREE.Object3D();
			movegizhead.name = "MoveGizmoRoot";
			movegizhead.matrixAutoUpdate = false;
			movegizhead.add(MoveGizmo, true);
			//since the picking system will use the scenemanager, must add.
			//but use special add because there is no point in constantly re organizing the
			//graph based on the gizmo
			if (!_SceneManager) alert('No SceneManager!');
			_SceneManager.addToRoot(movegizhead);
			this.findscene().add(movegizhead, true);
			MoveGizmo.matrixAutoUpdate = false;
			for (var i = 0; i < MoveGizmo.allChildren.length; i++)
			{
				MoveGizmo.allChildren[i].material.originalColor = new THREE.Color();
				var c = MoveGizmo.allChildren[i].material.color;
				MoveGizmo.allChildren[i].material.originalColor.setRGB(c.r, c.g, c.b);
				MoveGizmo.allChildren[i].renderDepth = -10000 - i;
				MoveGizmo.allChildren[i].material.depthTest = false;
				MoveGizmo.allChildren[i].material.depthWrite = false;
				MoveGizmo.allChildren[i].material.transparent = true;
				MoveGizmo.allChildren[i].PickPriority = 10;
			}
			this.SetGizmoMode(Move);
		}.bind(this);
		this.SetGizmoMode = function (type)
		{
			this.GizmoMode = type;
			if (MoveGizmo.visible == false) return;
			if (type == Move)
			{
				$('#StatusTransform').text('Move');
				for (var i = 0; i < MoveGizmo.allChildren.length; i++)
				{
					if ((i >= 0 && i <= 2) || (i >= 12 && i <= 14))
					{
						MoveGizmo.add(MoveGizmo.allChildren[i], true);
					}
					else
					{
						MoveGizmo.remove(MoveGizmo.allChildren[i], true);
					}
					this.GizmoMode = Move;
				}
			}
			if (type == Rotate)
			{
				$('#StatusTransform').text('Rotate');
				for (var i = 0; i < MoveGizmo.allChildren.length; i++)
				{
					if (i >= 16 && i <= 18)
					{
						MoveGizmo.add(MoveGizmo.allChildren[i], true);
					}
					else
					{
						MoveGizmo.remove(MoveGizmo.allChildren[i], true);
					}
					this.GizmoMode = Rotate;
				}
			}
			if (type == Scale)
			{
				$('#StatusTransform').text('Scale');
				//SetCoordSystem(LocalCoords);			
				for (var i = 0; i < MoveGizmo.allChildren.length; i++)
				{
					if (i >= 19 && i <= 25)
					{
						MoveGizmo.add(MoveGizmo.allChildren[i], true);
					}
					else
					{
						MoveGizmo.remove(MoveGizmo.allChildren[i], true);
					}
					this.GizmoMode = Scale;
				}
			}
			if (type == Multi)
			{
				$('#StatusTransform').text('Multi');
				for (var i = 0; i < MoveGizmo.allChildren.length; i++)
				{
					if (i <= 15)
					{
						MoveGizmo.add(MoveGizmo.allChildren[i], true);
					}
					else
					{
						MoveGizmo.remove(MoveGizmo.allChildren[i], true);
					}
					this.GizmoMode = Multi;
				}
			}
		}.bind(this);
		this.BuildRing = function (radius1, radius2, axis, steps, color, startdeg, enddeg)
		{
			var mesh = new THREE.Mesh(new THREE.TorusGeometry(radius1, radius2, 6, steps), new THREE.MeshLambertMaterial());
			mesh.material.color.r = color[0];
			mesh.material.color.g = color[1];
			mesh.material.color.b = color[2];
			mesh.material.emissive.r = color[0];
			mesh.material.emissive.g = color[1];
			mesh.material.emissive.b = color[2];
			mesh.rotation.x = axis[1] * Math.PI / 2;
			mesh.rotation.y = axis[0] * Math.PI / 2;
			mesh.rotation.z = axis[2] * Math.PI / 2;
			mesh.updateMatrixWorld(true);
			return mesh;
		}.bind(this);
		this.BuildBox = function (size, offset, color)
		{
			var mesh = new THREE.Mesh(new THREE.CubeGeometry(size[0], size[1], size[2]), new THREE.MeshLambertMaterial());
			mesh.material.color.r = color[0];
			mesh.material.color.g = color[1];
			mesh.material.color.b = color[2];
			mesh.material.emissive.r = color[0];
			mesh.material.emissive.g = color[1];
			mesh.material.emissive.b = color[2];
			mesh.material.shading = false;
			//mesh.matrix.setPosition(new THREE.Vector3(offset[0],offset[1],offset[2]));
			for (var i = 0; i < mesh.geometry.vertices.length; i++)
			{
				mesh.geometry.vertices[i].x += offset[0];
				mesh.geometry.vertices[i].y += offset[1];
				mesh.geometry.vertices[i].z += offset[2];
			}
			mesh.matrixAutoUpdate = false;
			mesh.updateMatrixWorld(true);
			return mesh;
		}.bind(this);
		this.PickParentCallback = function (parentnode)
		{
			this.TempPickCallback = null;
			var node = _DataManager.getCleanNodePrototype(this.GetSelectedVWFNode().id);
			var childmat = toGMat(this.findviewnode(this.GetSelectedVWFNode().id).matrixWorld);
			var parentmat = toGMat(this.findviewnode(parentnode.id).matrixWorld);
			var invparentmat = MATH.inverseMat4(parentmat);
			childmat = MATH.mulMat4(invparentmat, childmat);
			delete node.properties.translation;
			delete node.properties.rotation;
			delete node.properties.quaternion;
			delete node.properties.scale;
			node.properties.transform = MATH.transposeMat4(childmat);
			this.DeleteSelection();
			this.createChild(parentnode.id, GUID(), node);
			_Editor.SelectOnNextCreate();
			this.SetSelectMode('Pick');
		}
		this.RemoveParent = function ()
		{
			var node = _DataManager.getCleanNodePrototype(this.GetSelectedVWFNode().id);
			var childmat = toGMat(this.findviewnode(this.GetSelectedVWFNode().id).matrixWorld);
			delete node.properties.translation;
			delete node.properties.rotation;
			delete node.properties.quaternion;
			delete node.properties.scale;
			node.properties.transform = MATH.transposeMat4(childmat);
			this.DeleteSelection();
			_Editor.SelectOnNextCreate();
			this.createChild('index-vwf', GUID(), node);
			this.SetSelectMode('Pick');
		}
		this.SetParent = function ()
		{
			if (!this.GetSelectedVWFNode())
			{
				_Notifier.alert('No object selected. Select the desired child, then use this to choose the parent.');
				return;
			}
			this.SetSelectMode('TempPick');
			this.TempPickCallback = this.PickParentCallback;
		}
		this.UngroupSelection = function ()
		{
			for (var i = 0; i < this.getSelectionCount(); i++)
			{
				// if(!_Editor.isOwner(SelectedVWFNodes[i].id,document.PlayerNumber))
				// {
				// _Notifier.alert('You must be the group owner to ungroup objects.');
				// continue;
				// }
				var vwfparent = vwf.parent(this.GetSelectedVWFNode(i).id);
				var children = vwf.children(this.GetSelectedVWFNode(i).id);
				for (var j = 0; j < children.length; j++)
				{
					var node = _DataManager.getCleanNodePrototype(children[j]);
					var childmat = toGMat(this.findviewnode(children[j]).matrixWorld);
					var parentmat = toGMat(this.findviewnode(vwfparent).matrixWorld);
					var invparentmat = MATH.inverseMat4(parentmat);
					childmat = MATH.mulMat4(invparentmat, childmat);
					delete node.properties.translation;
					delete node.properties.rotation;
					delete node.properties.quaternion;
					delete node.properties.scale;
					node.properties.transform = MATH.transposeMat4(childmat);
					vwf_view.kernel.deleteNode(children[j]);
					vwf_view.kernel.createChild(vwfparent, GUID(), node);
				}
				vwf_view.kernel.deleteNode(this.GetSelectedVWFNode(i).id);
			}
			this.SelectObject();
		}
		this.GroupSelection = function ()
		{
			var parentmat = MATH.identMatrix();
			var parent = this.findviewnode(this.GetSelectedVWFNode().id).parent;
			var pos;
			for (var i = 0; i < this.getSelectionCount(); i++)
			{
				if (parent != this.findviewnode(this.GetSelectedVWFNode(i).id).parent)
				{
					_Notifier.alert('All objects must have the same parent to be grouped');
					return;
				}
				// if(!_Editor.isOwner(SelectedVWFNodes[i].id,document.PlayerNumber))
				// {
				// _Notifier.alert('You must be the owner of all objects to group them.');
				// return;
				// }
				var childmat = toGMat(this.findviewnode(this.GetSelectedVWFNode(i).id).matrixWorld);
				if (!pos) pos = [childmat[3], childmat[7], childmat[11]];
				else pos = MATH.addVec3(pos, [childmat[3], childmat[7], childmat[11]]);
			}
			pos = MATH.scaleVec3(pos, 1 / this.getSelectionCount());
			parentmat[3] = pos[0];
			parentmat[7] = pos[1];
			parentmat[11] = pos[2];
			var proto = {
				extends: 'sandboxGroup.vwf',
				properties: {
					type: 'Group',
					owner: document.PlayerNumber,
					transform: MATH.transposeMat4(parentmat)
				},
				children: {}
			};
			for (var i = 0; i < this.getSelectionCount(); i++)
			{
				var node = _DataManager.getCleanNodePrototype(this.GetSelectedVWFNode(i).id);
				var childmat = toGMat(this.findviewnode(this.GetSelectedVWFNode(i).id).matrixWorld);
				var invparentmat = MATH.inverseMat4(parentmat);
				childmat = MATH.mulMat4(invparentmat, childmat);
				delete node.properties.translation;
				delete node.properties.rotation;
				delete node.properties.quaternion;
				delete node.properties.scale;
				node.properties.transform = MATH.transposeMat4(childmat);
				proto.children[GUID()] = node;
			}
			this.DeleteSelection();
			vwf_view.kernel.createChild('index-vwf', GUID(), proto);
			_Editor.SelectOnNextCreate();
			this.SetSelectMode('Pick');
		}
		this.findviewnode = function (id)
		{
			for (var i = 0; i < vwf.views.length; i++)
			{
				if (vwf.views[i] && vwf.views[i].state && vwf.views[i].state.nodes && vwf.views[i].state.nodes[id] && vwf.views[i].state.nodes[id].threeObject) return vwf.views[i].state.nodes[id].threeObject;
				if (vwf.views[i] && vwf.views[i].state && vwf.views[i].state.scenes && vwf.views[i].state.scenes[id] && vwf.views[i].state.scenes[id].threeScene) return vwf.views[i].state.scenes[id].threeScene;
			}
			return null;
		}.bind(this);
		this.SelectScene = function ()
		{
			this.SelectObject('index-vwf');
		}
		this.SetSelectMode = function (e)
		{
			SelectMode = e;
			$('#StatusPickMode').text('Pick: ' + e);
			if (e == 'Pick') 
			{	
				$('#MenuSelectPickicon').css('background', "#9999FF");
				$('#glyphOverlay').show();
			}
			else {
			
				$('#MenuSelectPickicon').css('background', "")
				$('#glyphOverlay').hide();
			}
			if (SelectMode == 'TempPick')
			{
				$('#index-vwf').css('cursor', 'crosshair');
			}
			else
			{
				$('#index-vwf').css('cursor', 'default');
			}
		}.bind(this);
		this.SetCoordSystem = function (e)
		{
			CoordSystem = e;
			if (e == WorldCoords)
			{
				$('#StatusCoords').text('World Coords');
				$('#MenuWorldicon').css('background', "#9999FF");
				$('#MenuLocalicon').css('background', "");
			}
			else
			{
				$('#StatusCoords').text('Local Coords');
				$('#MenuWorldicon').css('background', "");
				$('#MenuLocalicon').css('background', "#9999FF");
			}
		}.bind(this);
		this.GetMoveGizmo = function (e)
		{
			return MoveGizmo;
		}.bind(this);
		this.SetSnaps = function (m, r, s)
		{
			RotateSnap = r;
			MoveSnap = m;
			ScaleSnap = s;
			$('#StatusSnaps').text('Snaps: ' + (r / 0.0174532925) + 'deg, ' + m + 'm, ' + s + '%');
		}.bind(this);
		this.GetSelectedVWFID = function ()
		{
			return this.SelectedVWFID;
		}
		this.CallCreateNodeCallback = function (e, p)
		{
			try
			{
				this.createNodeCallback(e, p);
			}
			catch (e)
			{
				//console.log(e);
			}
		}
		this.SetCreateNodeCallback = function (callback)
		{
			this.createNodeCallback = callback;
		}
		this.SelectOnNextCreate = function (count)
		{
			if (!count) count = 1;
			this.toSelect = count;
			this.tempSelect = [];
			this.expectedParent = vwf.parent(_Editor.GetSelectedVWFID());
			this.SetCreateNodeCallback(function (e, p)
			{
				if (p == this.expectedParent)
				{
					_Editor.tempSelect.push(e);
					_Editor.toSelect--;
					if (_Editor.toSelect == 0)
					{
						_Editor.createNodeCallback = null;
						_Editor.SelectObject(_Editor.tempSelect, Add);
					}
				}
			});
		}
		this.GetSelectedVWFNode = function (idx)
		{
			if (idx === undefined) idx = 0;
			try
			{
				if (SelectedVWFNodes[idx]) return vwf.getNode(SelectedVWFNodes[idx].id);
			}
			catch (e)
			{
				return null;
			}
		}.bind(this);
		this.findscene = function ()
		{
			return vwf.views[0].state.scenes["index-vwf"].threeScene;
		}
		this.findcamera = function ()
		{
			try
			{
				return vwf.views[0].state.scenes["index-vwf"].camera.threeJScameras[vwf.views[0].state.scenes["index-vwf"].camera.defaultCamID];
			}
			catch (e)
			{
				return null;
			}
		}

		function matcpy(mat)
		{
			var newmat = [];
			for (var i = 0; i < 16; i++) newmat[i] = mat[i];
			return newmat;
		}
		this.getViewProjection = function ()
		{
			var cam = this.findcamera();
			cam.matrixWorldInverse.getInverse(cam.matrixWorld);
			var _viewProjectionMatrix = new THREE.Matrix4();
			_viewProjectionMatrix.multiplyMatrices(cam.projectionMatrix, cam.matrixWorldInverse);
			return MATH.transposeMat4(_viewProjectionMatrix.flattenToArray([]));
		}

		function toGMat(threemat)
		{
			var mat = [];
			mat = matcpy(threemat.elements);
			mat = (MATH.transposeMat4(mat));
			return mat;
		}
		this.buildContextMenu = function ()
		{
			$(document.body).append('<div id="ContextMenu" />');
			$('#ContextMenu').append('<div id="ContextMenuName" style="border-bottom: 3px solid gray;">name</div>');
			$('#ContextMenu').append('<div id="ContextMenuActions" style="border-bottom: 2px gray dotted;"></div>');
			$('#ContextMenu').append('<div id="ContextMenuSelect" class="ContextMenuItem" style="border-bottom: 1px solid gray;">Select</div>');
			$('#ContextMenu').append('<div id="ContextMenuSelectNone" class="ContextMenuItem" style="border-bottom: 1px solid gray;" >Select None</div>');
			$('#ContextMenu').append('<div id="ContextMenuMove" class="ContextMenuItem">Move</div>');
			$('#ContextMenu').append('<div id="ContextMenuRotate" class="ContextMenuItem">Rotate</div>');
			$('#ContextMenu').append('<div id="ContextMenuScale" class="ContextMenuItem" style="border-bottom: 1px solid gray;">Scale</div>');
			$('#ContextMenu').append('<div id="ContextMenuFocus" class="ContextMenuItem" style="border-bottom: 1px solid gray;" >Focus</div>');
			$('#ContextMenu').append('<div id="ContextMenuCopy" class="ContextMenuItem">Copy</div>');
			$('#ContextMenu').append('<div id="ContextMenuPaste" class="ContextMenuItem">Paste</div>');
			$('#ContextMenu').append('<div id="ContextMenuDuplicate" class="ContextMenuItem" style="border-bottom: 1px solid gray;">Duplicate</div>');
			$('#ContextMenu').append('<div id="ContextMenuDelete" class="ContextMenuItem" style="border-bottom: 1px solid gray;">Delete</div>');
			$('#ContextMenu').disableSelection();
			$('#ContextMenuSelect').click(function ()
			{
				_Editor.SelectObject($('#ContextMenuName').attr('VWFID'));
				$('#ContextMenu').hide();
				$('#ContextMenu').css('z-index', '-1');
				$(".ddsmoothmenu").find('li').trigger('mouseleave');
				$('#index-vwf').focus();
			});
			$('#ContextMenuSelectNone').click(function ()
			{
				_Editor.SelectObject(null);
				this.SetSelectMode('None');
				$('#ContextMenu').hide();
				$('#ContextMenu').css('z-index', '-1');
				$(".ddsmoothmenu").find('li').trigger('mouseleave');
				$('#index-vwf').focus();
			});
			$('#ContextMenuMove').click(function ()
			{
				$('#MenuMove').click();
				$('#ContextMenu').hide();
				$('#ContextMenu').css('z-index', '-1');
				$(".ddsmoothmenu").find('li').trigger('mouseleave');
				$('#index-vwf').focus();
			});
			$('#ContextMenuRotate').click(function ()
			{
				$('#MenuRotate').click();
				$('#ContextMenu').hide();
				$('#ContextMenu').css('z-index', '-1');
				$(".ddsmoothmenu").find('li').trigger('mouseleave');
				$('#index-vwf').focus();
			});
			$('#ContextMenuScale').click(function ()
			{
				$('#MenuScale').click();
				$('#ContextMenu').hide();
				$('#ContextMenu').css('z-index', '-1');
				$(".ddsmoothmenu").find('li').trigger('mouseleave');
				$('#index-vwf').focus();
			});
			$('#ContextMenuFocus').click(function ()
			{
				$('#MenuFocusSelected').click();
				$('#ContextMenu').hide();
				$('#ContextMenu').css('z-index', '-1');
				$(".ddsmoothmenu").find('li').trigger('mouseleave');
				$('#index-vwf').focus();
			});
			$('#ContextMenuCopy').click(function ()
			{
				$('#MenuCopy').click();
				$('#ContextMenu').hide();
				$('#ContextMenu').css('z-index', '-1');
				$(".ddsmoothmenu").find('li').trigger('mouseleave');
				$('#index-vwf').focus();
			});
			$('#ContextMenuPaste').click(function (e)
			{
				_Editor.Paste(true);
				$('#ContextMenu').hide();
				$('#ContextMenu').css('z-index', '-1');
			});
			$('#ContextMenuDuplicate').click(function ()
			{
				$('#MenuDuplicate').click();
				$('#ContextMenu').hide();
				$('#ContextMenu').css('z-index', '-1');
				$(".ddsmoothmenu").find('li').trigger('mouseleave');
				$('#index-vwf').focus();
			});
			$('#ContextMenuDelete').click(function ()
			{
				$('#MenuDelete').click();
				$('#ContextMenu').hide();
				$('#ContextMenu').css('z-index', '-1');
				$(".ddsmoothmenu").find('li').trigger('mouseleave');
				$('#index-vwf').focus();
			});
		}
		this.getDefaultMaterial = function ()
		{
			var currentmat = new THREE.MeshPhongMaterial();
			currentmat.color.r = 1;
			currentmat.color.g = 1;
			currentmat.color.b = 1;
			currentmat.ambient.r = 1;
			currentmat.ambient.g = 1;
			currentmat.ambient.b = 1;
			currentmat.emissive.r = 0;
			currentmat.emissive.g = 0;
			currentmat.emissive.b = 0;
			currentmat.specular.r = .5;
			currentmat.specular.g = .5;
			currentmat.specular.b = .5;
			currentmat.map = THREE.ImageUtils.loadTexture('checker.jpg');
			return currentmat;
		}
		this.getDefForMaterial = function (currentmat)
		{
			var value = {};
			value.color = {}
			value.color.r = currentmat.color.r;
			value.color.g = currentmat.color.g;
			value.color.b = currentmat.color.b;
			value.ambient = {}
			value.ambient.r = currentmat.ambient.r;
			value.ambient.g = currentmat.ambient.g;
			value.ambient.b = currentmat.ambient.b;
			value.emit = {}
			value.emit.r = currentmat.emissive.r;
			value.emit.g = currentmat.emissive.g;
			value.emit.b = currentmat.emissive.b;
			value.specularColor = {}
			value.specularColor.r = currentmat.specular.r;
			value.specularColor.g = currentmat.specular.g;
			value.specularColor.b = currentmat.specular.b;
			value.specularLevel = 1;
			value.alpha = currentmat.alpha;
			
			 value.reflect = currentmat.reflectivity * 10;
			var mapnames = ['map', 'bumpMap', 'lightMap', 'normalMap', 'specularMap', 'envMap'];
			value.layers = [];
			for (var i = 0; i < mapnames.length; i++)
			{
				var map = currentmat[mapnames[i]];
				if (map)
				{
					value.layers.push(
					{});
					value.layers[i].mapTo = i + 1;
					value.layers[i].scalex = map.repeat.x;
					value.layers[i].scaley = map.repeat.y;
					value.layers[i].offsetx = map.offset.x;
					value.layers[i].offsety = map.offset.y;
					if (i == 1) value.layers[i].alpha = -currentmat.alphaTest + 1;
					if (i == 4) value.layers[i].alpha = currentmat.normalScale.x;
					if (i == 2) value.layers[i].alpha = currentmat.bumpScale;
					value.layers[i].src = map.image.src;
					if (map.mapping instanceof THREE.UVMapping) value.layers[i].mapInput = 0;
					if (map.mapping instanceof THREE.CubeReflectionMapping) value.layers[i].mapInput = 1;
					if (map.mapping instanceof THREE.CubeRefractionMapping) value.layers[i].mapInput = 2;
					if (map.mapping instanceof THREE.SphericalReflectionMapping) value.layers[i].mapInput = 3;
					if (map.mapping instanceof THREE.SphericalRefractionMapping) value.layers[i].mapInput = 4;
				}
			}
			return value;
		}
		this.setMaterialByDef = function (currentmat, value)
		{
			currentmat.color.r = value.color.r;
			currentmat.color.g = value.color.g;
			currentmat.color.b = value.color.b;
			currentmat.ambient.r = value.ambient.r;
			currentmat.ambient.g = value.ambient.g;
			currentmat.ambient.b = value.ambient.b;
			currentmat.emissive.r = value.emit.r;
			currentmat.emissive.g = value.emit.g;
			currentmat.emissive.b = value.emit.b;
			currentmat.specular.r = value.specularColor.r * value.specularLevel;
			currentmat.specular.g = value.specularColor.g * value.specularLevel;
			currentmat.specular.b = value.specularColor.b * value.specularLevel;
			currentmat.opacity = value.alpha;
			if (value.alpha < 1) currentmat.transparent = true;
			else currentmat.transparent = false;
			currentmat.shininess = value.shininess * 5;
			var mapnames = ['map', 'bumpMap', 'lightMap', 'normalMap', 'specularMap', 'envMap'];
			currentmat.reflectivity = value.reflect/10;
			for (var i = 0; i < value.layers.length; i++)
			{
				var mapname;
				if (value.layers[i].mapTo == 1)
				{
					mapname = 'map';
					currentmat.alphaTest = 1 - value.layers[i].alpha;
				}
				if (value.layers[i].mapTo == 2)
				{
					mapname = 'bumpMap';
					currentmat.bumpScale = value.layers[i].alpha;
				}
				if (value.layers[i].mapTo == 3)
				{
					mapname = 'lightMap';
				}
				if (value.layers[i].mapTo == 4)
				{
					mapname = 'normalMap';
					currentmat.normalScale.x = value.layers[i].alpha;
					currentmat.normalScale.y = value.layers[i].alpha;
				}
				if (value.layers[i].mapTo == 5)
				{
					mapname = 'specularMap';
				}
				if (value.layers[i].mapTo == 6)
				{
					mapname = 'envMap';
				}
				mapnames.splice(mapnames.indexOf(mapname), 1);
				String.prototype.endsWith = function (suffix)
				{
					return this.indexOf(suffix, this.length - suffix.length) !== -1;
				};
				if ((currentmat[mapname] && currentmat[mapname].image && !currentmat[mapname].image.src.toString().endsWith(value.layers[i].src)) || !currentmat[mapname])
				{
					currentmat[mapname] = THREE.ImageUtils.loadTexture(value.layers[i].src);
				}
				if (value.layers[i].mapInput == 0)
				{
					currentmat[mapname].mapping = new THREE.UVMapping();
				}
				if (value.layers[i].mapInput == 1)
				{
					currentmat[mapname].mapping = new THREE.CubeReflectionMapping();
				}
				if (value.layers[i].mapInput == 2)
				{
					currentmat[mapname].mapping = new THREE.CubeRefractionMapping();
				}
				if (value.layers[i].mapInput == 3)
				{
					currentmat[mapname].mapping = new THREE.SphericalReflectionMapping();
				}
				if (value.layers[i].mapInput == 4)
				{
					currentmat[mapname].mapping = new THREE.SphericalRefractionMapping();
				}
				currentmat[mapname].wrapS = THREE.RepeatWrapping;
				currentmat[mapname].wrapT = THREE.RepeatWrapping;
				currentmat[mapname].repeat.x = value.layers[i].scalex;
				currentmat[mapname].repeat.y = value.layers[i].scaley;
				currentmat[mapname].offset.x = value.layers[i].offsetx;
				currentmat[mapname].offset.y = value.layers[i].offsety;
			}
			for (var i in mapnames)
			{
				currentmat[mapnames[i]] = null;
			}
			if(currentmat.reflectivity)
			{
			var sky = vwf_view.kernel.kernel.callMethod('index-vwf','getSkyMat')
				currentmat.envMap = sky.uniforms.texture.value;
				currentmat.envMap.mapping = new THREE.CubeReflectionMapping();
			}
			currentmat.needsUpdate = true;
		}
		this.loadMesh = function(url,type)
		{
			
			if( !type)
				type = 'model/vnd.collada+xml';
			var Proto = 
			{
				extends: 'http://vwf.example.com/node3.vwf',
				source: url,
				type: type,
				properties: {
					PlayerNumber: 1,
				}
			};
			
			var newintersectxy = _Editor.GetInsertPoint();
			Proto.properties.owner = _UserManager.GetCurrentUserName();
			Proto.properties.translation = newintersectxy;
			vwf_view.kernel.createChild('index-vwf', url, Proto);
			
		}
		this.initialize = function ()
		{
			this.BuildMoveGizmo();
			this.SelectObject(null);
			$(document).bind('prerender', this.updateGizmoSize.bind(this));
			document.oncontextmenu = function ()
			{
				return false;
			};
			this.SelectionBoundsContainer = new THREE.Object3D();
			this.SelectionBoundsContainer.name = "SelectionBoundsContainer";
			this.findscene().add(this.SelectionBoundsContainer, true);
			this.SelectionBoundsContainer.InvisibleToCPUPick = true;
			this.buildContextMenu();
			this.mouseDownScreenPoint = [0, 0];
			this.mouseUpScreenPoint = [0, 0];
			$(document.body).append('<div id="selectionMarquee" />');
			this.selectionMarquee = $('#selectionMarquee');
			this.selectionMarquee.css('position', 'absolute');
			this.selectionMarquee.css('width', '100');
			this.selectionMarquee.css('height', '100');
			this.selectionMarquee.css('top', '100');
			this.selectionMarquee.css('left', '100');
			this.selectionMarquee.css('z-index', '100');
			this.selectionMarquee.css('border', '2px dotted darkslategray');
			this.selectionMarquee.css('border-radius', '10px');
			//this.selectionMarquee.css('box-shadow','0px 0px 10px lightgray, 0px 0px 10px lightgray inset');
			this.selectionMarquee.mousedown(function (e)
			{
				_Editor.mousedown(e);
				e.preventDefault();
				e.stopPropagation();
				return false;
			});
			this.selectionMarquee.mouseup(function (e)
			{
				_Editor.mouseup(e);
				e.preventDefault();
				e.stopPropagation();
				return false;
			});
			this.selectionMarquee.mousemove(function (e)
			{
				_Editor.mousemove(e);
				e.preventDefault();
				e.stopPropagation();
				return false;
			});
			$('body *').not(':has(input)').not('input').disableSelection();
			this.selectionMarquee.hide();
			$('#ContextMenu').hide();
		}
		this.mousedown = function (e)
		{
			if (this.activeTool && this.activeTool.mousedown) this.activeTool.mousedown(e);
		}
		this.mouseup = function (e)
		{
			if (this.activeTool && this.activeTool.mouseup) this.activeTool.mouseup(e);
		}
		this.click = function (e)
		{
			if (this.activeTool && this.activeTool.click) this.activeTool.click(e);
		}
		this.mousemove = function (e)
		{
			if (this.activeTool && this.activeTool.mousemove) this.activeTool.mousemove(e);
		}
		this.mousewheel = function (e)
		{
			if (this.activeTool && this.activeTool.mousewheel) this.activeTool.mousewheel(e);
		}
		this.keyup = function (e)
		{
			if (this.activeTool && this.activeTool.keyup) this.activeTool.keyup(e);
		}
		this.keydown = function (e)
		{
			if (this.activeTool && this.activeTool.keydown) this.activeTool.keydown(e);
		}
		this.tools = {};
		this.addTool = function (name, tool)
		{
			this.tools[name] = tool;
		}
		this.addTool('Gizmo',
		{
			mousedown: this.mousedown_Gizmo,
			mouseup: this.mouseup_Gizmo,
			mousemove: this.mousemove_Gizmo,
			click: null,
			mousewheel: null,
			keydown: this.keydown_Gizmo,
			keyup: this.keyup_Gizmo
		});
		this.setActiveTool = function (str)
		{
			this.activeTool = this.tools[str];
		}
		this.setActiveTool('Gizmo');
		this.GetSelectionBounds = function ()
		{
			return SelectionBounds;
		};
		this.Move = Move;
		this.Rotate = Rotate;
		this.Scale = Scale;
		this.Multi = Multi;
		this.CoordSystem = CoordSystem;
		this.WorldCoords = WorldCoords;
		this.LocalCoords = LocalCoords;
		this.MoveGizmo = MoveGizmo;
		this.RotateSnap = RotateSnap;
		this.MoveSnap = MoveSnap;
		this.ScaleSnap = ScaleSnap;
		this.WorldZ = WorldZ;
		this.WorldY = WorldY;
		this.WorldX = WorldX;
		this.GetCurrentZ = function ()
		{
			return CurrentZ
		};
		this.GetCurrentY = function ()
		{
			return CurrentY
		};
		this.GetCurrentX = function ()
		{
			return CurrentX
		};
		this.GetSelectMode = function ()
		{
			return SelectMode;
		}
		//$(document).bind('prerender',this.rt.bind(this));
	}
});<|MERGE_RESOLUTION|>--- conflicted
+++ resolved
@@ -1,2780 +1,2767 @@
-function to3Vec(vec, two, three)
-{
-	if (vec.length) return new THREE.Vector3(vec[0], vec[1], vec[2]);
-	else return new THREE.Vector3(vec, two, three);
-}
-
-function FindMaxMin(positions)
-{
-	var min = [Infinity, Infinity, Infinity];
-	var max = [-Infinity, -Infinity, -Infinity];
-	for (var i = 0; i < positions.length - 2; i += 3)
-	{
-		var vert = [positions[i], positions[i + 1], positions[i + 2]];
-		if (vert[0] > max[0]) max[0] = vert[0];
-		if (vert[1] > max[1]) max[1] = vert[1];
-		if (vert[2] > max[2]) max[2] = vert[2];
-		if (vert[0] < min[0]) min[0] = vert[0];
-		if (vert[1] < min[1]) min[1] = vert[1];
-		if (vert[2] < min[2]) min[2] = vert[2];
-	}
-	return [min, max];
-}
-
-function TransformBoundingBox(matrix, bb)
-{
-	var mat = matCpy(matrix.elements);
-	mat = MATH.transposeMat4(mat);
-	//mat = MATH.inverseMat4(mat); 
-	var points = [];
-	var allpoints = [];
-	var min = bb.min;
-	var max = bb.max;
-	//list of all corners
-	points.push([min.x, min.y, min.z]);
-	points.push([min.x, min.y, max.z]);
-	points.push([min.x, max.y, min.z]);
-	points.push([min.x, max.y, max.z]);
-	points.push([max.x, min.y, min.z]);
-	points.push([max.x, min.y, max.z]);
-	points.push([max.x, max.y, min.z]);
-	points.push([max.x, max.y, max.z]);
-	for (var i = 0; i < points.length; i++)
-	{
-		//transform all points
-		allpoints = allpoints.concat(MATH.mulMat4Vec3(mat, points[i]));
-	}
-	//find new axis aligned bounds
-	var bounds = FindMaxMin(allpoints);
-	var min2 = bounds[0];
-	var max2 = bounds[1];
-	return {
-		min: new THREE.Vector3(min2[0], min2[1], min2[2]),
-		max: new THREE.Vector3(max2[0], max2[1], max2[2])
-	}
-}
-THREE.Object3D.prototype.getBoundingBoxes = function (bbxes, donttransform)
-{
-	var object = this;
-	if (object.geometry)
-	{
-		object.geometry.computeBoundingBox();
-		var bb = object.geometry.boundingBox;
-		if (!donttransform) bb = TransformBoundingBox(this.matrix, bb);
-		bbxes.push(bb);
-	}
-	else
-	{
-		for (i in object.children)
-		{
-			child = object.children[i];
-			var bbs = [];
-			child.getBoundingBoxes(bbs);
-			if (!donttransform)
-			{
-				for (var i = 0; i < bbs.length; i++) bbs[i] = TransformBoundingBox(this.matrix, bbs[i]);
-			}
-			for (var i = 0; i < bbs.length; i++) bbxes.push(bbs[i]);
-		}
-	}
-}
-THREE.Object3D.prototype.getBoundingBox = function (donttransform)
-{
-	var object = this;
-	var boundingBox = {};
-	var max = new THREE.Vector3(-Infinity, -Infinity, -Infinity);
-	var min = new THREE.Vector3(Infinity, Infinity, Infinity);
-	var bboxes = [];
-	object.getBoundingBoxes(bboxes, donttransform);
-	for (i in bboxes)
-	{
-		var bbox = bboxes[i];
-		var bbmin = bbox.min;
-		var bbmax = bbox.max;
-		if (bbmin.x < min.x)
-		{
-			min.x = bbmin.x;
-		}
-		if (bbmin.y < min.y)
-		{
-			min.y = bbmin.y;
-		}
-		if (bbmin.z < min.z)
-		{
-			min.z = bbmin.z;
-		}
-		if (bbmax.x > max.x)
-		{
-			max.x = bbmax.x;
-		}
-		if (bbmax.y > max.y)
-		{
-			max.y = bbmax.y;
-		}
-		if (bbmax.z > max.z)
-		{
-			max.z = bbmax.z;
-		}
-	}
-	boundingBox.max = max;
-	boundingBox.min = min;
-	object.boundingBox = boundingBox;
-	return object.boundingBox;
-}
-define(function ()
-{
-	var Editor = {};
-	var isInitialized = false;
-	return {
-		getSingleton: function ()
-		{
-			if (!isInitialized)
-			{
-				initialize.call(Editor);
-				isInitialized = true;
-			}
-			return Editor;
-		}
-	}
-
-	function initialize()
-	{
-		var SelectedVWFNodes = [];
-		var MoveGizmo = null;
-		var WorldMouseDownPoint = null;
-		var SelectMode = 'None';
-		var ClickOffset = null;
-		var Move = 0;
-		var Rotate = 1;
-		var Scale = 2;
-		var Multi = 3;
-		this.GizmoMode = Move;
-		var oldintersectxy = [];
-		var oldintersectxz = [];
-		var oldintersectyz = [];
-		this.mouseDownScreenPoint = [0, 0];
-		this.mouseUpScreenPoint = [0, 0];
-		this.selectionMarquee = null;
-		var WorldCoords = 0;
-		var LocalCoords = 1;
-		var CoordSystem = WorldCoords;
-		var NewSelect = 0;
-		var Add = 2;
-		var Subtract = 3;
-		this.PickMod = NewSelect;
-		var WorldZ = [0, 0, 1];
-		var WorldY = [0, 1, 0];
-		var WorldX = [1, 0, 0];
-		var CurrentZ = [0, 0, 1];
-		var CurrentY = [0, 1, 0];
-		var CurrentX = [1, 0, 0];
-		var RotateSnap = 5 * 0.0174532925;
-		var MoveSnap = .2;
-		var ScaleSnap = .15;
-		var oldxrot = 0;
-		var oldyrot = 0;
-		var oldzrot = 0;
-		var SelectionBounds = [];
-		var lastscale = [1, 1, 1];
-		var lastpos = [1, 1, 1];
-		var OldX = 0;
-		var OldY = 0;
-		var MouseMoved = false;
-		document.AxisSelected = -1;
-		this.TempPickCallback = null;
-		$(document.body).append('<div id="statusbar" class="statusbar" />');
-		$('#statusbar').css('top', (document.height - 25) + 'px');
-		$('#statusbar').append('<div id="SceneName" class="statusbarElement" />');
-		$('#SceneName').text('Not Saved');
-		$('#statusbar').append('<div id="StatusSelectedID" class="statusbarElement" />');
-		$('#StatusSelectedID').text('No Selection');
-		$('#statusbar').append('<div id="StatusPickMode" class="statusbarElement" />');
-		$('#StatusPickMode').text('Pick: None');
-		$('#statusbar').append('<div id="StatusSnaps" class="statusbarElement" />');
-		$('#StatusSnaps').text('Snaps: 15deg, .5m, .1%');
-		$('#statusbar').append('<div id="StatusAxis" class="statusbarElement" />');
-		$('#StatusAxis').text('Axis: -1');
-		$('#statusbar').append('<div id="StatusCoords" class="statusbarElement" />');
-		$('#StatusCoords').text('World Coords');
-		$('#statusbar').append('<div id="StatusTransform" class="statusbarElement" />');
-		$('#StatusTransform').text('Move');
-		$('#statusbar').append('<div id="StatusGizmoLocation" class="statusbarElement" />');
-		$('#StatusGizmoLocation').text('[0,0,0]');
-		$('#statusbar').append('<div id="StatusCameraLocation" class="statusbarElement" />');
-		$('#StatusCameraLocation').text('[0,0,0]');
-		var _CopiedNodes = [];
-		//	$('#vwf-root').mousedown(function(e){
-		this.mousedown_Gizmo = function (e)
-		{
-			$('#index-vwf').focus();
-			$('#ContextMenu').hide();
-			$('#ContextMenu').css('z-index', '-1');
-			MouseMoved = false;
-			if (MoveGizmo && e.button == 0)
-			{
-				////console.log(vwf.views[0].lastPick.object.uid);
-				var axis = -1;
-				for (var i = 0; i < MoveGizmo.children.length; i++)
-				{
-					if (vwf.views[0].lastPick) if (vwf.views[0].lastPick.object) if (vwf.views[0].lastPick.object == MoveGizmo.children[i]) axis = MoveGizmo.allChildren.indexOf(MoveGizmo.children[i]);
-				}
-				document.AxisSelected = axis;
-				OldX = e.clientX;
-				OldY = e.clientY;
-				this.updateGizmoOrientation(true);
-				var t = new THREE.Vector3();
-				t.getPositionFromMatrix(MoveGizmo.parent.matrixWorld);
-				var gizpos = [t.x, t.y, t.z];
-				var campos = [this.findcamera().position.x, this.findcamera().position.y, this.findcamera().position.z];
-				var ray = this.GetWorldPickRay(e);
-				var dxy = this.intersectLinePlaneTEST(ray, campos, gizpos, WorldZ);
-				oldintersectxy = dxy; //MATH.addVec3(campos,MATH.scaleVec3(ray,dxy));
-				var dxz = this.intersectLinePlaneTEST(ray, campos, gizpos, WorldY);
-				oldintersectxz = dxz; //MATH.addVec3(campos,MATH.scaleVec3(ray,dxz));
-				var dyz = this.intersectLinePlaneTEST(ray, campos, gizpos, WorldX);
-				oldintersectyz = dyz; //MATH.addVec3(campos,MATH.scaleVec3(ray,dyz));
-				if (document.AxisSelected == 3 || document.AxisSelected == 16 || document.AxisSelected == 4 || document.AxisSelected == 17 || document.AxisSelected == 5 || document.AxisSelected == 18)
-				{
-					dxy = this.intersectLinePlane(ray, campos, gizpos, CurrentZ);
-					oldintersectxy = MATH.addVec3(campos, MATH.scaleVec3(ray, dxy));
-					dxz = this.intersectLinePlane(ray, campos, gizpos, CurrentY);
-					oldintersectxz = MATH.addVec3(campos, MATH.scaleVec3(ray, dxz));
-					dyz = this.intersectLinePlane(ray, campos, gizpos, CurrentX);
-					oldintersectyz = MATH.addVec3(campos, MATH.scaleVec3(ray, dyz));
-				}
-				var relgizxy = MATH.subVec3(gizpos, oldintersectxy);
-				relgizxy = MATH.scaleVec3(relgizxy, 1.0 / MATH.lengthVec3(relgizxy));
-				oldzrot = Math.acos(MATH.dotVec3(CurrentX, relgizxy));
-				if (MATH.dotVec3(CurrentY, relgizxy) > -.01) oldzrot *= -1;
-				var relgizxz = MATH.subVec3(gizpos, oldintersectxz);
-				relgizxz = MATH.scaleVec3(relgizxz, 1.0 / MATH.lengthVec3(relgizxz));
-				oldyrot = -Math.acos(MATH.dotVec3(CurrentX, relgizxz));
-				if (MATH.dotVec3(CurrentZ, relgizxz) > -.01) oldyrot *= -1;
-				var relgizyz = MATH.subVec3(gizpos, oldintersectyz);
-				relgizyz = MATH.scaleVec3(relgizyz, 1.0 / MATH.lengthVec3(relgizyz));
-				oldxrot = -Math.acos(MATH.dotVec3(CurrentZ, relgizyz));
-				if (MATH.dotVec3(CurrentY, relgizyz) > -.01) oldxrot *= -1;
-				if (document.AxisSelected == -1 && SelectMode == 'Pick')
-				{
-					this.MouseLeftDown = true;
-					this.mouseDownScreenPoint = [e.clientX, e.clientY];
-					this.selectionMarquee.css('left', this.mouseDownScreenPoint[0]);
-					this.selectionMarquee.css('top', this.mouseDownScreenPoint[1]);
-					this.selectionMarquee.css('width', '0');
-					this.selectionMarquee.css('height', '0');
-					this.selectionMarquee.show();
-					this.selectionMarquee.css('z-index', '100');
-				}
-				$('#StatusAxis').text('Axis: ' + axis);
-				for (var i = 0; i < MoveGizmo.allChildren.length; i++)
-				{
-					if (MoveGizmo.allChildren[i].material)
-					{
-						var c = MoveGizmo.allChildren[i].material.originalColor;
-						MoveGizmo.allChildren[i].material.color.setRGB(c.r, c.g, c.b);
-						MoveGizmo.allChildren[i].material.emissive.setRGB(c.r, c.g, c.b);
-					}
-				}
-				if (axis >= 0)
-				{
-					if (MoveGizmo.allChildren[axis].material)
-					{
-						MoveGizmo.allChildren[axis].material.color.setRGB(1, 1, 1);
-						MoveGizmo.allChildren[axis].material.emissive.setRGB(1, 1, 1);
-					}
-				}
-			}
-		}.bind(this);
-		this.GetUniqueName = function (newname)
-		{
-			if (!newname) newname = 'Object';
-			newname = newname.replace(/[0-9]*$/g, "");
-			var nodes = vwf.models[3].model.objects;
-			var count = 1;
-			for (var i in nodes)
-			{
-				var thisname = nodes[i].properties.DisplayName || '';
-				thisname = thisname.replace(/[0-9]*$/g, "");
-				if (thisname == newname) count++;
-			}
-			return newname + count;
-		}
-		this.ThreeJSPick = function (campos, ray, options)
-		{
-			//	var now = performance.now();
-			var ret1 = _SceneManager.CPUPick(campos, ray, options);
-			//	var time1 = performance.now() - now;
-			//	now = performance.now();
-			//	var ret2 = this.findscene().CPUPick(campos,ray,options);
-			//	var time2 = performance.now() - now;
-			//	if(ret2 && ret1 && ret1.object !=  ret2.object)
-			//		console.log('Error! New pick give different results!!!');
-			//	console.log("New Time: " + time1,"Old Time: " + time2);
-			return ret1;
-		}
-		this.ShowContextMenu = function (e)
-		{
-			e.preventDefault();
-			e.stopPropagation();
-			var ray = this.GetWorldPickRay(e);
-			var campos = [this.findcamera().position.x, this.findcamera().position.y, this.findcamera().position.z];
-			var pickopts = new THREE.CPUPickOptions();
-			pickopts.OneHitPerMesh = true;
-			MoveGizmo.InvisibleToCPUPick = true;
-			var pick = this.ThreeJSPick(campos, ray, pickopts);
-			MoveGizmo.InvisibleToCPUPick = false;
-			var vwfnode;
-			while (pick && pick.object && !pick.object.vwfID) pick.object = pick.object.parent;
-			if (pick && pick.object) vwfnode = pick.object.vwfID;
-			if (_Editor.isSelected(vwfnode))
-			{
-				$('#ContextMenuCopy').show();
-				$('#ContextMenuDelete').show();
-				$('#ContextMenuFocus').show();
-				$('#ContextMenuDuplicate').show();
-				$('#ContextMenuSelect').hide();
-				$('#ContextMenuSelectNone').show();
-			}
-			else
-			{
-				$('#ContextMenuCopy').hide();
-				$('#ContextMenuDelete').hide();
-				$('#ContextMenuFocus').hide();
-				$('#ContextMenuDuplicate').hide();
-				$('#ContextMenuSelectNone').hide();
-				if (vwfnode)
-				{
-					$('#ContextMenuSelect').show();
-				}
-			}
-			var dispName;
-			if (vwfnode) dispName = vwf.getProperty(vwfnode, 'DisplayName');
-			if (!dispName) dispName = vwfnode;
-			$('#ContextMenuName').text(dispName || "{none selected}");
-			$('#ContextMenuName').attr('VWFID', vwfnode);
-			$('#ContextMenu').show();
-			$('#ContextMenu').css('z-index', '1000000');
-			$('#ContextMenu').css('left', e.clientX + 'px');
-			$('#ContextMenu').css('top', e.clientY + 'px');
-			this.ContextShowEvent = e;
-			$('#ContextMenuActions').empty();
-			if (vwfnode)
-			{
-				var actions = vwf.getEvents(vwfnode);
-				for (var i in actions)
-				{
-					if (actions[i].parameters.length == 1 && $.trim(actions[i].parameters[0]) == '')
-					{
-						$('#ContextMenuActions').append('<div id="Action' + i + '" class="ContextMenuAction">' + i + '</div>');
-						$('#Action' + i).attr('EventName', i);
-						$('#Action' + i).click(function ()
-						{
-							$('#ContextMenu').hide();
-							$('#ContextMenu').css('z-index', '-1');
-							$(".ddsmoothmenu").find('li').trigger('mouseleave');
-							$('#index-vwf').focus();
-							vwf_view.kernel.dispatchEvent(vwfnode, $(this).attr('EventName'));
-						});
-					}
-				}
-			}
-		}
-		this.mouseleave = function (e)
-		{
-			var teste = e.toElement || e.relatedTarget;
-			if (teste != $('#ContextMenu')[0] && $(teste).parent()[0] != $('#ContextMenu')[0] && !$(teste).hasClass('glyph'))
-			{
-				$('#ContextMenu').hide();
-				$('#ContextMenu').css('z-index', '-1');
-			}
-		}
-		this.mouseup_Gizmo = function (e)
-		{
-			if (e.button == 2 && !MouseMoved)
-			{
-				_Editor.ShowContextMenu(e);
-				return false;
-			}
-			if (e.mouseleave)
-			{
-				return;
-			}
-			this.MouseLeftDown = false;
-			this.selectionMarquee.hide();
-			this.selectionMarquee.css('z-index', '-1');
-			this.mouseUpScreenPoint = [e.clientX, e.clientY];
-<<<<<<< HEAD
-		
-=======
-			
->>>>>>> e3f0a9ff
-			if (document.AxisSelected == -1 && e.button == 0)
-			{
-				if (SelectMode == 'Pick' && this.mouseDownScreenPoint)
-				{
-<<<<<<< HEAD
-					if(this.mouseDownScreenPoint)
-=======
-					var w = this.mouseUpScreenPoint[0] - this.mouseDownScreenPoint[0];
-					var h = this.mouseUpScreenPoint[1] - this.mouseDownScreenPoint[1];
-					var picksize = Math.sqrt(w * w + h * h);
-					if (picksize < 10)
->>>>>>> e3f0a9ff
-					{
-						var w = this.mouseUpScreenPoint[0] - this.mouseDownScreenPoint[0];
-						var h = this.mouseUpScreenPoint[1] - this.mouseDownScreenPoint[1];
-						var picksize = Math.sqrt(w * w + h * h);
-						if (picksize < 10)
-						{
-							if (vwf.views[0].lastPickId)
-							{
-								this.SelectObject(vwf.getNode(vwf.views[0].lastPickId), this.PickMod);
-							}
-						}
-						else
-						{
-						//use this to filter out mouse ups that happen when dragging a slider over into the scene
-						
-							
-							
-							var top = this.mouseDownScreenPoint[1];
-							var left = this.mouseDownScreenPoint[0]
-							var bottom = this.mouseUpScreenPoint[1];
-							var right = this.mouseUpScreenPoint[0];
-							if (h < 0)
-							{
-								top = top + h;
-								bottom = top + -h;
-							}
-							if (w < 0)
-							{
-								left = left + w;
-								right = left + -w;
-							}
-							var TopLeftRay = this.GetWorldPickRay(
-							{
-								clientX: left,
-								clientY: top
-							});
-							var TopRightRay = this.GetWorldPickRay(
-							{
-								clientX: right,
-								clientY: top
-							});
-							var BottomLeftRay = this.GetWorldPickRay(
-							{
-								clientX: left,
-								clientY: bottom
-							});
-							var BottomRighttRay = this.GetWorldPickRay(
-							{
-								clientX: right,
-								clientY: bottom
-							});
-							var campos = [this.findcamera().position.x, this.findcamera().position.y, this.findcamera().position.z];
-							var ntl = MATH.addVec3(campos, TopLeftRay);
-							var ntr = MATH.addVec3(campos, TopRightRay);
-							var nbl = MATH.addVec3(campos, BottomLeftRay);
-							var nbr = MATH.addVec3(campos, BottomRighttRay);
-							var ftl = MATH.addVec3(campos, MATH.scaleVec3(TopLeftRay, 10000));
-							var ftr = MATH.addVec3(campos, MATH.scaleVec3(TopRightRay, 10000));
-							var fbl = MATH.addVec3(campos, MATH.scaleVec3(BottomLeftRay, 10000));
-							var fbr = MATH.addVec3(campos, MATH.scaleVec3(BottomRighttRay, 10000));
-							var frustrum = new Frustrum(ntl, ntr, nbl, nbr, ftl, ftr, fbl, fbr);
-							var hits = _SceneManager.FrustrumCast(frustrum,
-							{
-								OneHitPerMesh: true
-							});
-							var vwfhits = [];
-							for (var i = 0; i < hits.length; i++)
-							{
-								var vwfnode;
-								while (hits[i] && hits[i].object && !hits[i].object.vwfID) hits[i].object = hits[i].object.parent;
-								if (hits[i] && hits[i].object) vwfnode = hits[i].object.vwfID;
-								if (vwfhits.indexOf(vwfnode) == -1 && vwfnode) vwfhits.push(vwfnode);
-							}
-							this.SelectObject(vwfhits, this.PickMod);
-						}
-					}
-					e.stopPropagation();
-				}
-				if (SelectMode == 'TempPick')
-				{
-					if (this.TempPickCallback) this.TempPickCallback(vwf.getNode(vwf.views[0].lastPickId));
-					e.stopPropagation();
-				}
-				
-			}
-			//else if(document.AxisSelected == -1)
-			//	this.SelectObject(null);
-			if (document.AxisSelected == 15)
-			{
-				SetCoordSystem(CoordSystem == WorldCoords ? LocalCoords : WorldCoords);
-				this.updateGizmoOrientation(true);
-			}
-			if (MoveGizmo)
-			{
-				for (var i = 0; i < MoveGizmo.allChildren.length; i++)
-				{
-					if (MoveGizmo.allChildren[i].material)
-					{
-						var c = MoveGizmo.allChildren[i].material.originalColor;
-						MoveGizmo.allChildren[i].material.color.setRGB(c.r, c.g, c.b);
-						MoveGizmo.allChildren[i].material.emissive.setRGB(c.r, c.g, c.b);
-					}
-				}
-				document.AxisSelected = -1;
-				$('#StatusAxis').text('Axis: -1');
-				this.updateGizmoOrientation(true);
-			}
-			this.mouseDownScreenPoint = null;
-		}.bind(this);
-		this.GetAllLeafMeshes = function (threeObject, list)
-		{
-			if (threeObject instanceof THREE.Mesh)
-			{
-				list.push(threeObject);
-			}
-			if (threeObject.children)
-			{
-				for (var i = 0; i < threeObject.children.length; i++)
-				{
-					this.GetAllLeafMeshes(threeObject.children[i], list);
-				}
-			}
-		}
-		this.FrustrumCast = function (frustrum)
-		{
-			var scene = this.findscene();
-			return scene.FrustrumCast(frustrum);
-			// var meshes = [];
-			// var hits = [];
-			// this.GetAllLeafMeshes(scene,meshes);
-			// for(var i =0; i < meshes.length; i++)
-			// {
-			// var mat = MATH.inverseMat4(MATH.transposeMat4(meshes[i].matrixWorld.elements));
-			// var tfrustrum = frustrum.transformBy(mat);
-			// if(tfrustrum.intersectsObject(meshes[i].geometry))
-			// hits.push({object:meshes[i]});
-			// }
-			// return hits;
-		}
-		this.DeleteSelection = function ()
-		{
-			for (var s = 0; s < SelectedVWFNodes.length; s++)
-			{
-				if(document.PlayerNumber == null)
-				{
-				_Notifier.notify('You must log in to participate');
-				return;
-				}
-				var owner = vwf.getProperty(SelectedVWFNodes[s].id,'owner');
-				if(_PermissionsManager.getPermission(_UserManager.GetCurrentUserName(),SelectedVWFNodes[s].id) == 0)
-				{
-				_Notifier.notify('You do not have permission to delete this object');
-				return;
-				}
-				if (SelectedVWFNodes[s])
-				{
-					vwf_view.kernel.deleteNode(SelectedVWFNodes[s].id);
-					$('#StatusSelectedID').text('No Selection');
-					$('#StatusPickMode').text('Pick: None');
-					if (_PrimitiveEditor.isOpen()) _PrimitiveEditor.hide();
-					if (_MaterialEditor.isOpen()) _MaterialEditor.hide();
-					if (_ScriptEditor.isOpen()) _ScriptEditor.hide();
-				}
-			}
-			this.SelectObject(null);
-		}.bind(this);
-		//	$('#vwf-root').keyup(function(e){
-		this.keyup_Gizmo = function (e)
-		{
-			if (e.keyCode == 17)
-			{
-				this.PickMod = NewSelect;
-				$('#index-vwf').css('cursor', 'default');
-			}
-			if (e.keyCode == 18)
-			{
-				this.PickMod = NewSelect;
-				$('#index-vwf').css('cursor', 'default');
-			}
-		}.bind(this);
-		this.keydown_Gizmo = function (e)
-		{
-			////console.log(e);
-			if (e.keyCode == 17)
-			{
-				this.PickMod = Add;
-				$('#index-vwf').css('cursor', 'all-scroll');
-			}
-			if (e.keyCode == 18)
-			{
-				this.PickMod = Subtract;
-				$('#index-vwf').css('cursor', 'not-allowed');
-			}
-			if (e.keyCode == 87 && SelectMode == 'Pick')
-			{
-				this.SetGizmoMode(Move);
-			}
-			if (e.keyCode == 69&& SelectMode == 'Pick')
-			{
-				
-				this.SetGizmoMode(Rotate );
-			}
-			if (e.keyCode == 82&& SelectMode == 'Pick')
-			{
-				
-				this.SetGizmoMode(Scale );
-			}
-			if (e.keyCode == 84&& SelectMode == 'Pick')
-			{
-				this.SetGizmoMode(Multi );
-			}
-			if (e.keyCode == 81)
-			{
-				this.SetSelectMode('Pick');
-			}
-			if (e.keyCode == 46)
-			{
-				this.DeleteSelection();
-			}
-			if (e.keyCode == 68 && e.shiftKey)
-			{
-				this.Duplicate();
-			}
-			if (e.keyCode == 67 && e.ctrlKey)
-			{
-				this.Copy();
-			}
-			if (e.keyCode == 86 && e.ctrlKey)
-			{
-				this.Paste();
-			}
-		}.bind(this);
-		this.SelectParent = function ()
-		{
-			if (_Editor.GetSelectedVWFNode()) _Editor.SelectObject(vwf.parent(_Editor.GetSelectedVWFNode().id));
-		}
-		this.intersectLinePlane = function (ray, raypoint, planepoint, planenormal)
-		{
-			var n = MATH.dotVec3(MATH.subVec3(planepoint, raypoint), planenormal);
-			var d = MATH.dotVec3(ray, planenormal);
-			if (d == 0) return null;
-			var dist = n / d;
-			return dist;
-			//var alongray = MATH.scaleVec3(ray,dist);
-			//var intersect = MATH.addVec3(alongray,	raypoint);
-			//return intersect;
-		}.bind(this);
-		this.intersectLinePlaneTEST = function (ray, raypoint, planepoint, planenormal)
-		{
-			var tmatrix = [CurrentX[0], CurrentY[0], CurrentZ[0], 0,
-						   CurrentX[1], CurrentY[1], CurrentZ[1], 0,
-						   CurrentX[2], CurrentY[2], CurrentZ[2], 0,
-						   0, 0, 0, 1];
-			tmatrix = MATH.transposeMat4(tmatrix);
-			var tplanepoint = MATH.mulMat4Vec3(tmatrix, planepoint);
-			var tplanenormal = MATH.mulMat4Vec3(tmatrix, planenormal);
-			var traypoint = MATH.mulMat4Vec3(tmatrix, raypoint);
-			var tray = MATH.mulMat4Vec3(tmatrix, ray);
-			var n = MATH.dotVec3(MATH.subVec3(tplanepoint, traypoint), tplanenormal);
-			var d = MATH.dotVec3(tray, tplanenormal);
-			if (d == 0) return null;
-			var dist = n / d;
-			var tpoint = MATH.addVec3(raypoint, MATH.scaleVec3(tray, dist));
-			return tpoint;
-			//var alongray = MATH.scaleVec3(ray,dist);
-			//var intersect = MATH.addVec3(alongray,	raypoint);
-			//return intersect;
-		}.bind(this);
-		this.GetCameraCenterRay = function (e)
-		{
-			screenmousepos = [0, 0, 0, 1];
-			var worldmousepos = MATH.mulMat4Vec4(MATH.inverseMat4(_Editor.getViewProjection()), screenmousepos);
-			worldmousepos[0] /= worldmousepos[3];
-			worldmousepos[1] /= worldmousepos[3];
-			worldmousepos[2] /= worldmousepos[3];
-			var campos = [this.findcamera().position.x, this.findcamera().position.y, this.findcamera().position.z];
-			var ray = MATH.subVec3(worldmousepos, campos);
-			var dist = MATH.lengthVec3(ray);
-			ray = MATH.scaleVec3(ray, 1.0 / MATH.lengthVec3(ray));
-			return ray;
-		}.bind(this);
-		this.GetWorldPickRay = function (e)
-		{
-			var OldX = e.clientX - $('#index-vwf').offset().left;
-			var OldY = e.clientY - $('#index-vwf').offset().top;
-			var screenmousepos = [OldX / document.getElementById('index-vwf').clientWidth, OldY / document.getElementById('index-vwf').clientHeight, 0, 1];
-			screenmousepos[0] *= 2;
-			screenmousepos[1] *= 2;
-			screenmousepos[0] -= 1;
-			screenmousepos[1] -= 1;
-			screenmousepos[1] *= -1;
-			var worldmousepos = MATH.mulMat4Vec4(MATH.inverseMat4(_Editor.getViewProjection()), screenmousepos);
-			worldmousepos[0] /= worldmousepos[3];
-			worldmousepos[1] /= worldmousepos[3];
-			worldmousepos[2] /= worldmousepos[3];
-			var campos = [this.findcamera().position.x, this.findcamera().position.y, this.findcamera().position.z];
-			var ray = MATH.subVec3(worldmousepos, campos);
-			var dist = MATH.lengthVec3(ray);
-			ray = MATH.scaleVec3(ray, 1.0 / MATH.lengthVec3(ray));
-			return ray;
-		}.bind(this);
-		//quick function to initialize a blank matrix array
-		this.Matrix = function ()
-		{
-			var mat = [];
-			for (var i = 0; i < 16; i++)
-			{
-				mat.push(0);
-			}
-			return mat;
-		}.bind(this);
-		//quick function to initialize a blank vector array
-		this.Vec3 = function ()
-		{
-			var vec = [];
-			for (var i = 0; i < 3; i++)
-			{
-				vec.push(0);
-			}
-			return vec;
-		}.bind(this);
-		this.Quat = function ()
-		{
-			var quat = [];
-			for (var i = 0; i < 4; i++)
-			{
-				quat.push(0);
-			}
-			return quat;
-		}.bind(this);
-		this.SnapTo = function (value, nearist)
-		{
-			value = value / nearist;
-			if (value > 0) value = Math.floor(value);
-			else value = Math.ceil(value);
-			value *= nearist;
-			return value;
-		}.bind(this);
-		//input rotation matrix, axis, angle in radians, return rotation matrix
-		this.RotateAroundAxis = function (RotationMatrix, Axis, Radians, rotationMatrix)
-		{
-			if (CoordSystem == WorldCoords)
-			{
-				var childmat = this.GetRotationMatrix(toGMat(_Editor.findviewnode(_Editor.GetSelectedVWFNode().id).matrixWorld));
-				var parentmat = this.GetRotationMatrix(toGMat(_Editor.findviewnode(_Editor.GetSelectedVWFNode().id).parent.matrixWorld));
-				Axis = MATH.mulMat4Vec3(MATH.inverseMat4(parentmat), Axis);
-			}
-			if (CoordSystem == LocalCoords)
-			{
-				var childmat = this.GetRotationMatrix(toGMat(_Editor.findviewnode(_Editor.GetSelectedVWFNode().id).matrixWorld));
-				Axis = MATH.mulMat4Vec3(MATH.inverseMat4(childmat), Axis);
-			}
-			//Get a quaternion for the input matrix
-			var OriginalQuat = goog.vec.Quaternion.fromRotationMatrix4(RotationMatrix, this.Quat());
-			var RotationQuat = goog.vec.Quaternion.fromAngleAxis(Radians, Axis, this.Quat());
-			var RotatedQuat = goog.vec.Quaternion.concat(RotationQuat, OriginalQuat, this.Quat());
-			var NewMatrix = goog.vec.Quaternion.toRotationMatrix4(RotatedQuat, this.Matrix());
-			return NewMatrix;
-		}.bind(this);
-		this.TransformOffset = function (gizoffset, id)
-		{
-			//_Editor.findviewnode(id).parent.updatethis.Matrix();
-			var parentmat = toGMat(_Editor.findviewnode(id).parent.matrixWorld);
-			parentmat = MATH.inverseMat4(parentmat);
-			parentmat[3] = 0;
-			parentmat[7] = 0;
-			parentmat[11] = 0;
-			//return gizoffset;
-			return MATH.mulMat4Vec3(parentmat, gizoffset);
-		}.bind(this)
-		this.GetRotationTransform = function (Axis, Radians)
-		{
-			if (CoordSystem == WorldCoords)
-			{
-				//_Editor.findviewnode(_Editor.GetSelectedVWFNode().id).parent.updatethis.Matrix();
-				var parentmat = this.GetRotationMatrix(toGMat(_Editor.findviewnode(_Editor.GetSelectedVWFNode().id).parent.matrixWorld));
-				Axis = MATH.mulMat4Vec3(parentmat, Axis);
-			}
-			if (CoordSystem == LocalCoords)
-			{
-				//_Editor.findviewnode(_Editor.GetSelectedVWFNode().id).updatethis.Matrix();
-				var childmat = this.GetRotationMatrix(toGMat(_Editor.findviewnode(_Editor.GetSelectedVWFNode().id).matrix));
-				Axis = MATH.mulMat4Vec3(MATH.inverseMat4(childmat), Axis);
-			}
-			//Get a quaternion for the input matrix
-			var RotationQuat = goog.vec.Quaternion.fromAngleAxis(Radians, Axis, this.Quat());
-			var NewMatrix = goog.vec.Quaternion.toRotationMatrix4(RotationQuat, this.Matrix());
-			return NewMatrix;
-		}.bind(this);
-		//takes a normal 4x4 rotation matrix and returns a VWF style angle axis
-		//in the format {angle:0,axis:[0,1,0]} with the angle in degrees
-		this.RotationToVWFAngleAxis = function (RotationMatrix)
-		{
-			var OriginalQuat = goog.vec.Quaternion.fromRotationMatrix4(RotationMatrix, this.Quat());
-			//convert to angle axis with angle in Radians
-			var NewAxis = [0, 0, 0];
-			var NewAngle = goog.vec.Quaternion.toAngleAxis(OriginalQuat, NewAxis);
-			return {
-				angle: 57.2957795 * NewAngle,
-				axis: NewAxis
-			};
-		}.bind(this);
-		this.isMove = function (axis)
-		{
-			if (axis == 0 || axis == 1 || axis == 2 || axis == 12 || axis == 13 || axis == 14) return true;
-			return false;
-		}.bind(this);
-		this.isRotate = function (axis)
-		{
-			if (axis == 3 || axis == 4 || axis == 5 || axis == 16 || axis == 17 || axis == 18) return true;
-			return false;
-		}.bind(this);
-		this.SetLocation = function (object, vector)
-		{
-			object.position.x = vector[0];
-			object.position.y = vector[1];
-			object.position.z = vector[2];
-		}.bind(this);
-		this.MoveTransformGizmo = function (axis, amount)
-		{
-			return MATH.scaleVec3(axis, amount);
-			var pos = GetLocation(MoveGizmo);
-			pos = MATH.addVec3(pos, MATH.scaleVec3(axis, amount));
-			this.SetLocation(MoveGizmo, pos);
-		}
-		this.GetLocation = function (object)
-		{
-			var vector = [0, 0, 0];
-			vector[0] = object.position.x;
-			vector[1] = object.position.y;
-			vector[2] = object.position.z;
-			return vector;
-		}.bind(this);
-		this.isScale = function (axis)
-		{
-			if (axis == 6 || axis == 7 || axis == 8 || axis == 9 || axis == 10 || axis == 11 || (axis >= 19 && axis <= 25)) return true;
-			return false;
-		}.bind(this);
-		//input rotation matrix, axis, angle in radians, return rotation matrix
-		this.RotateVecAroundAxis = function (Vector, Axis, Radians)
-		{
-			//Get a quaternion for the input matrix
-			var RotationQuat = goog.vec.Quaternion.fromAngleAxis(Radians, Axis, this.Quat());
-			var NewMatrix = goog.vec.Quaternion.toRotationMatrix4(RotationQuat, this.Matrix());
-			return MATH.mulMat4Vec3(NewMatrix, Vector);
-		}.bind(this);
-		//$('#vwf-root').mousemove(function(e){
-		this.displayVec = function (e)
-		{
-			for (var i = 0; i < e.length; i++)
-			{
-				e[i] *= 100;
-				e[i] = Math.floor(e[i]);
-				e[i] /= 100;
-			}
-			return JSON.stringify(e);
-		}
-
-		function tI(x, y)
-		{
-			x = x - 1;
-			y = y - 1;
-			return x * 4 + y;
-		}
-		this.GetRotationMatrix = function (mat)
-		{
-			var rmat = this.Matrix();
-			for (var i = 0; i < mat.length; i++) rmat[i] = mat[i];
-			rmat[3] = 0;
-			rmat[7] = 0;
-			rmat[11] = 0;
-			rmat = MATH.transposeMat4(rmat)
-			var sx = Math.sqrt(mat[tI(1, 1)] * mat[tI(1, 1)] + mat[tI(1, 2)] * mat[tI(1, 2)] + mat[tI(1, 3)] * mat[tI(1, 3)]);
-			var sy = Math.sqrt(mat[tI(2, 1)] * mat[tI(2, 1)] + mat[tI(2, 2)] * mat[tI(2, 2)] + mat[tI(2, 3)] * mat[tI(2, 3)]);
-			var sz = Math.sqrt(mat[tI(3, 1)] * mat[tI(3, 1)] + mat[tI(3, 2)] * mat[tI(3, 2)] + mat[tI(3, 3)] * mat[tI(3, 3)]);
-			rmat[tI(1, 1)] = mat[tI(1, 1)] / sx;
-			rmat[tI(1, 2)] = mat[tI(1, 2)] / sx;
-			rmat[tI(1, 3)] = mat[tI(1, 3)] / sx;
-			rmat[tI(2, 1)] = mat[tI(2, 1)] / sy;
-			rmat[tI(2, 2)] = mat[tI(2, 2)] / sy;
-			rmat[tI(2, 3)] = mat[tI(2, 3)] / sy;
-			rmat[tI(3, 1)] = mat[tI(3, 1)] / sz;
-			rmat[tI(3, 2)] = mat[tI(3, 2)] / sz;
-			rmat[tI(3, 3)] = mat[tI(3, 3)] / sz;
-			return MATH.transposeMat4(rmat);
-		}
-		this.waitingForSet = [];
-		this.mousemove_Gizmo = function (e)
-		{
-			if (this.waitingForSet.length > 0) return;
-			MouseMoved = true;
-			if (!MoveGizmo || MoveGizmo == null)
-			{
-				return;
-			}
-			var tpos = new THREE.Vector3();
-			tpos.getPositionFromMatrix(MoveGizmo.parent.matrixWorld);
-			var originalGizmoPos = [tpos.x, tpos.y, tpos.z];
-			//updateGizmoSize();
-			this.updateGizmoOrientation(false);
-			if (this.MouseLeftDown)
-			{
-				this.mouseLastScreenPoint = [e.clientX, e.clientY];
-				var w = this.mouseLastScreenPoint[0] - this.mouseDownScreenPoint[0];
-				var h = this.mouseLastScreenPoint[1] - this.mouseDownScreenPoint[1];
-				if (w > 0) this.selectionMarquee.css('width', w);
-				else
-				{
-					this.selectionMarquee.css('width', -w);
-					this.selectionMarquee.css('left', this.mouseLastScreenPoint[0]);
-				}
-				if (h > 0) this.selectionMarquee.css('height', h);
-				else
-				{
-					this.selectionMarquee.css('height', -h);
-					this.selectionMarquee.css('top', this.mouseLastScreenPoint[1]);
-				}
-			}
-			if (document.AxisSelected != -1)
-			{
-				var t = new THREE.Vector3();
-				t.getPositionFromMatrix(MoveGizmo.parent.matrixWorld);
-				var gizpos = [t.x, t.y, t.z];
-				$('#StatusGizmoLocation').text(this.displayVec(gizpos));
-				var campos = [this.findcamera().position.x, this.findcamera().position.y, this.findcamera().position.z];
-				$('#StatusCameraLocation').text(this.displayVec(campos));
-				var ray = this.GetWorldPickRay(e);
-				var IntersectPlaneNormalX = CurrentX;
-				var IntersectPlaneNormalY = CurrentY;
-				var IntersectPlaneNormalZ = CurrentZ;
-				var rotmat2 = this.GetRotationMatrix(toGMat(this.findviewnode(SelectedVWFNodes[0].id).matrix)); //MATH.angleAxis(aa[3] * 0.0174532925,[aa[0],aa[1],aa[2]]);
-				var invRot2 = MATH.inverseMat4(rotmat2);
-				var MoveAxisX = CurrentX;
-				var MoveAxisY = CurrentY;
-				var MoveAxisZ = CurrentZ;
-				var dxy = this.intersectLinePlaneTEST(ray, campos, gizpos, CurrentZ);
-				var newintersectxy = dxy; //MATH.addVec3(campos,MATH.scaleVec3(ray,dxy));
-				var dxz = this.intersectLinePlaneTEST(ray, campos, gizpos, CurrentY);
-				var newintersectxz = dxz; //MATH.addVec3(campos,MATH.scaleVec3(ray,dxz));
-				var dyz = this.intersectLinePlaneTEST(ray, campos, gizpos, CurrentX);
-				var newintersectyz = dyz; //MATH.addVec3(campos,MATH.scaleVec3(ray,dyz));
-				if (document.AxisSelected == 3 || document.AxisSelected == 16 || document.AxisSelected == 4 || document.AxisSelected == 17 || document.AxisSelected == 5 || document.AxisSelected == 18)
-				{
-					dxy = this.intersectLinePlane(ray, campos, gizpos, CurrentZ);
-					newintersectxy = MATH.addVec3(campos, MATH.scaleVec3(ray, dxy));
-					dxz = this.intersectLinePlane(ray, campos, gizpos, CurrentY);
-					newintersectxz = MATH.addVec3(campos, MATH.scaleVec3(ray, dxz));
-					dyz = this.intersectLinePlane(ray, campos, gizpos, CurrentX);
-					newintersectyz = MATH.addVec3(campos, MATH.scaleVec3(ray, dyz));
-				}
-				var relintersectxy = MATH.subVec3(newintersectxy, oldintersectxy);
-				var relintersectxz = MATH.subVec3(newintersectxz, oldintersectxz);
-				var relintersectyz = MATH.subVec3(newintersectyz, oldintersectyz);
-				var relgizxy = MATH.subVec3(gizpos, newintersectxy);
-				var newrotz;
-				relgizxy = MATH.scaleVec3(relgizxy, 1.0 / MATH.lengthVec3(relgizxy));
-				newrotz = Math.acos(MATH.dotVec3(CurrentX, relgizxy));
-				if (MATH.dotVec3(CurrentY, relgizxy) > -.01) newrotz *= -1;
-				var relgizxz = MATH.subVec3(gizpos, newintersectxz);
-				var newroty;
-				relgizxz = MATH.scaleVec3(relgizxz, 1.0 / MATH.lengthVec3(relgizxz));
-				newroty = -Math.acos(MATH.dotVec3(CurrentX, relgizxz));
-				if (MATH.dotVec3(CurrentZ, relgizxz) > -.01) newroty *= -1;
-				var relgizyz = MATH.subVec3(gizpos, newintersectyz);
-				var newrotx;
-				relgizyz = MATH.scaleVec3(relgizyz, 1.0 / MATH.lengthVec3(relgizyz));
-				newrotx = -Math.acos(MATH.dotVec3(CurrentZ, relgizyz));
-				if (MATH.dotVec3(CurrentY, relgizyz) > -.01) newrotx *= -1;
-				var relrotz = oldzrot - newrotz;
-				var relroty = oldyrot - newroty;
-				var relrotx = oldxrot - newrotx;
-				if (Math.abs(relrotz) < 6) relrotz *= 1.33;
-				if (Math.abs(relroty) < 6) relroty *= 1.33;
-				if (Math.abs(relrotx) < 6) relrotx *= 1.33;
-				relrotz = this.SnapTo(relrotz, RotateSnap);
-				relroty = this.SnapTo(relroty, RotateSnap);
-				relrotx = this.SnapTo(relrotx, RotateSnap);
-				var SnapType = null;
-				if (this.isMove(document.AxisSelected)) SnapType = MoveSnap;
-				if (this.isScale(document.AxisSelected)) SnapType = ScaleSnap;
-				if (SnapType != null)
-				{
-					relintersectxy[0] = this.SnapTo(relintersectxy[0], SnapType);
-					relintersectxy[1] = this.SnapTo(relintersectxy[1], SnapType);
-					relintersectxy[2] = this.SnapTo(relintersectxy[2], SnapType);
-					relintersectxz[0] = this.SnapTo(relintersectxz[0], SnapType);
-					relintersectxz[1] = this.SnapTo(relintersectxz[1], SnapType);
-					relintersectxz[2] = this.SnapTo(relintersectxz[2], SnapType);
-					relintersectyz[0] = this.SnapTo(relintersectyz[0], SnapType);
-					relintersectyz[1] = this.SnapTo(relintersectyz[1], SnapType);
-					relintersectyz[2] = this.SnapTo(relintersectyz[2], SnapType);
-				}
-				if (relrotz != 0) oldzrot = newrotz;
-				if (relroty != 0) oldyrot = newroty;
-				if (relrotx != 0) oldxrot = newrotx;
-				if (MATH.lengthVec3(relintersectxy) != 0) oldintersectxy = MATH.addVec3(oldintersectxy, relintersectxy);
-				if (MATH.lengthVec3(relintersectxz) != 0) oldintersectxz = MATH.addVec3(oldintersectxz, relintersectxz);;
-				if (MATH.lengthVec3(relintersectyz) != 0) oldintersectyz = MATH.addVec3(oldintersectyz, relintersectyz);;
-				//save some time and bail is nothing is changing
-				if (MATH.lengthVec3(relintersectxy) == 0 && MATH.lengthVec3(relintersectxz) == 0 && MATH.lengthVec3(relintersectyz) == 0) return;
-				var ScaleXY = [0, 0, 0];
-				ScaleXY[0] = relintersectxy[0] / 1;
-				ScaleXY[1] = relintersectxy[1] / 1;
-				ScaleXY[2] = relintersectxy[2] / 1;
-				var ScaleXZ = [0, 0, 0];
-				ScaleXZ[0] = relintersectxz[0] / 1;
-				ScaleXZ[1] = relintersectxz[1] / 1;
-				ScaleXZ[2] = relintersectxz[2] / 1;
-				var ScaleYZ = [0, 0, 0];
-				ScaleYZ[0] = relintersectyz[0] / 1;
-				ScaleYZ[1] = relintersectyz[1] / 1;
-				ScaleYZ[2] = relintersectyz[2] / 1;
-				var scalemult = .5;
-				var wasMoved = false;
-				var wasRotated = false;
-				var wasScaled = false;
-				var PickDist = 10000 / vwf.views[0].lastPick.distance;
-				//var tempscale = vwf.getProperty(SelectedVWFNode.id,'scale');
-				//var s = this.findviewnode(SelectedVWFNode.id).getScale();
-				var gizposoffset = null;
-				if (document.AxisSelected == 0)
-				{
-					wasMoved = true;
-					if (Math.abs(MATH.dotVec3(ray, CurrentZ)) > .8) gizposoffset = this.MoveTransformGizmo(CurrentX, relintersectxy[0]);
-					else gizposoffset = this.MoveTransformGizmo(CurrentX, relintersectxz[0]);
-				}
-				if (document.AxisSelected == 1)
-				{
-					wasMoved = true;
-					if (Math.abs(MATH.dotVec3(ray, CurrentZ)) > .8) gizposoffset = this.MoveTransformGizmo(CurrentY, relintersectxy[1]);
-					else gizposoffset = this.MoveTransformGizmo(CurrentY, relintersectyz[1]);
-				}
-				if (document.AxisSelected == 2)
-				{
-					wasMoved = true;
-					if (Math.abs(MATH.dotVec3(ray, CurrentX)) > .8) gizposoffset = this.MoveTransformGizmo(MoveAxisZ, relintersectyz[2]);
-					else gizposoffset = this.MoveTransformGizmo(MoveAxisZ, relintersectxz[2]);
-				}
-				if (document.AxisSelected == 12)
-				{
-					wasMoved = true;
-					gizposoffset = this.MoveTransformGizmo(MoveAxisX, relintersectxy[0]);
-					gizposoffset = MATH.addVec3(gizposoffset, this.MoveTransformGizmo(MoveAxisY, relintersectxy[1]));
-				}
-				if (document.AxisSelected == 13)
-				{
-					wasMoved = true;
-					gizposoffset = this.MoveTransformGizmo(MoveAxisX, relintersectxz[0]);
-					gizposoffset = MATH.addVec3(gizposoffset, this.MoveTransformGizmo(MoveAxisZ, relintersectxz[2]));
-				}
-				if (document.AxisSelected == 14)
-				{
-					wasMoved = true;
-					gizposoffset = this.MoveTransformGizmo(MoveAxisY, relintersectyz[1]);
-					gizposoffset = MATH.addVec3(gizposoffset, this.MoveTransformGizmo(MoveAxisZ, relintersectyz[2]));
-				}
-				for (var s = 0; s < SelectedVWFNodes.length; s++)
-				{
-					if (SelectedVWFNodes[s])
-					{
-						var tempscale = [lastscale[s][0], lastscale[s][1], lastscale[s][2]]; //[s.x,s.y,s.z];
-						if (document.AxisSelected == 6 || document.AxisSelected == 20)
-						{
-							wasScaled = true;
-							tempscale[0] += scalemult * ScaleXY[0];
-						}
-						if (document.AxisSelected == 7 || document.AxisSelected == 21)
-						{
-							wasScaled = true;
-							tempscale[1] += scalemult * ScaleXY[1];
-						}
-						if (document.AxisSelected == 8 || document.AxisSelected == 22)
-						{
-							wasScaled = true;
-							tempscale[2] += scalemult * ScaleXZ[2];
-						}
-						if (document.AxisSelected == 23)
-						{
-							wasScaled = true;
-							tempscale[0] += -scalemult * ScaleXY[0];
-						}
-						if (document.AxisSelected == 24)
-						{
-							wasScaled = true;
-							tempscale[1] += -scalemult * ScaleXY[1];
-						}
-						if (document.AxisSelected == 25)
-						{
-							wasScaled = true;
-							tempscale[2] += -scalemult * ScaleXZ[2];
-						}
-						if (document.AxisSelected == 19) // || document.AxisSelected == 10 || document.AxisSelected == 11)
-						{
-							wasScaled = true;
-							tempscale[2] += scalemult * ScaleXY[0];
-							tempscale[1] += scalemult * ScaleXY[0];
-							tempscale[0] += scalemult * ScaleXY[0];
-						}
-						if (document.AxisSelected == 9) // || document.AxisSelected == 10 || document.AxisSelected == 11)
-						{
-							wasScaled = true;
-							tempscale[2] += scalemult * ScaleXY[0];
-							tempscale[1] += scalemult * ScaleXY[0];
-							tempscale[0] += scalemult * ScaleXY[0];
-						}
-						if (document.AxisSelected == 10) // || document.AxisSelected == 10 || document.AxisSelected == 11)
-						{
-							wasScaled = true;
-							tempscale[2] += scalemult * ScaleYZ[1];
-							tempscale[1] += scalemult * ScaleYZ[1];
-							tempscale[0] += scalemult * ScaleYZ[1];
-						}
-						if (document.AxisSelected == 11) // || document.AxisSelected == 10 || document.AxisSelected == 11)
-						{
-							wasScaled = true;
-							tempscale[2] += scalemult * ScaleXZ[2];
-							tempscale[1] += scalemult * ScaleXZ[2];
-							tempscale[0] += scalemult * ScaleXZ[2];
-						}
-						var rotationTransform;
-						if (document.AxisSelected == 3 || document.AxisSelected == 16)
-						{
-							wasRotated = true;
-							rotationTransform = this.GetRotationTransform(WorldX, relrotx);
-						}
-						if (document.AxisSelected == 4 || document.AxisSelected == 17)
-						{
-							wasRotated = true;
-							rotationTransform = this.GetRotationTransform(WorldY, relroty);
-						}
-						if (document.AxisSelected == 5 || document.AxisSelected == 18)
-						{
-							wasRotated = true;
-							rotationTransform = this.GetRotationTransform(WorldZ, relrotz);
-						}
-						if (wasMoved)
-						{
-							var gizoffset = MATH.subVec3([MoveGizmo.position.x, MoveGizmo.position.y, MoveGizmo.position.z], originalGizmoPos);
-							gizoffset = this.TransformOffset(gizposoffset, SelectedVWFNodes[s].id); //this.TransformOffset(gizoffset,SelectedVWFNodes[s].id);
-							var transform = vwf.getProperty(SelectedVWFNodes[s].id, 'transform');
-							transform[12] += gizoffset[0];
-							transform[13] += gizoffset[1];
-							transform[14] += gizoffset[2];
-							lastpos[s] = [transform[12], transform[13], transform[14]];
-							var success = this.setProperty(SelectedVWFNodes[s].id, 'transform', transform);
-							if (success) this.waitingForSet.push(SelectedVWFNodes[s].id);
-							if (!success) this.SetLocation(MoveGizmo, originalGizmoPos);
-						}
-						if (wasScaled && tempscale[0] > 0 && tempscale[1] > 0 && tempscale[2] > 0)
-						{
-							var relScale = MATH.subVec3(tempscale, lastscale[s]);
-							var success = this.setProperty(SelectedVWFNodes[s].id, 'scale', [tempscale[0], tempscale[1], tempscale[2]]);
-							if (SelectedVWFNodes.length > 1)
-							{
-								var gizoffset = MATH.subVec3(lastpos[s], originalGizmoPos);
-								gizoffset[0] /= lastscale[s][0];
-								gizoffset[1] /= lastscale[s][1];
-								gizoffset[2] /= lastscale[s][2];
-								gizoffset[0] *= tempscale[0];
-								gizoffset[1] *= tempscale[1];
-								gizoffset[2] *= tempscale[2];
-								var newloc = MATH.addVec3(originalGizmoPos, gizoffset);
-								lastpos[s] = newloc;
-								this.waitingForSet.push(SelectedVWFNodes[s].id);
-								var success = this.setProperty(SelectedVWFNodes[s].id, 'translation', newloc);
-								if (success) this.waitingForSet.push(SelectedVWFNodes[s].id);
-							}
-							lastscale[s] = tempscale;
-						}
-						if (wasRotated)
-						{
-							var transform = vwf.getProperty(SelectedVWFNodes[s].id, 'transform');
-							var x = transform[12];
-							var y = transform[13];
-							var z = transform[14];
-							var scale = vwf.getProperty(SelectedVWFNodes[s].id, 'scale');
-							transform[12] = 0;
-							transform[13] = 0;
-							transform[14] = 0;
-							transform = MATH.mulMat4(transform, rotationTransform);
-							transform[12] = x;
-							transform[13] = y;
-							transform[14] = z;
-							lastpos[s] = [x, y, z];
-							var success = this.setProperty(SelectedVWFNodes[s].id, 'transform', transform);
-							if (success) this.waitingForSet.push(SelectedVWFNodes[s].id);
-							if (SelectedVWFNodes.length > 1)
-							{
-								var parentmat = toGMat(_Editor.findviewnode(SelectedVWFNodes[s].id).parent.matrixWorld);
-								var parentmatinv = MATH.inverseMat4(parentmat);
-								var parentgizloc = MATH.mulMat4Vec3(parentmatinv, originalGizmoPos);
-								var gizoffset = MATH.subVec3(lastpos[s], parentgizloc);
-								var rotmat = MATH.inverseMat4(rotationTransform);
-								gizoffset = MATH.mulMat4Vec3(rotmat, gizoffset);
-								var newloc = MATH.addVec3(parentgizloc, gizoffset);
-								lastpos[s] = newloc;
-								var success = this.setProperty(SelectedVWFNodes[s].id, 'translation', newloc);
-								//console.log(newloc);
-								if (success) this.waitingForSet.push(SelectedVWFNodes[s].id);
-							}
-						}
-						//triggerSelectionTransformed(SelectedVWFNode);
-						_Editor.updateGizmoOrientation(false);
-					}
-				}
-				//if(wasScaled || wasRotated|| wasMoved && _Editor.getSelectionCount() > 1) _Editor.updateBounds();
-			}
-			else
-			{
-				////console.log(vwf.views[0].lastPick.object.uid);
-				var axis = -1;
-				for (var i = 0; i < MoveGizmo.children.length; i++)
-				{
-					if (vwf.views[0].lastPick && vwf.views[0].lastPick.object && vwf.views[0].lastPick.object == MoveGizmo.children[i]) axis = i;
-				}
-				for (var i = 0; i < MoveGizmo.children.length; i++)
-				{
-					if (i != document.AxisSelected) if (MoveGizmo.children[i].material)
-						{
-							var c = MoveGizmo.children[i].material.originalColor;
-							MoveGizmo.children[i].material.color.setRGB(c.r, c.g, c.b);
-							MoveGizmo.children[i].material.emissive.setRGB(c.r, c.g, c.b);
-						}
-				}
-				if (axis >= 0) if (MoveGizmo.children[axis].material)
-					{
-						MoveGizmo.children[axis].material.color.setRGB(1, 1, 1);
-						MoveGizmo.children[axis].material.emissive.setRGB(1, 1, 1);
-					}
-			}
-		}.bind(this);
-		this.isOwner = function (id, player)
-		{
-			var owner = vwf.getProperty(id, 'owner');
-			if (typeof owner === 'string' && owner == player)
-			{
-				return true;
-			}
-			if (typeof owner === 'object' && owner.indexOf && owner.indexOf(player) != -1)
-			{
-				return true;
-			}
-			return false;
-		}
-		this.setProperty = function (id, prop, val)
-		{
-			var ret = _PermissionsManager.setProperty(id, prop, val);
-			if(!ret)
-			  _Notifier.notify('You do not have permission to modify this object');	
-		}
-		this.GetInsertPoint = function ()
-		{
-			var campos = [this.findcamera().position.x, this.findcamera().position.y, this.findcamera().position.z];
-			var ray = _Editor.GetCameraCenterRay();
-			var pick = this.ThreeJSPick(campos, ray);
-			var dxy = pick.distance;
-			var newintersectxy = MATH.addVec3(campos, MATH.scaleVec3(ray, dxy));
-			newintersectxy[2] += .01;
-			var dxy2 = this.intersectLinePlane(ray, campos, [0, 0, 0], [0, 0, 1]);
-			var newintersectxy2 = MATH.addVec3(campos, MATH.scaleVec3(ray, dxy2));
-			newintersectxy2[2] += .01;
-			return newintersectxy[2] > newintersectxy2[2] ? newintersectxy : newintersectxy2;
-		}
-		this.createChild = function (parent, name, proto, uri, callback)
-		{
-			if(document.PlayerNumber == null)
-			{
-				_Notifier.notify('You must log in to participate');
-				return;
-			}
-			vwf_view.kernel.createChild(parent, name, proto, uri, callback);
-		}
-		this.createLight = function (type, pos, owner)
-		{
-			var proto = {
-				extends: 'SandboxLight.vwf',
-				properties: {
-					rotation: [1, 0, 0, 0],
-					translation: pos,
-					owner: owner,
-					type: 'Light',
-					lightType: type,
-					DisplayName: _Editor.GetUniqueName('Light')
-				}
-			};
-			this.createChild('index-vwf', GUID(), proto, null, null);
-		}
-		this.createParticleSystem = function (type, pos, owner)
-		{
-			var proto = {
-				extends: 'SandboxParticleSystem.vwf',
-				properties: {
-					rotation: [1, 0, 0, 0],
-					translation: pos,
-					owner: owner,
-					type: 'ParticleSystem',
-					DisplayName: _Editor.GetUniqueName('ParticleSystem')
-				}
-			};
-			this.createChild('index-vwf', GUID(), proto, null, null);
-		}
-		this.CreatePrim = function (type, translation, size, texture, owner, id)
-		{
-			translation[0] = this.SnapTo(translation[0], MoveSnap);
-			translation[1] = this.SnapTo(translation[1], MoveSnap);
-			translation[2] = this.SnapTo(translation[2], MoveSnap);
-			translation[2] += .001;
-			var BoxProto = {
-				extends: type + '2.vwf',
-				properties: {}
-			};
-			BoxProto.type = 'subDriver/threejs';
-			BoxProto.source = 'vwf/model/threejs/' + type + '.js';
-			var proto = BoxProto;
-			proto.properties.size = size;
-			proto.properties.translation = translation;
-			proto.properties.scale = [1, 1, 1];
-			proto.properties.rotation = [0, 0, 1, 0];
-			proto.properties.owner = owner;
-			proto.properties.texture = texture;
-			proto.properties.type = 'primitive';
-			proto.properties.tempid = id;
-			proto.properties.DisplayName = _Editor.GetUniqueName(type);
-			this.createChild('index-vwf', GUID(), proto, null, null);
-		}.bind(this);
-		this.AddBlankBehavior = function ()
-		{
-			if (GetSelectedVWFNode() == null)
-			{
-				_Notifier.notify('no object selected');
-				return;
-			}
-			var ModProto = {
-				extends: 'http://vwf.example.com/node.vwf',
-				properties: {
-					NotProto: ""
-				}
-			};
-			var proto = ModProto;
-			proto.properties.type = 'behavior';
-			proto.properties.DisplayName = _Editor.GetUniqueName('behavior');
-			proto.properties.owner = document.PlayerNumber;
-			var id = GetSelectedVWFNode().id;
-			var owner = vwf.getProperty(id, 'owner');
-			if (_PermissionsManager.getPermission(_UserManager.GetCurrentUserName(),id) == 0)
-			{
-				_Notifier.notify('You do not have permission to edit this object');
-				return;
-			}
-			this.createChild(id, GUID(), proto, null, null);
-		}
-		this.CreateModifier = function (type, owner, subDriver)
-		{
-			if (this.GetSelectedVWFNode() == null)
-			{
-				_Notifier.notify('no object selected');
-				return;
-			}
-			var ModProto = {
-				extends: type + '.vwf',
-				properties: {
-					NotProto: ""
-				}
-			};
-			var proto = ModProto;
-			if (subDriver)
-			{
-				ModProto.type = 'subDriver/threejs';
-				ModProto.source = 'vwf/model/threejs/' + type + '.js';
-			}
-			proto.NotProto = "NOT!";
-			proto.properties.NotProto = "NOT!";
-			proto.properties.translation = [0, 0, 0];
-			proto.properties.scale = [1, 1, 1];
-			proto.properties.rotation = [0, 0, 1, 0];
-			proto.properties.owner = owner;
-			proto.properties.type = 'modifier';
-			proto.properties.DisplayName = _Editor.GetUniqueName(type);
-			var id = this.GetFirstChildLeaf(this.GetSelectedVWFNode()).id;
-			var owner = vwf.getProperty(id, 'owner');
-			if (_PermissionsManager.getPermission(_UserManager.GetCurrentUserName(),id) == 0)
-			{
-				_Notifier.notify('You do not have permission to edit this object');
-				return;
-			}
-			this.createChild(id, GUID(), proto, null, null);
-			window.setTimeout(function ()
-			{
-				$(document).trigger('modifierCreated', _Editor.GetSelectedVWFNode());
-			}, 500);
-		}.bind(this);
-		this.CreateModifierSubDriver = function (type, owner)
-		{
-			if (this.GetSelectedVWFNode() == null)
-			{
-				_Notifier.notify('no object selected');
-				return;
-			}
-			var ModProto = {
-				extends: type + '.vwf',
-				properties: {
-					NotProto: ""
-				}
-			};
-			var proto = ModProto;
-			BoxProto.type = 'subDriver/threejs';
-			BoxProto.source = 'vwf/model/threejs/' + type + '.js';
-			proto.NotProto = "NOT!";
-			proto.properties.NotProto = "NOT!";
-			proto.properties.translation = [0, 0, 0];
-			proto.properties.scale = [1, 1, 1];
-			proto.properties.rotation = [0, 0, 1, 0];
-			proto.properties.owner = owner;
-			proto.properties.type = 'modifier';
-			proto.properties.DisplayName = _Editor.GetUniqueName(type);
-			var id = this.GetFirstChildLeaf(this.GetSelectedVWFNode()).id;
-			var owner = vwf.getProperty(id, 'owner');
-			if (_PermissionsManager.getPermission(_UserManager.GetCurrentUserName(),id) == 0)
-			{
-				_Notifier.notify('You do not have permission to edit this object');
-				return;
-			}
-			this.createChild(id, GUID(), proto, null, null);
-			window.setTimeout(function ()
-			{
-				$(document).trigger('modifierCreated', this.GetSelectedVWFNode());
-			}, 500);
-		}.bind(this);
-		this.GetFirstChildLeaf = function (object)
-		{
-			if (object)
-			{
-				if (object.children)
-				{
-					for (var i in object.children)
-					{
-						if (vwf.getProperty(object.children[i].id, 'isModifier') == true) return this.GetFirstChildLeaf(object.children[i]);
-					}
-				}
-				return object;
-			}
-			return null;
-		}
-		this.Duplicate = function ()
-		{
-			for (var i = 0; i < SelectedVWFNodes.length; i++)
-			{
-				var proto = _DataManager.getCleanNodePrototype(SelectedVWFNodes[i].id);
-				proto.properties.DisplayName = _Editor.GetUniqueName(proto.properties.DisplayName);
-				var parent = vwf.parent(_Editor.GetSelectedVWFNode().id);
-				_Editor.createChild(parent, GUID(), proto, null, null, function ()
-				{
-					alert();
-				});
-			}
-			_Editor.SelectOnNextCreate(SelectedVWFNodes.length);
-			_Editor.SelectObject(null);
-		}.bind(this);
-		this.DeleteIDs = function (t)
-		{
-			if (t.id != undefined) delete t.id;
-			if (t.children)
-			{
-				var children = []
-				for (var i in t.children)
-				{
-					DeleteIDs(t.children[i]);
-					children.push(t.children[i]);
-					delete t.children[i];
-				}
-				for (var i = 0; i < children.length; i++)
-				{
-					t.children[GUID()] = children[i];
-				}
-			}
-		}
-		this.Copy = function (nodes)
-		{
-			_CopiedNodes = [];
-			var tocopy = SelectedVWFNodes;
-			if (nodes) tocopy = nodes;
-			for (var i = 0; i < tocopy.length; i++)
-			{
-				var t = _DataManager.getCleanNodePrototype(tocopy[i].id);
-				var tpos = new THREE.Vector3();
-				tpos.getPositionFromMatrix(MoveGizmo.parent.matrixWorld);
-				var originalGizmoPos = [tpos.x, tpos.y, tpos.z];
-				var gizoffset = MATH.subVec3(vwf.getProperty(tocopy[i].id, 'translation'), originalGizmoPos);
-				t.properties.transform[12] = gizoffset[0];
-				t.properties.transform[13] = gizoffset[1];
-				t.properties.transform[14] = gizoffset[2];
-				delete t.properties.translation;
-				delete t.properties.rotation;
-				delete t.properties.quaternion;
-				delete t.properties.scale;
-				//	t.properties.translation[0] = gizoffset[0];
-				//	t.properties.translation[1] = gizoffset[1];
-				//	t.properties.translation[2] = gizoffset[2];
-				_CopiedNodes.push(t);
-			}
-		}.bind(this);
-		this.Paste = function (useMousePoint)
-		{
-			_Editor.SelectObject(null);
-			for (var i = 0; i < _CopiedNodes.length; i++)
-			{
-				var t = _CopiedNodes[i];
-				t = _DataManager.getCleanNodePrototype(t);
-				var campos = [this.findcamera().position.x, this.findcamera().position.y, this.findcamera().position.z];
-				var newintersectxy;
-				if (!useMousePoint) newintersectxy = _Editor.GetInsertPoint();
-				else
-				{
-					var ray;
-					ray = this.GetWorldPickRay(this.ContextShowEvent);
-					_Editor.GetMoveGizmo().InvisibleToCPUPick = true;
-					var pick = this.ThreeJSPick(campos, ray);
-					_Editor.GetMoveGizmo().InvisibleToCPUPick = false;
-					var dxy = pick.distance;
-					newintersectxy = MATH.addVec3(campos, MATH.scaleVec3(ray, dxy * .99));
-					var dxy2 = this.intersectLinePlane(ray, campos, [0, 0, 0], [0, 0, 1]);
-					var newintersectxy2 = MATH.addVec3(campos, MATH.scaleVec3(ray, dxy2));
-					newintersectxy2[2] += .01;
-					if (newintersectxy2[2] > newintersectxy[2]) newintersectxy = newintersectxy2;
-				}
-				t.properties.transform[12] += newintersectxy[0];
-				t.properties.transform[13] += newintersectxy[1];
-				t.properties.transform[14] += newintersectxy[2];
-				t.properties.DisplayName = _Editor.GetUniqueName(t.properties.DisplayName);
-				_Editor.SelectOnNextCreate();
-				this.createChild('index-vwf', GUID(), t, null, null);
-				t.properties.transform[12] -= newintersectxy[0];
-				t.properties.transform[13] -= newintersectxy[1];
-				t.properties.transform[14] -= newintersectxy[2];
-			}
-		}
-		this.updateGizmoOrientation = function (updateBasisVectors)
-		{
-			if (CoordSystem == LocalCoords && SelectedVWFNodes[0])
-			{
-				var aa = vwf.getProperty(SelectedVWFNodes[0].id, 'rotation');
-				var rotmat = this.GetRotationMatrix(toGMat(this.findviewnode(SelectedVWFNodes[0].id).matrixWorld)); //MATH.angleAxis(aa[3] * 0.0174532925,[aa[0],aa[1],aa[2]]);
-				var invRot = MATH.inverseMat4(rotmat);
-				var invRotT = MATH.transposeMat4(invRot);
-				MoveGizmo.parent.matrixAutoUpdate = false;
-				for (var i = 0; i < 16; i++) if (i != 12 && i != 13 && i != 14) MoveGizmo.parent.matrix.elements[i] = invRotT[i];
-					//MoveGizmo.matrix.setRotationFromQuaternion(q);
-				MoveGizmo.parent.updateMatrixWorld(true);
-				if (updateBasisVectors)
-				{
-					CurrentZ = MATH.mulMat4Vec3(invRot, WorldZ);
-					CurrentX = MATH.mulMat4Vec3(invRot, WorldX);
-					CurrentY = MATH.mulMat4Vec3(invRot, WorldY);
-				}
-			}
-			else
-			{
-				//var rotmat = this.GetRotationMatrix(this.findviewnode(SelectedVWFNode.id).parent.getModelthis.Matrix());//MATH.angleAxis(aa[3] * 0.0174532925,[aa[0],aa[1],aa[2]]);
-				var q = new THREE.Quaternion();
-				var rotmat = new THREE.Matrix4();
-				rotmat.elements = [1, 0, 0, 0, 0, 1, 0, 0, 0, 0, 1, 0, 0, 0, 0, 1];
-				for (var i = 0; i < 16; i++) if (i != 12 && i != 13 && i != 14) MoveGizmo.parent.matrix.elements[i] = rotmat.elements[i];
-				MoveGizmo.parent.updateMatrixWorld(true);
-				//var invRot = MATH.inverseMat4(rotmat);
-				CurrentZ = WorldZ; //MATH.mulMat4Vec3(invRot,WorldZ);
-				CurrentX = WorldX; //MATH.mulMat4Vec3(invRot,WorldX);
-				CurrentY = WorldY; //MATH.mulMat4Vec3(invRot,WorldY);
-			}
-		}.bind(this);
-		this.triggerSelectionChanged = function (VWFNode)
-		{
-			console.log('selectionChanged');
-			$(document).trigger('selectionChanged', [VWFNode]);
-		}.bind(this);
-		this.triggerSelectionTransformed = function (VWFNode)
-		{
-			$(document).trigger('selectionTransformedLocal', [VWFNode]);
-		}.bind(this);
-		this.updateGizmoLocation = function ()
-		{
-			var childmat = toGMat(this.findviewnode(this.GetSelectedVWFNode().id).matrixWorld);
-			lastpos[0] = [childmat[3], childmat[7], childmat[11]];
-			var gizpos = [0, 0, 0];
-			gizpos = [childmat[3], childmat[7], childmat[11]];
-			for (var s = 1; s < SelectedVWFNodes.length; s++)
-			{
-				//this.findviewnode(SelectedVWFNodes[s].id).updatethis.Matrix();
-				var nextchildmat = toGMat(this.findviewnode(SelectedVWFNodes[s].id).matrixWorld);
-				gizpos[0] += nextchildmat[3];
-				gizpos[1] += nextchildmat[7];
-				gizpos[2] += nextchildmat[11];
-				var trans = vwf.getProperty(SelectedVWFNodes[s].id, 'transform');
-				lastpos[s] = [trans[12], trans[13], trans[14]];
-				lastscale[s] = vwf.getProperty(SelectedVWFNodes[s].id, 'scale');
-			}
-			gizpos[0] /= SelectedVWFNodes.length;
-			gizpos[1] /= SelectedVWFNodes.length;
-			gizpos[2] /= SelectedVWFNodes.length;
-			MoveGizmo.parent.matrix.setPosition(new THREE.Vector3(gizpos[0], gizpos[1], gizpos[2]));
-			MoveGizmo.parent.updateMatrixWorld(true);
-		}
-		this.updateBounds = function ()
-		{
-			for (var i = 0; i < SelectionBounds.length; i++)
-			{
-				SelectionBounds[i].parent.remove(SelectionBounds[i], true);
-			}
-			SelectionBounds = [];
-			for (var i = 0; i < SelectedVWFNodes.length; i++)
-			{
-				var box;
-				var mat;
-				box = _Editor.findviewnode(SelectedVWFNodes[i].id).getBoundingBox(true);
-				mat = toGMat(_Editor.findviewnode(SelectedVWFNodes[i].id).matrixWorld).slice(0);
-				var color = [1, 1, 1, 1];
-				if (this.findviewnode(SelectedVWFNodes[i].id).initializedFromAsset) color = [1, 0, 0, 1];
-				if (vwf.getProperty(SelectedVWFNodes[i].id, 'type') == 'Group' && vwf.getProperty(SelectedVWFNodes[i].id, 'open') == false) color = [0, 1, 0, 1];
-				if (vwf.getProperty(SelectedVWFNodes[i].id, 'type') == 'Group' && vwf.getProperty(SelectedVWFNodes[i].id, 'open') == true) color = [.7, 1.0, .7, 1];
-				SelectionBounds[i] = new THREE.Object3D();
-				SelectionBounds[i].name = "Bounds_+" + SelectedVWFNodes[i].id;
-				SelectionBounds[i].add(this.BuildBox([box.max.x - box.min.x, box.max.y - box.min.y, box.max.z - box.min.z], [box.min.x + (box.max.x - box.min.x) / 2, box.min.y + (box.max.y - box.min.y) / 2, box.min.z + (box.max.z - box.min.z) / 2], color), true);
-				SelectionBounds[i].children[0].name = "Bounds_+" + SelectedVWFNodes[i].id + "_Mesh";
-				SelectionBounds[i].matrixAutoUpdate = false;
-				SelectionBounds[i].matrix.elements = MATH.transposeMat4(mat);
-				SelectionBounds[i].updateMatrixWorld(true);
-				SelectionBounds[i].children[0].material = new THREE.MeshBasicMaterial();
-				SelectionBounds[i].children[0].material.wireframe = true;
-				SelectionBounds[i].children[0].material.transparent = true;
-				SelectionBounds[i].children[0].renderDepth = -10000 - 3;
-				SelectionBounds[i].children[0].material.depthTest = false;
-				SelectionBounds[i].children[0].material.depthWrite = false;
-				SelectionBounds[i].children[0].material.color.r = color[0];
-				SelectionBounds[i].children[0].material.color.g = color[1];
-				SelectionBounds[i].children[0].material.color.b = color[2];
-				SelectionBounds[i].children[0].PickPriority = -1;
-				// SelectionBounds[i].InvisibleToCPUPick = true;
-				// SelectionBounds[i].setCastShadows(false);
-				// SelectionBounds[i].setDrawType(MATH.DRAW_LINELOOPS);
-				// SelectionBounds[i].setDepthTest(false);
-				// SelectionBounds[i].setZtransparent(true);
-				// SelectionBounds[i].setCull(MATH.NONE);
-				// SelectionBounds[i].setPickable(false);
-				// SelectionBounds[i].RenderPriority = 999;
-				SelectionBounds[i].vwfid = SelectedVWFNodes[i].id;
-				//	SelectionBounds[i].setMaterial(MATH.MaterialManager.findMaterialRecord(SelectionBounds[i].getMaterial()).material);
-				this.SelectionBoundsContainer.add(SelectionBounds[i], true);
-			}
-		}
-		this.updateBoundsTransform = function (id)
-		{
-			for (var i = 0; i < SelectionBounds.length; i++)
-			{
-				if (SelectionBounds[i].vwfid == id)
-				{
-					var mat = toGMat(_Editor.findviewnode(id).matrixWorld).slice(0);
-					SelectionBounds[i].matrix.elements = MATH.transposeMat4(mat);
-					SelectionBounds[i].updateMatrixWorld(true);
-				}
-			}
-		}
-		this.getSelectionCount = function ()
-		{
-			return SelectedVWFNodes.length;
-		}.bind(this);
-		this.isSelected = function (id)
-		{
-			var index = -1;
-			for (var i = 0; i < SelectedVWFNodes.length; i++) if (SelectedVWFNodes[i] && SelectedVWFNodes[i].id == id) index = i;
-			if (index == -1) return false;
-			return true;
-		}.bind(this);
-		this.OpenGroup = function ()
-		{
-			for (var i = 0; i < this.getSelectionCount(); i++)
-			{
-				if (vwf.getProperty(SelectedVWFNodes[i].id, 'type') == 'Group')
-				{
-					vwf.setProperty(SelectedVWFNodes[i].id, 'open', true);
-				}
-			}
-			this.updateBounds();
-		}
-		this.CloseGroup = function ()
-		{
-			for (var i = 0; i < this.getSelectionCount(); i++)
-			{
-				if (vwf.getProperty(SelectedVWFNodes[i].id, 'type') == 'Group')
-				{
-					vwf.setProperty(SelectedVWFNodes[i].id, 'open', false);
-				}
-			}
-			this.updateBounds();
-		}
-		this.SelectObjectPublic = function (VWFNodeid)
-		{
-			if (SelectMode == 'TempPick')
-			{
-				if (this.TempPickCallback) this.TempPickCallback(vwf.getNode(VWFNodeid));
-			}
-			else
-			{
-				this.SelectObject(VWFNodeid, this.PickMod);
-			}
-		}
-		this.SelectObject = function (VWFNode, selectmod)
-		{
-			this.waitingForSet.length = 0;
-			if (VWFNode && VWFNode.constructor.name == 'Array')
-			{
-				for (var i = 0; i < VWFNode.length; i++) VWFNode[i] = vwf.getNode(VWFNode[i]);
-			}
-			else if (typeof (VWFNode) == 'object') VWFNode = [VWFNode];
-			else if (typeof (VWFNode) == 'string') VWFNode = [vwf.getNode(VWFNode)];
-			if (!selectmod)
-			{
-				SelectedVWFNodes = [];
-			}
-			if (VWFNode && VWFNode[0] != null) for (var i = 0; i < VWFNode.length; i++)
-				{
-					//if you've selected a node that is grouped, but not selected a group directly, select the nearest open group head.
-					try
-					{
-						if (vwf.getProperty(VWFNode[i].id, 'type') != 'Group')
-						{
-							while (vwf.getProperty(vwf.parent(VWFNode[i].id), 'type') == 'Group' && vwf.getProperty(vwf.parent(VWFNode[i].id), 'open') == false)
-							{
-								VWFNode[i] = vwf.getNode(vwf.parent(VWFNode[i].id));
-							}
-						}
-					}
-					catch (e)
-					{}
-					if (!selectmod)
-					{
-						if (VWFNode[i])
-						{
-							if (!this.isSelected(VWFNode[i].id)) SelectedVWFNodes.push(VWFNode[i]);
-						}
-					}
-					if (selectmod == Add)
-					{
-						if (!this.isSelected(VWFNode[i].id)) SelectedVWFNodes.push(VWFNode[i]);
-					}
-					if (selectmod == Subtract)
-					{
-						var index = -1;
-						for (var j = 0; j < SelectedVWFNodes.length; j++) if (SelectedVWFNodes[j] && SelectedVWFNodes[j].id == VWFNode[i].id) index = j;
-						SelectedVWFNodes.splice(index, 1);
-					}
-			}
-			if (SelectedVWFNodes[0]) this.SelectedVWFID = SelectedVWFNodes[0].id;
-			else this.SelectedVWFID = null;
-			this.triggerSelectionChanged(SelectedVWFNodes[0]);
-			if (MoveGizmo == null)
-			{
-				BuildMoveGizmo();
-			}
-			MoveGizmo.InvisibleToCPUPick = false;
-			if (SelectedVWFNodes[0])
-			{
-				for (var s = 0; s < SelectedVWFNodes.length; s++)
-				{
-					lastscale[s] = vwf.getProperty(SelectedVWFNodes[s].id, 'scale');
-					this.showMoveGizmo();
-					if (this.findviewnode(SelectedVWFNodes[s].id))
-					{
-						//this.findviewnode(SelectedVWFNodes[s].id).setTransformMode(MATH.P_MATRIX);
-						//this.findviewnode(SelectedVWFNodes[s].id).setRotMatrix(this.GetRotationMatrix(this.findviewnode(SelectedVWFNodes[s].id).getLocalthis.Matrix()));
-						//this.findviewnode(SelectedVWFNodes[s].id).updateMatrix
-					}
-				}
-				this.updateBoundsAndGizmoLoc();
-				this.updateGizmoOrientation(true);
-			}
-			else
-			{
-				this.hideMoveGizmo();
-				MoveGizmo.InvisibleToCPUPick = true;
-				if (SelectionBounds.length > 0)
-				{
-					for (var i = 0; i < SelectionBounds.length; i++)
-					{
-						SelectionBounds[i].parent.remove(SelectionBounds[i], true);
-					}
-					SelectionBounds = [];
-				}
-			}
-		}.bind(this);
-		this.hideMoveGizmo = function ()
-		{
-			while (MoveGizmo.children.length)
-			{
-				MoveGizmo.remove(MoveGizmo.children[MoveGizmo.children.length - 1])
-			}
-		}
-		this.showMoveGizmo = function ()
-		{
-			this.SetGizmoMode(this.GizmoMode);
-		}
-		this.updateBoundsAndGizmoLoc = function ()
-		{
-			_Editor.updateGizmoLocation();
-			_Editor.updateGizmoSize();
-			_Editor.updateGizmoOrientation(false);
-			_Editor.updateBounds();
-			$('#StatusSelectedID').text(SelectedVWFNodes[0].id);
-		}.bind(this);
-		this.updateGizmoSize = function ()
-		{
-			var pos = new THREE.Vector3();
-			pos.getPositionFromMatrix(MoveGizmo.parent.matrixWorld);
-			var gizpos = [pos.x, pos.y, pos.z];
-			var campos = [this.findcamera().position.x, this.findcamera().position.y, this.findcamera().position.z];
-			var dist = MATH.lengthVec3(MATH.subVec3(gizpos, campos));
-			var cam = this.findcamera();
-			cam.updateMatrixWorld(true);
-			cam.matrixWorldInverse.getInverse(cam.matrixWorld);
-			gizpos = MATH.mulMat4Vec3(MATH.transposeMat4(cam.matrixWorldInverse.elements), gizpos);
-			dist = -gizpos[2] / 65;
-			var oldscale = MoveGizmo.matrix.elements[0];
-			MoveGizmo.matrix.scale(new THREE.Vector3(1 / oldscale, 1 / oldscale, 1 / oldscale));
-			var windowXadj = 1600.0 / $('#index-vwf').width();
-			var windowYadj = 1200.0 / $('#index-vwf').height();
-			var winadj = Math.max(windowXadj, windowYadj);
-			MoveGizmo.matrix.scale(new THREE.Vector3(dist * winadj, dist * winadj, dist * winadj));
-			MoveGizmo.updateMatrixWorld(true);
-		}.bind(this);
-		this.BuildMoveGizmo = function ()
-		{
-			var red = [1, 0, 0, 1];
-			var green = [0, 1, .0, 1];
-			var blue = [0, 0, 1, 1];
-			if (MoveGizmo != null) return;
-			//temp mesh for all geometry to test
-			var cubeX = new THREE.Mesh(new THREE.CubeGeometry(10.00, .40, .40), new THREE.MeshLambertMaterial(
-			{
-				color: 0xFF0000,
-				emissive: 0xFF0000
-			}));
-			cubeX.position.set(5.00, .15, .15);
-			var cubeY = new THREE.Mesh(new THREE.CubeGeometry(.40, 10.00, .40), new THREE.MeshLambertMaterial(
-			{
-				color: 0x00FF00,
-				emissive: 0x00FF00
-			}));
-			cubeY.position.set(.15, 5.00, .15);
-			var cubeZ = new THREE.Mesh(new THREE.CubeGeometry(.40, .40, 10.00), new THREE.MeshLambertMaterial(
-			{
-				color: 0x0000FF,
-				emissive: 0x0000FF
-			}));
-			cubeZ.position.set(.15, .15, 5.00);
-			MoveGizmo = new THREE.Object3D();
-			MoveGizmo.allChildren = [];
-			MoveGizmo.allChildren.push(cubeX);
-			MoveGizmo.allChildren.push(cubeY);
-			MoveGizmo.allChildren.push(cubeZ);
-			cubeX.geometry.setPickGeometry(new THREE.CubeGeometry(10.00, 1.80, 1.80));
-			cubeY.geometry.setPickGeometry(new THREE.CubeGeometry(1.80, 10.00, 1.80));
-			cubeZ.geometry.setPickGeometry(new THREE.CubeGeometry(1.80, 1.80, 10.00));
-			var rotx = new THREE.Mesh(new THREE.TorusGeometry(7, .50, 4, 20), new THREE.MeshLambertMaterial(
-			{
-				color: 0xFF0000,
-				emissive: 0xFF0000
-			}));
-			var roty = new THREE.Mesh(new THREE.TorusGeometry(7, .50, 4, 20), new THREE.MeshLambertMaterial(
-			{
-				color: 0x00FF00,
-				emissive: 0x00FF00
-			}));
-			var rotz = new THREE.Mesh(new THREE.TorusGeometry(7, .50, 4, 20), new THREE.MeshLambertMaterial(
-			{
-				color: 0x0000FF,
-				emissive: 0x0000FF
-			}));
-			MoveGizmo.allChildren.push(rotx);
-			roty.rotation.x = Math.PI / 2;
-			MoveGizmo.allChildren.push(roty);
-			rotx.rotation.y = Math.PI / 2;
-			MoveGizmo.allChildren.push(rotz);
-			rotz.rotation.z = 90;
-			MoveGizmo.allChildren.push(this.BuildBox([.5, .5, .5], [10.25, 0, 0], red)); //scale x		
-			MoveGizmo.allChildren.push(this.BuildBox([.5, .5, .5], [0, 10.25, 0], green)); //scale y
-			MoveGizmo.allChildren.push(this.BuildBox([.5, .5, .5], [0, 0, 10.25], blue)); //scale z
-			MoveGizmo.allChildren.push(this.BuildBox([.85, .85, .85], [9.25, 0, 0], red)); //scale xyz
-			MoveGizmo.allChildren.push(this.BuildBox([.85, .85, .85], [0, 9.25, 0], green)); //scale xyz
-			MoveGizmo.allChildren.push(this.BuildBox([.85, .85, .85], [0, 0, 9.25], blue)); //scale xyz
-			MoveGizmo.allChildren.push(this.BuildBox([1.50, 1.50, .30], [.75, .75, .15], [75, 75, 0, 1])); //movexy
-			MoveGizmo.allChildren[MoveGizmo.allChildren.length -1].geometry.setPickGeometry(new THREE.CubeGeometry( 8, 8, .30 ));
-			MoveGizmo.allChildren.push(this.BuildBox([1.50, .30, 1.50], [.75, .15, .75], [75, 0, 75, 1])); //movexz
-			MoveGizmo.allChildren[MoveGizmo.allChildren.length -1].geometry.setPickGeometry(new THREE.CubeGeometry( 8, .30, 8 ));
-			MoveGizmo.allChildren.push(this.BuildBox([.30, 1.50, 1.50], [.15, .75, .75], [0, 75, 75, 1])); //moveyz
-			MoveGizmo.allChildren[MoveGizmo.allChildren.length -1].geometry.setPickGeometry(new THREE.CubeGeometry( .30, 8, 8 ));
-			MoveGizmo.allChildren.push(this.BuildRing(12, .7, [0, 0, 1], 30, [1, 1, 1, 1], 90, 450)); //rotate z
-			MoveGizmo.allChildren.push(this.BuildRing(7, 0.5, [1, 0, 0], 37, red, 0, 370)); //rotate x
-			MoveGizmo.allChildren.push(this.BuildRing(7, 0.5, [0, 1, 0], 37, green, 0, 370)); //rotate y
-			MoveGizmo.allChildren.push(this.BuildRing(7, 0.5, [0, 0, 1], 37, blue, 0, 370)); //rotate z
-			MoveGizmo.allChildren.push(this.BuildBox([5, 5, 5], [0, 0, 0], [1, 1, 1, 1])); //scale uniform
-			MoveGizmo.allChildren.push(this.BuildBox([0.30, 5, 5], [5, 0, 0], red)); //scale uniform
-			MoveGizmo.allChildren.push(this.BuildBox([5, .30, 5], [0, 5, 0], green)); //scale uniform
-			MoveGizmo.allChildren.push(this.BuildBox([5, 5, .30], [0, 0, 5], blue)); //scale uniform
-			MoveGizmo.allChildren.push(this.BuildBox([.30, 5, 5], [-5, 0, 0], red)); //scale uniform
-			MoveGizmo.allChildren.push(this.BuildBox([5, .30, 5], [0, -5, 0], green)); //scale uniform
-			MoveGizmo.allChildren.push(this.BuildBox([5, 5, .30], [0, 0, -5], blue)); //scale uniform		
-			MoveGizmo.allChildren[0].name = 'XRotation';
-			MoveGizmo.allChildren[1].name = 'YRotation';
-			MoveGizmo.allChildren[2].name = 'ZRotation';
-			MoveGizmo.allChildren[3].name = 'XMovement';
-			MoveGizmo.allChildren[4].name = 'YMovement';
-			MoveGizmo.allChildren[5].name = 'ZMovement';
-			MoveGizmo.allChildren[6].name = 'XScale';
-			MoveGizmo.allChildren[7].name = 'YScale';
-			MoveGizmo.allChildren[8].name = 'ZScale';
-			MoveGizmo.allChildren[9].name = 'XYScale';
-			MoveGizmo.allChildren[10].name = 'YZScale';
-			MoveGizmo.allChildren[11].name = 'ZXScale';
-			MoveGizmo.allChildren[12].name = 'XYMove';
-			MoveGizmo.allChildren[13].name = 'YZMove';
-			MoveGizmo.allChildren[14].name = 'ZXMove';
-			MoveGizmo.allChildren[15].name = 'SwapCoords';
-			MoveGizmo.allChildren[16].name = 'XRotate';
-			MoveGizmo.allChildren[17].name = 'YRotate';
-			MoveGizmo.allChildren[18].name = 'ZRotate';
-			MoveGizmo.allChildren[19].name = 'ScaleUniform';
-			MoveGizmo.allChildren[20].name = 'XScale1';
-			MoveGizmo.allChildren[21].name = 'YScale1';
-			MoveGizmo.allChildren[22].name = 'ZScale1';
-			MoveGizmo.allChildren[23].name = 'XScale2';
-			MoveGizmo.allChildren[24].name = 'YScale2';
-			MoveGizmo.allChildren[25].name = 'ZScale2';
-			MoveGizmo.name = "MoveGizmo";
-			var movegizhead = new THREE.Object3D();
-			movegizhead.name = "MoveGizmoRoot";
-			movegizhead.matrixAutoUpdate = false;
-			movegizhead.add(MoveGizmo, true);
-			//since the picking system will use the scenemanager, must add.
-			//but use special add because there is no point in constantly re organizing the
-			//graph based on the gizmo
-			if (!_SceneManager) alert('No SceneManager!');
-			_SceneManager.addToRoot(movegizhead);
-			this.findscene().add(movegizhead, true);
-			MoveGizmo.matrixAutoUpdate = false;
-			for (var i = 0; i < MoveGizmo.allChildren.length; i++)
-			{
-				MoveGizmo.allChildren[i].material.originalColor = new THREE.Color();
-				var c = MoveGizmo.allChildren[i].material.color;
-				MoveGizmo.allChildren[i].material.originalColor.setRGB(c.r, c.g, c.b);
-				MoveGizmo.allChildren[i].renderDepth = -10000 - i;
-				MoveGizmo.allChildren[i].material.depthTest = false;
-				MoveGizmo.allChildren[i].material.depthWrite = false;
-				MoveGizmo.allChildren[i].material.transparent = true;
-				MoveGizmo.allChildren[i].PickPriority = 10;
-			}
-			this.SetGizmoMode(Move);
-		}.bind(this);
-		this.SetGizmoMode = function (type)
-		{
-			this.GizmoMode = type;
-			if (MoveGizmo.visible == false) return;
-			if (type == Move)
-			{
-				$('#StatusTransform').text('Move');
-				for (var i = 0; i < MoveGizmo.allChildren.length; i++)
-				{
-					if ((i >= 0 && i <= 2) || (i >= 12 && i <= 14))
-					{
-						MoveGizmo.add(MoveGizmo.allChildren[i], true);
-					}
-					else
-					{
-						MoveGizmo.remove(MoveGizmo.allChildren[i], true);
-					}
-					this.GizmoMode = Move;
-				}
-			}
-			if (type == Rotate)
-			{
-				$('#StatusTransform').text('Rotate');
-				for (var i = 0; i < MoveGizmo.allChildren.length; i++)
-				{
-					if (i >= 16 && i <= 18)
-					{
-						MoveGizmo.add(MoveGizmo.allChildren[i], true);
-					}
-					else
-					{
-						MoveGizmo.remove(MoveGizmo.allChildren[i], true);
-					}
-					this.GizmoMode = Rotate;
-				}
-			}
-			if (type == Scale)
-			{
-				$('#StatusTransform').text('Scale');
-				//SetCoordSystem(LocalCoords);			
-				for (var i = 0; i < MoveGizmo.allChildren.length; i++)
-				{
-					if (i >= 19 && i <= 25)
-					{
-						MoveGizmo.add(MoveGizmo.allChildren[i], true);
-					}
-					else
-					{
-						MoveGizmo.remove(MoveGizmo.allChildren[i], true);
-					}
-					this.GizmoMode = Scale;
-				}
-			}
-			if (type == Multi)
-			{
-				$('#StatusTransform').text('Multi');
-				for (var i = 0; i < MoveGizmo.allChildren.length; i++)
-				{
-					if (i <= 15)
-					{
-						MoveGizmo.add(MoveGizmo.allChildren[i], true);
-					}
-					else
-					{
-						MoveGizmo.remove(MoveGizmo.allChildren[i], true);
-					}
-					this.GizmoMode = Multi;
-				}
-			}
-		}.bind(this);
-		this.BuildRing = function (radius1, radius2, axis, steps, color, startdeg, enddeg)
-		{
-			var mesh = new THREE.Mesh(new THREE.TorusGeometry(radius1, radius2, 6, steps), new THREE.MeshLambertMaterial());
-			mesh.material.color.r = color[0];
-			mesh.material.color.g = color[1];
-			mesh.material.color.b = color[2];
-			mesh.material.emissive.r = color[0];
-			mesh.material.emissive.g = color[1];
-			mesh.material.emissive.b = color[2];
-			mesh.rotation.x = axis[1] * Math.PI / 2;
-			mesh.rotation.y = axis[0] * Math.PI / 2;
-			mesh.rotation.z = axis[2] * Math.PI / 2;
-			mesh.updateMatrixWorld(true);
-			return mesh;
-		}.bind(this);
-		this.BuildBox = function (size, offset, color)
-		{
-			var mesh = new THREE.Mesh(new THREE.CubeGeometry(size[0], size[1], size[2]), new THREE.MeshLambertMaterial());
-			mesh.material.color.r = color[0];
-			mesh.material.color.g = color[1];
-			mesh.material.color.b = color[2];
-			mesh.material.emissive.r = color[0];
-			mesh.material.emissive.g = color[1];
-			mesh.material.emissive.b = color[2];
-			mesh.material.shading = false;
-			//mesh.matrix.setPosition(new THREE.Vector3(offset[0],offset[1],offset[2]));
-			for (var i = 0; i < mesh.geometry.vertices.length; i++)
-			{
-				mesh.geometry.vertices[i].x += offset[0];
-				mesh.geometry.vertices[i].y += offset[1];
-				mesh.geometry.vertices[i].z += offset[2];
-			}
-			mesh.matrixAutoUpdate = false;
-			mesh.updateMatrixWorld(true);
-			return mesh;
-		}.bind(this);
-		this.PickParentCallback = function (parentnode)
-		{
-			this.TempPickCallback = null;
-			var node = _DataManager.getCleanNodePrototype(this.GetSelectedVWFNode().id);
-			var childmat = toGMat(this.findviewnode(this.GetSelectedVWFNode().id).matrixWorld);
-			var parentmat = toGMat(this.findviewnode(parentnode.id).matrixWorld);
-			var invparentmat = MATH.inverseMat4(parentmat);
-			childmat = MATH.mulMat4(invparentmat, childmat);
-			delete node.properties.translation;
-			delete node.properties.rotation;
-			delete node.properties.quaternion;
-			delete node.properties.scale;
-			node.properties.transform = MATH.transposeMat4(childmat);
-			this.DeleteSelection();
-			this.createChild(parentnode.id, GUID(), node);
-			_Editor.SelectOnNextCreate();
-			this.SetSelectMode('Pick');
-		}
-		this.RemoveParent = function ()
-		{
-			var node = _DataManager.getCleanNodePrototype(this.GetSelectedVWFNode().id);
-			var childmat = toGMat(this.findviewnode(this.GetSelectedVWFNode().id).matrixWorld);
-			delete node.properties.translation;
-			delete node.properties.rotation;
-			delete node.properties.quaternion;
-			delete node.properties.scale;
-			node.properties.transform = MATH.transposeMat4(childmat);
-			this.DeleteSelection();
-			_Editor.SelectOnNextCreate();
-			this.createChild('index-vwf', GUID(), node);
-			this.SetSelectMode('Pick');
-		}
-		this.SetParent = function ()
-		{
-			if (!this.GetSelectedVWFNode())
-			{
-				_Notifier.alert('No object selected. Select the desired child, then use this to choose the parent.');
-				return;
-			}
-			this.SetSelectMode('TempPick');
-			this.TempPickCallback = this.PickParentCallback;
-		}
-		this.UngroupSelection = function ()
-		{
-			for (var i = 0; i < this.getSelectionCount(); i++)
-			{
-				// if(!_Editor.isOwner(SelectedVWFNodes[i].id,document.PlayerNumber))
-				// {
-				// _Notifier.alert('You must be the group owner to ungroup objects.');
-				// continue;
-				// }
-				var vwfparent = vwf.parent(this.GetSelectedVWFNode(i).id);
-				var children = vwf.children(this.GetSelectedVWFNode(i).id);
-				for (var j = 0; j < children.length; j++)
-				{
-					var node = _DataManager.getCleanNodePrototype(children[j]);
-					var childmat = toGMat(this.findviewnode(children[j]).matrixWorld);
-					var parentmat = toGMat(this.findviewnode(vwfparent).matrixWorld);
-					var invparentmat = MATH.inverseMat4(parentmat);
-					childmat = MATH.mulMat4(invparentmat, childmat);
-					delete node.properties.translation;
-					delete node.properties.rotation;
-					delete node.properties.quaternion;
-					delete node.properties.scale;
-					node.properties.transform = MATH.transposeMat4(childmat);
-					vwf_view.kernel.deleteNode(children[j]);
-					vwf_view.kernel.createChild(vwfparent, GUID(), node);
-				}
-				vwf_view.kernel.deleteNode(this.GetSelectedVWFNode(i).id);
-			}
-			this.SelectObject();
-		}
-		this.GroupSelection = function ()
-		{
-			var parentmat = MATH.identMatrix();
-			var parent = this.findviewnode(this.GetSelectedVWFNode().id).parent;
-			var pos;
-			for (var i = 0; i < this.getSelectionCount(); i++)
-			{
-				if (parent != this.findviewnode(this.GetSelectedVWFNode(i).id).parent)
-				{
-					_Notifier.alert('All objects must have the same parent to be grouped');
-					return;
-				}
-				// if(!_Editor.isOwner(SelectedVWFNodes[i].id,document.PlayerNumber))
-				// {
-				// _Notifier.alert('You must be the owner of all objects to group them.');
-				// return;
-				// }
-				var childmat = toGMat(this.findviewnode(this.GetSelectedVWFNode(i).id).matrixWorld);
-				if (!pos) pos = [childmat[3], childmat[7], childmat[11]];
-				else pos = MATH.addVec3(pos, [childmat[3], childmat[7], childmat[11]]);
-			}
-			pos = MATH.scaleVec3(pos, 1 / this.getSelectionCount());
-			parentmat[3] = pos[0];
-			parentmat[7] = pos[1];
-			parentmat[11] = pos[2];
-			var proto = {
-				extends: 'sandboxGroup.vwf',
-				properties: {
-					type: 'Group',
-					owner: document.PlayerNumber,
-					transform: MATH.transposeMat4(parentmat)
-				},
-				children: {}
-			};
-			for (var i = 0; i < this.getSelectionCount(); i++)
-			{
-				var node = _DataManager.getCleanNodePrototype(this.GetSelectedVWFNode(i).id);
-				var childmat = toGMat(this.findviewnode(this.GetSelectedVWFNode(i).id).matrixWorld);
-				var invparentmat = MATH.inverseMat4(parentmat);
-				childmat = MATH.mulMat4(invparentmat, childmat);
-				delete node.properties.translation;
-				delete node.properties.rotation;
-				delete node.properties.quaternion;
-				delete node.properties.scale;
-				node.properties.transform = MATH.transposeMat4(childmat);
-				proto.children[GUID()] = node;
-			}
-			this.DeleteSelection();
-			vwf_view.kernel.createChild('index-vwf', GUID(), proto);
-			_Editor.SelectOnNextCreate();
-			this.SetSelectMode('Pick');
-		}
-		this.findviewnode = function (id)
-		{
-			for (var i = 0; i < vwf.views.length; i++)
-			{
-				if (vwf.views[i] && vwf.views[i].state && vwf.views[i].state.nodes && vwf.views[i].state.nodes[id] && vwf.views[i].state.nodes[id].threeObject) return vwf.views[i].state.nodes[id].threeObject;
-				if (vwf.views[i] && vwf.views[i].state && vwf.views[i].state.scenes && vwf.views[i].state.scenes[id] && vwf.views[i].state.scenes[id].threeScene) return vwf.views[i].state.scenes[id].threeScene;
-			}
-			return null;
-		}.bind(this);
-		this.SelectScene = function ()
-		{
-			this.SelectObject('index-vwf');
-		}
-		this.SetSelectMode = function (e)
-		{
-			SelectMode = e;
-			$('#StatusPickMode').text('Pick: ' + e);
-			if (e == 'Pick') 
-			{	
-				$('#MenuSelectPickicon').css('background', "#9999FF");
-				$('#glyphOverlay').show();
-			}
-			else {
-			
-				$('#MenuSelectPickicon').css('background', "")
-				$('#glyphOverlay').hide();
-			}
-			if (SelectMode == 'TempPick')
-			{
-				$('#index-vwf').css('cursor', 'crosshair');
-			}
-			else
-			{
-				$('#index-vwf').css('cursor', 'default');
-			}
-		}.bind(this);
-		this.SetCoordSystem = function (e)
-		{
-			CoordSystem = e;
-			if (e == WorldCoords)
-			{
-				$('#StatusCoords').text('World Coords');
-				$('#MenuWorldicon').css('background', "#9999FF");
-				$('#MenuLocalicon').css('background', "");
-			}
-			else
-			{
-				$('#StatusCoords').text('Local Coords');
-				$('#MenuWorldicon').css('background', "");
-				$('#MenuLocalicon').css('background', "#9999FF");
-			}
-		}.bind(this);
-		this.GetMoveGizmo = function (e)
-		{
-			return MoveGizmo;
-		}.bind(this);
-		this.SetSnaps = function (m, r, s)
-		{
-			RotateSnap = r;
-			MoveSnap = m;
-			ScaleSnap = s;
-			$('#StatusSnaps').text('Snaps: ' + (r / 0.0174532925) + 'deg, ' + m + 'm, ' + s + '%');
-		}.bind(this);
-		this.GetSelectedVWFID = function ()
-		{
-			return this.SelectedVWFID;
-		}
-		this.CallCreateNodeCallback = function (e, p)
-		{
-			try
-			{
-				this.createNodeCallback(e, p);
-			}
-			catch (e)
-			{
-				//console.log(e);
-			}
-		}
-		this.SetCreateNodeCallback = function (callback)
-		{
-			this.createNodeCallback = callback;
-		}
-		this.SelectOnNextCreate = function (count)
-		{
-			if (!count) count = 1;
-			this.toSelect = count;
-			this.tempSelect = [];
-			this.expectedParent = vwf.parent(_Editor.GetSelectedVWFID());
-			this.SetCreateNodeCallback(function (e, p)
-			{
-				if (p == this.expectedParent)
-				{
-					_Editor.tempSelect.push(e);
-					_Editor.toSelect--;
-					if (_Editor.toSelect == 0)
-					{
-						_Editor.createNodeCallback = null;
-						_Editor.SelectObject(_Editor.tempSelect, Add);
-					}
-				}
-			});
-		}
-		this.GetSelectedVWFNode = function (idx)
-		{
-			if (idx === undefined) idx = 0;
-			try
-			{
-				if (SelectedVWFNodes[idx]) return vwf.getNode(SelectedVWFNodes[idx].id);
-			}
-			catch (e)
-			{
-				return null;
-			}
-		}.bind(this);
-		this.findscene = function ()
-		{
-			return vwf.views[0].state.scenes["index-vwf"].threeScene;
-		}
-		this.findcamera = function ()
-		{
-			try
-			{
-				return vwf.views[0].state.scenes["index-vwf"].camera.threeJScameras[vwf.views[0].state.scenes["index-vwf"].camera.defaultCamID];
-			}
-			catch (e)
-			{
-				return null;
-			}
-		}
-
-		function matcpy(mat)
-		{
-			var newmat = [];
-			for (var i = 0; i < 16; i++) newmat[i] = mat[i];
-			return newmat;
-		}
-		this.getViewProjection = function ()
-		{
-			var cam = this.findcamera();
-			cam.matrixWorldInverse.getInverse(cam.matrixWorld);
-			var _viewProjectionMatrix = new THREE.Matrix4();
-			_viewProjectionMatrix.multiplyMatrices(cam.projectionMatrix, cam.matrixWorldInverse);
-			return MATH.transposeMat4(_viewProjectionMatrix.flattenToArray([]));
-		}
-
-		function toGMat(threemat)
-		{
-			var mat = [];
-			mat = matcpy(threemat.elements);
-			mat = (MATH.transposeMat4(mat));
-			return mat;
-		}
-		this.buildContextMenu = function ()
-		{
-			$(document.body).append('<div id="ContextMenu" />');
-			$('#ContextMenu').append('<div id="ContextMenuName" style="border-bottom: 3px solid gray;">name</div>');
-			$('#ContextMenu').append('<div id="ContextMenuActions" style="border-bottom: 2px gray dotted;"></div>');
-			$('#ContextMenu').append('<div id="ContextMenuSelect" class="ContextMenuItem" style="border-bottom: 1px solid gray;">Select</div>');
-			$('#ContextMenu').append('<div id="ContextMenuSelectNone" class="ContextMenuItem" style="border-bottom: 1px solid gray;" >Select None</div>');
-			$('#ContextMenu').append('<div id="ContextMenuMove" class="ContextMenuItem">Move</div>');
-			$('#ContextMenu').append('<div id="ContextMenuRotate" class="ContextMenuItem">Rotate</div>');
-			$('#ContextMenu').append('<div id="ContextMenuScale" class="ContextMenuItem" style="border-bottom: 1px solid gray;">Scale</div>');
-			$('#ContextMenu').append('<div id="ContextMenuFocus" class="ContextMenuItem" style="border-bottom: 1px solid gray;" >Focus</div>');
-			$('#ContextMenu').append('<div id="ContextMenuCopy" class="ContextMenuItem">Copy</div>');
-			$('#ContextMenu').append('<div id="ContextMenuPaste" class="ContextMenuItem">Paste</div>');
-			$('#ContextMenu').append('<div id="ContextMenuDuplicate" class="ContextMenuItem" style="border-bottom: 1px solid gray;">Duplicate</div>');
-			$('#ContextMenu').append('<div id="ContextMenuDelete" class="ContextMenuItem" style="border-bottom: 1px solid gray;">Delete</div>');
-			$('#ContextMenu').disableSelection();
-			$('#ContextMenuSelect').click(function ()
-			{
-				_Editor.SelectObject($('#ContextMenuName').attr('VWFID'));
-				$('#ContextMenu').hide();
-				$('#ContextMenu').css('z-index', '-1');
-				$(".ddsmoothmenu").find('li').trigger('mouseleave');
-				$('#index-vwf').focus();
-			});
-			$('#ContextMenuSelectNone').click(function ()
-			{
-				_Editor.SelectObject(null);
-				this.SetSelectMode('None');
-				$('#ContextMenu').hide();
-				$('#ContextMenu').css('z-index', '-1');
-				$(".ddsmoothmenu").find('li').trigger('mouseleave');
-				$('#index-vwf').focus();
-			});
-			$('#ContextMenuMove').click(function ()
-			{
-				$('#MenuMove').click();
-				$('#ContextMenu').hide();
-				$('#ContextMenu').css('z-index', '-1');
-				$(".ddsmoothmenu").find('li').trigger('mouseleave');
-				$('#index-vwf').focus();
-			});
-			$('#ContextMenuRotate').click(function ()
-			{
-				$('#MenuRotate').click();
-				$('#ContextMenu').hide();
-				$('#ContextMenu').css('z-index', '-1');
-				$(".ddsmoothmenu").find('li').trigger('mouseleave');
-				$('#index-vwf').focus();
-			});
-			$('#ContextMenuScale').click(function ()
-			{
-				$('#MenuScale').click();
-				$('#ContextMenu').hide();
-				$('#ContextMenu').css('z-index', '-1');
-				$(".ddsmoothmenu").find('li').trigger('mouseleave');
-				$('#index-vwf').focus();
-			});
-			$('#ContextMenuFocus').click(function ()
-			{
-				$('#MenuFocusSelected').click();
-				$('#ContextMenu').hide();
-				$('#ContextMenu').css('z-index', '-1');
-				$(".ddsmoothmenu").find('li').trigger('mouseleave');
-				$('#index-vwf').focus();
-			});
-			$('#ContextMenuCopy').click(function ()
-			{
-				$('#MenuCopy').click();
-				$('#ContextMenu').hide();
-				$('#ContextMenu').css('z-index', '-1');
-				$(".ddsmoothmenu").find('li').trigger('mouseleave');
-				$('#index-vwf').focus();
-			});
-			$('#ContextMenuPaste').click(function (e)
-			{
-				_Editor.Paste(true);
-				$('#ContextMenu').hide();
-				$('#ContextMenu').css('z-index', '-1');
-			});
-			$('#ContextMenuDuplicate').click(function ()
-			{
-				$('#MenuDuplicate').click();
-				$('#ContextMenu').hide();
-				$('#ContextMenu').css('z-index', '-1');
-				$(".ddsmoothmenu").find('li').trigger('mouseleave');
-				$('#index-vwf').focus();
-			});
-			$('#ContextMenuDelete').click(function ()
-			{
-				$('#MenuDelete').click();
-				$('#ContextMenu').hide();
-				$('#ContextMenu').css('z-index', '-1');
-				$(".ddsmoothmenu").find('li').trigger('mouseleave');
-				$('#index-vwf').focus();
-			});
-		}
-		this.getDefaultMaterial = function ()
-		{
-			var currentmat = new THREE.MeshPhongMaterial();
-			currentmat.color.r = 1;
-			currentmat.color.g = 1;
-			currentmat.color.b = 1;
-			currentmat.ambient.r = 1;
-			currentmat.ambient.g = 1;
-			currentmat.ambient.b = 1;
-			currentmat.emissive.r = 0;
-			currentmat.emissive.g = 0;
-			currentmat.emissive.b = 0;
-			currentmat.specular.r = .5;
-			currentmat.specular.g = .5;
-			currentmat.specular.b = .5;
-			currentmat.map = THREE.ImageUtils.loadTexture('checker.jpg');
-			return currentmat;
-		}
-		this.getDefForMaterial = function (currentmat)
-		{
-			var value = {};
-			value.color = {}
-			value.color.r = currentmat.color.r;
-			value.color.g = currentmat.color.g;
-			value.color.b = currentmat.color.b;
-			value.ambient = {}
-			value.ambient.r = currentmat.ambient.r;
-			value.ambient.g = currentmat.ambient.g;
-			value.ambient.b = currentmat.ambient.b;
-			value.emit = {}
-			value.emit.r = currentmat.emissive.r;
-			value.emit.g = currentmat.emissive.g;
-			value.emit.b = currentmat.emissive.b;
-			value.specularColor = {}
-			value.specularColor.r = currentmat.specular.r;
-			value.specularColor.g = currentmat.specular.g;
-			value.specularColor.b = currentmat.specular.b;
-			value.specularLevel = 1;
-			value.alpha = currentmat.alpha;
-			
-			 value.reflect = currentmat.reflectivity * 10;
-			var mapnames = ['map', 'bumpMap', 'lightMap', 'normalMap', 'specularMap', 'envMap'];
-			value.layers = [];
-			for (var i = 0; i < mapnames.length; i++)
-			{
-				var map = currentmat[mapnames[i]];
-				if (map)
-				{
-					value.layers.push(
-					{});
-					value.layers[i].mapTo = i + 1;
-					value.layers[i].scalex = map.repeat.x;
-					value.layers[i].scaley = map.repeat.y;
-					value.layers[i].offsetx = map.offset.x;
-					value.layers[i].offsety = map.offset.y;
-					if (i == 1) value.layers[i].alpha = -currentmat.alphaTest + 1;
-					if (i == 4) value.layers[i].alpha = currentmat.normalScale.x;
-					if (i == 2) value.layers[i].alpha = currentmat.bumpScale;
-					value.layers[i].src = map.image.src;
-					if (map.mapping instanceof THREE.UVMapping) value.layers[i].mapInput = 0;
-					if (map.mapping instanceof THREE.CubeReflectionMapping) value.layers[i].mapInput = 1;
-					if (map.mapping instanceof THREE.CubeRefractionMapping) value.layers[i].mapInput = 2;
-					if (map.mapping instanceof THREE.SphericalReflectionMapping) value.layers[i].mapInput = 3;
-					if (map.mapping instanceof THREE.SphericalRefractionMapping) value.layers[i].mapInput = 4;
-				}
-			}
-			return value;
-		}
-		this.setMaterialByDef = function (currentmat, value)
-		{
-			currentmat.color.r = value.color.r;
-			currentmat.color.g = value.color.g;
-			currentmat.color.b = value.color.b;
-			currentmat.ambient.r = value.ambient.r;
-			currentmat.ambient.g = value.ambient.g;
-			currentmat.ambient.b = value.ambient.b;
-			currentmat.emissive.r = value.emit.r;
-			currentmat.emissive.g = value.emit.g;
-			currentmat.emissive.b = value.emit.b;
-			currentmat.specular.r = value.specularColor.r * value.specularLevel;
-			currentmat.specular.g = value.specularColor.g * value.specularLevel;
-			currentmat.specular.b = value.specularColor.b * value.specularLevel;
-			currentmat.opacity = value.alpha;
-			if (value.alpha < 1) currentmat.transparent = true;
-			else currentmat.transparent = false;
-			currentmat.shininess = value.shininess * 5;
-			var mapnames = ['map', 'bumpMap', 'lightMap', 'normalMap', 'specularMap', 'envMap'];
-			currentmat.reflectivity = value.reflect/10;
-			for (var i = 0; i < value.layers.length; i++)
-			{
-				var mapname;
-				if (value.layers[i].mapTo == 1)
-				{
-					mapname = 'map';
-					currentmat.alphaTest = 1 - value.layers[i].alpha;
-				}
-				if (value.layers[i].mapTo == 2)
-				{
-					mapname = 'bumpMap';
-					currentmat.bumpScale = value.layers[i].alpha;
-				}
-				if (value.layers[i].mapTo == 3)
-				{
-					mapname = 'lightMap';
-				}
-				if (value.layers[i].mapTo == 4)
-				{
-					mapname = 'normalMap';
-					currentmat.normalScale.x = value.layers[i].alpha;
-					currentmat.normalScale.y = value.layers[i].alpha;
-				}
-				if (value.layers[i].mapTo == 5)
-				{
-					mapname = 'specularMap';
-				}
-				if (value.layers[i].mapTo == 6)
-				{
-					mapname = 'envMap';
-				}
-				mapnames.splice(mapnames.indexOf(mapname), 1);
-				String.prototype.endsWith = function (suffix)
-				{
-					return this.indexOf(suffix, this.length - suffix.length) !== -1;
-				};
-				if ((currentmat[mapname] && currentmat[mapname].image && !currentmat[mapname].image.src.toString().endsWith(value.layers[i].src)) || !currentmat[mapname])
-				{
-					currentmat[mapname] = THREE.ImageUtils.loadTexture(value.layers[i].src);
-				}
-				if (value.layers[i].mapInput == 0)
-				{
-					currentmat[mapname].mapping = new THREE.UVMapping();
-				}
-				if (value.layers[i].mapInput == 1)
-				{
-					currentmat[mapname].mapping = new THREE.CubeReflectionMapping();
-				}
-				if (value.layers[i].mapInput == 2)
-				{
-					currentmat[mapname].mapping = new THREE.CubeRefractionMapping();
-				}
-				if (value.layers[i].mapInput == 3)
-				{
-					currentmat[mapname].mapping = new THREE.SphericalReflectionMapping();
-				}
-				if (value.layers[i].mapInput == 4)
-				{
-					currentmat[mapname].mapping = new THREE.SphericalRefractionMapping();
-				}
-				currentmat[mapname].wrapS = THREE.RepeatWrapping;
-				currentmat[mapname].wrapT = THREE.RepeatWrapping;
-				currentmat[mapname].repeat.x = value.layers[i].scalex;
-				currentmat[mapname].repeat.y = value.layers[i].scaley;
-				currentmat[mapname].offset.x = value.layers[i].offsetx;
-				currentmat[mapname].offset.y = value.layers[i].offsety;
-			}
-			for (var i in mapnames)
-			{
-				currentmat[mapnames[i]] = null;
-			}
-			if(currentmat.reflectivity)
-			{
-			var sky = vwf_view.kernel.kernel.callMethod('index-vwf','getSkyMat')
-				currentmat.envMap = sky.uniforms.texture.value;
-				currentmat.envMap.mapping = new THREE.CubeReflectionMapping();
-			}
-			currentmat.needsUpdate = true;
-		}
-		this.loadMesh = function(url,type)
-		{
-			
-			if( !type)
-				type = 'model/vnd.collada+xml';
-			var Proto = 
-			{
-				extends: 'http://vwf.example.com/node3.vwf',
-				source: url,
-				type: type,
-				properties: {
-					PlayerNumber: 1,
-				}
-			};
-			
-			var newintersectxy = _Editor.GetInsertPoint();
-			Proto.properties.owner = _UserManager.GetCurrentUserName();
-			Proto.properties.translation = newintersectxy;
-			vwf_view.kernel.createChild('index-vwf', url, Proto);
-			
-		}
-		this.initialize = function ()
-		{
-			this.BuildMoveGizmo();
-			this.SelectObject(null);
-			$(document).bind('prerender', this.updateGizmoSize.bind(this));
-			document.oncontextmenu = function ()
-			{
-				return false;
-			};
-			this.SelectionBoundsContainer = new THREE.Object3D();
-			this.SelectionBoundsContainer.name = "SelectionBoundsContainer";
-			this.findscene().add(this.SelectionBoundsContainer, true);
-			this.SelectionBoundsContainer.InvisibleToCPUPick = true;
-			this.buildContextMenu();
-			this.mouseDownScreenPoint = [0, 0];
-			this.mouseUpScreenPoint = [0, 0];
-			$(document.body).append('<div id="selectionMarquee" />');
-			this.selectionMarquee = $('#selectionMarquee');
-			this.selectionMarquee.css('position', 'absolute');
-			this.selectionMarquee.css('width', '100');
-			this.selectionMarquee.css('height', '100');
-			this.selectionMarquee.css('top', '100');
-			this.selectionMarquee.css('left', '100');
-			this.selectionMarquee.css('z-index', '100');
-			this.selectionMarquee.css('border', '2px dotted darkslategray');
-			this.selectionMarquee.css('border-radius', '10px');
-			//this.selectionMarquee.css('box-shadow','0px 0px 10px lightgray, 0px 0px 10px lightgray inset');
-			this.selectionMarquee.mousedown(function (e)
-			{
-				_Editor.mousedown(e);
-				e.preventDefault();
-				e.stopPropagation();
-				return false;
-			});
-			this.selectionMarquee.mouseup(function (e)
-			{
-				_Editor.mouseup(e);
-				e.preventDefault();
-				e.stopPropagation();
-				return false;
-			});
-			this.selectionMarquee.mousemove(function (e)
-			{
-				_Editor.mousemove(e);
-				e.preventDefault();
-				e.stopPropagation();
-				return false;
-			});
-			$('body *').not(':has(input)').not('input').disableSelection();
-			this.selectionMarquee.hide();
-			$('#ContextMenu').hide();
-		}
-		this.mousedown = function (e)
-		{
-			if (this.activeTool && this.activeTool.mousedown) this.activeTool.mousedown(e);
-		}
-		this.mouseup = function (e)
-		{
-			if (this.activeTool && this.activeTool.mouseup) this.activeTool.mouseup(e);
-		}
-		this.click = function (e)
-		{
-			if (this.activeTool && this.activeTool.click) this.activeTool.click(e);
-		}
-		this.mousemove = function (e)
-		{
-			if (this.activeTool && this.activeTool.mousemove) this.activeTool.mousemove(e);
-		}
-		this.mousewheel = function (e)
-		{
-			if (this.activeTool && this.activeTool.mousewheel) this.activeTool.mousewheel(e);
-		}
-		this.keyup = function (e)
-		{
-			if (this.activeTool && this.activeTool.keyup) this.activeTool.keyup(e);
-		}
-		this.keydown = function (e)
-		{
-			if (this.activeTool && this.activeTool.keydown) this.activeTool.keydown(e);
-		}
-		this.tools = {};
-		this.addTool = function (name, tool)
-		{
-			this.tools[name] = tool;
-		}
-		this.addTool('Gizmo',
-		{
-			mousedown: this.mousedown_Gizmo,
-			mouseup: this.mouseup_Gizmo,
-			mousemove: this.mousemove_Gizmo,
-			click: null,
-			mousewheel: null,
-			keydown: this.keydown_Gizmo,
-			keyup: this.keyup_Gizmo
-		});
-		this.setActiveTool = function (str)
-		{
-			this.activeTool = this.tools[str];
-		}
-		this.setActiveTool('Gizmo');
-		this.GetSelectionBounds = function ()
-		{
-			return SelectionBounds;
-		};
-		this.Move = Move;
-		this.Rotate = Rotate;
-		this.Scale = Scale;
-		this.Multi = Multi;
-		this.CoordSystem = CoordSystem;
-		this.WorldCoords = WorldCoords;
-		this.LocalCoords = LocalCoords;
-		this.MoveGizmo = MoveGizmo;
-		this.RotateSnap = RotateSnap;
-		this.MoveSnap = MoveSnap;
-		this.ScaleSnap = ScaleSnap;
-		this.WorldZ = WorldZ;
-		this.WorldY = WorldY;
-		this.WorldX = WorldX;
-		this.GetCurrentZ = function ()
-		{
-			return CurrentZ
-		};
-		this.GetCurrentY = function ()
-		{
-			return CurrentY
-		};
-		this.GetCurrentX = function ()
-		{
-			return CurrentX
-		};
-		this.GetSelectMode = function ()
-		{
-			return SelectMode;
-		}
-		//$(document).bind('prerender',this.rt.bind(this));
-	}
+function to3Vec(vec, two, three)
+{
+	if (vec.length) return new THREE.Vector3(vec[0], vec[1], vec[2]);
+	else return new THREE.Vector3(vec, two, three);
+}
+
+function FindMaxMin(positions)
+{
+	var min = [Infinity, Infinity, Infinity];
+	var max = [-Infinity, -Infinity, -Infinity];
+	for (var i = 0; i < positions.length - 2; i += 3)
+	{
+		var vert = [positions[i], positions[i + 1], positions[i + 2]];
+		if (vert[0] > max[0]) max[0] = vert[0];
+		if (vert[1] > max[1]) max[1] = vert[1];
+		if (vert[2] > max[2]) max[2] = vert[2];
+		if (vert[0] < min[0]) min[0] = vert[0];
+		if (vert[1] < min[1]) min[1] = vert[1];
+		if (vert[2] < min[2]) min[2] = vert[2];
+	}
+	return [min, max];
+}
+
+function TransformBoundingBox(matrix, bb)
+{
+	var mat = matCpy(matrix.elements);
+	mat = MATH.transposeMat4(mat);
+	//mat = MATH.inverseMat4(mat); 
+	var points = [];
+	var allpoints = [];
+	var min = bb.min;
+	var max = bb.max;
+	//list of all corners
+	points.push([min.x, min.y, min.z]);
+	points.push([min.x, min.y, max.z]);
+	points.push([min.x, max.y, min.z]);
+	points.push([min.x, max.y, max.z]);
+	points.push([max.x, min.y, min.z]);
+	points.push([max.x, min.y, max.z]);
+	points.push([max.x, max.y, min.z]);
+	points.push([max.x, max.y, max.z]);
+	for (var i = 0; i < points.length; i++)
+	{
+		//transform all points
+		allpoints = allpoints.concat(MATH.mulMat4Vec3(mat, points[i]));
+	}
+	//find new axis aligned bounds
+	var bounds = FindMaxMin(allpoints);
+	var min2 = bounds[0];
+	var max2 = bounds[1];
+	return {
+		min: new THREE.Vector3(min2[0], min2[1], min2[2]),
+		max: new THREE.Vector3(max2[0], max2[1], max2[2])
+	}
+}
+THREE.Object3D.prototype.getBoundingBoxes = function (bbxes, donttransform)
+{
+	var object = this;
+	if (object.geometry)
+	{
+		object.geometry.computeBoundingBox();
+		var bb = object.geometry.boundingBox;
+		if (!donttransform) bb = TransformBoundingBox(this.matrix, bb);
+		bbxes.push(bb);
+	}
+	else
+	{
+		for (i in object.children)
+		{
+			child = object.children[i];
+			var bbs = [];
+			child.getBoundingBoxes(bbs);
+			if (!donttransform)
+			{
+				for (var i = 0; i < bbs.length; i++) bbs[i] = TransformBoundingBox(this.matrix, bbs[i]);
+			}
+			for (var i = 0; i < bbs.length; i++) bbxes.push(bbs[i]);
+		}
+	}
+}
+THREE.Object3D.prototype.getBoundingBox = function (donttransform)
+{
+	var object = this;
+	var boundingBox = {};
+	var max = new THREE.Vector3(-Infinity, -Infinity, -Infinity);
+	var min = new THREE.Vector3(Infinity, Infinity, Infinity);
+	var bboxes = [];
+	object.getBoundingBoxes(bboxes, donttransform);
+	for (i in bboxes)
+	{
+		var bbox = bboxes[i];
+		var bbmin = bbox.min;
+		var bbmax = bbox.max;
+		if (bbmin.x < min.x)
+		{
+			min.x = bbmin.x;
+		}
+		if (bbmin.y < min.y)
+		{
+			min.y = bbmin.y;
+		}
+		if (bbmin.z < min.z)
+		{
+			min.z = bbmin.z;
+		}
+		if (bbmax.x > max.x)
+		{
+			max.x = bbmax.x;
+		}
+		if (bbmax.y > max.y)
+		{
+			max.y = bbmax.y;
+		}
+		if (bbmax.z > max.z)
+		{
+			max.z = bbmax.z;
+		}
+	}
+	boundingBox.max = max;
+	boundingBox.min = min;
+	object.boundingBox = boundingBox;
+	return object.boundingBox;
+}
+define(function ()
+{
+	var Editor = {};
+	var isInitialized = false;
+	return {
+		getSingleton: function ()
+		{
+			if (!isInitialized)
+			{
+				initialize.call(Editor);
+				isInitialized = true;
+			}
+			return Editor;
+		}
+	}
+
+	function initialize()
+	{
+		var SelectedVWFNodes = [];
+		var MoveGizmo = null;
+		var WorldMouseDownPoint = null;
+		var SelectMode = 'None';
+		var ClickOffset = null;
+		var Move = 0;
+		var Rotate = 1;
+		var Scale = 2;
+		var Multi = 3;
+		this.GizmoMode = Move;
+		var oldintersectxy = [];
+		var oldintersectxz = [];
+		var oldintersectyz = [];
+		this.mouseDownScreenPoint = [0, 0];
+		this.mouseUpScreenPoint = [0, 0];
+		this.selectionMarquee = null;
+		var WorldCoords = 0;
+		var LocalCoords = 1;
+		var CoordSystem = WorldCoords;
+		var NewSelect = 0;
+		var Add = 2;
+		var Subtract = 3;
+		this.PickMod = NewSelect;
+		var WorldZ = [0, 0, 1];
+		var WorldY = [0, 1, 0];
+		var WorldX = [1, 0, 0];
+		var CurrentZ = [0, 0, 1];
+		var CurrentY = [0, 1, 0];
+		var CurrentX = [1, 0, 0];
+		var RotateSnap = 5 * 0.0174532925;
+		var MoveSnap = .2;
+		var ScaleSnap = .15;
+		var oldxrot = 0;
+		var oldyrot = 0;
+		var oldzrot = 0;
+		var SelectionBounds = [];
+		var lastscale = [1, 1, 1];
+		var lastpos = [1, 1, 1];
+		var OldX = 0;
+		var OldY = 0;
+		var MouseMoved = false;
+		document.AxisSelected = -1;
+		this.TempPickCallback = null;
+		$(document.body).append('<div id="statusbar" class="statusbar" />');
+		$('#statusbar').css('top', (document.height - 25) + 'px');
+		$('#statusbar').append('<div id="SceneName" class="statusbarElement" />');
+		$('#SceneName').text('Not Saved');
+		$('#statusbar').append('<div id="StatusSelectedID" class="statusbarElement" />');
+		$('#StatusSelectedID').text('No Selection');
+		$('#statusbar').append('<div id="StatusPickMode" class="statusbarElement" />');
+		$('#StatusPickMode').text('Pick: None');
+		$('#statusbar').append('<div id="StatusSnaps" class="statusbarElement" />');
+		$('#StatusSnaps').text('Snaps: 15deg, .5m, .1%');
+		$('#statusbar').append('<div id="StatusAxis" class="statusbarElement" />');
+		$('#StatusAxis').text('Axis: -1');
+		$('#statusbar').append('<div id="StatusCoords" class="statusbarElement" />');
+		$('#StatusCoords').text('World Coords');
+		$('#statusbar').append('<div id="StatusTransform" class="statusbarElement" />');
+		$('#StatusTransform').text('Move');
+		$('#statusbar').append('<div id="StatusGizmoLocation" class="statusbarElement" />');
+		$('#StatusGizmoLocation').text('[0,0,0]');
+		$('#statusbar').append('<div id="StatusCameraLocation" class="statusbarElement" />');
+		$('#StatusCameraLocation').text('[0,0,0]');
+		var _CopiedNodes = [];
+		//	$('#vwf-root').mousedown(function(e){
+		this.mousedown_Gizmo = function (e)
+		{
+			$('#index-vwf').focus();
+			$('#ContextMenu').hide();
+			$('#ContextMenu').css('z-index', '-1');
+			MouseMoved = false;
+			if (MoveGizmo && e.button == 0)
+			{
+				////console.log(vwf.views[0].lastPick.object.uid);
+				var axis = -1;
+				for (var i = 0; i < MoveGizmo.children.length; i++)
+				{
+					if (vwf.views[0].lastPick) if (vwf.views[0].lastPick.object) if (vwf.views[0].lastPick.object == MoveGizmo.children[i]) axis = MoveGizmo.allChildren.indexOf(MoveGizmo.children[i]);
+				}
+				document.AxisSelected = axis;
+				OldX = e.clientX;
+				OldY = e.clientY;
+				this.updateGizmoOrientation(true);
+				var t = new THREE.Vector3();
+				t.getPositionFromMatrix(MoveGizmo.parent.matrixWorld);
+				var gizpos = [t.x, t.y, t.z];
+				var campos = [this.findcamera().position.x, this.findcamera().position.y, this.findcamera().position.z];
+				var ray = this.GetWorldPickRay(e);
+				var dxy = this.intersectLinePlaneTEST(ray, campos, gizpos, WorldZ);
+				oldintersectxy = dxy; //MATH.addVec3(campos,MATH.scaleVec3(ray,dxy));
+				var dxz = this.intersectLinePlaneTEST(ray, campos, gizpos, WorldY);
+				oldintersectxz = dxz; //MATH.addVec3(campos,MATH.scaleVec3(ray,dxz));
+				var dyz = this.intersectLinePlaneTEST(ray, campos, gizpos, WorldX);
+				oldintersectyz = dyz; //MATH.addVec3(campos,MATH.scaleVec3(ray,dyz));
+				if (document.AxisSelected == 3 || document.AxisSelected == 16 || document.AxisSelected == 4 || document.AxisSelected == 17 || document.AxisSelected == 5 || document.AxisSelected == 18)
+				{
+					dxy = this.intersectLinePlane(ray, campos, gizpos, CurrentZ);
+					oldintersectxy = MATH.addVec3(campos, MATH.scaleVec3(ray, dxy));
+					dxz = this.intersectLinePlane(ray, campos, gizpos, CurrentY);
+					oldintersectxz = MATH.addVec3(campos, MATH.scaleVec3(ray, dxz));
+					dyz = this.intersectLinePlane(ray, campos, gizpos, CurrentX);
+					oldintersectyz = MATH.addVec3(campos, MATH.scaleVec3(ray, dyz));
+				}
+				var relgizxy = MATH.subVec3(gizpos, oldintersectxy);
+				relgizxy = MATH.scaleVec3(relgizxy, 1.0 / MATH.lengthVec3(relgizxy));
+				oldzrot = Math.acos(MATH.dotVec3(CurrentX, relgizxy));
+				if (MATH.dotVec3(CurrentY, relgizxy) > -.01) oldzrot *= -1;
+				var relgizxz = MATH.subVec3(gizpos, oldintersectxz);
+				relgizxz = MATH.scaleVec3(relgizxz, 1.0 / MATH.lengthVec3(relgizxz));
+				oldyrot = -Math.acos(MATH.dotVec3(CurrentX, relgizxz));
+				if (MATH.dotVec3(CurrentZ, relgizxz) > -.01) oldyrot *= -1;
+				var relgizyz = MATH.subVec3(gizpos, oldintersectyz);
+				relgizyz = MATH.scaleVec3(relgizyz, 1.0 / MATH.lengthVec3(relgizyz));
+				oldxrot = -Math.acos(MATH.dotVec3(CurrentZ, relgizyz));
+				if (MATH.dotVec3(CurrentY, relgizyz) > -.01) oldxrot *= -1;
+				if (document.AxisSelected == -1 && SelectMode == 'Pick')
+				{
+					this.MouseLeftDown = true;
+					this.mouseDownScreenPoint = [e.clientX, e.clientY];
+					this.selectionMarquee.css('left', this.mouseDownScreenPoint[0]);
+					this.selectionMarquee.css('top', this.mouseDownScreenPoint[1]);
+					this.selectionMarquee.css('width', '0');
+					this.selectionMarquee.css('height', '0');
+					this.selectionMarquee.show();
+					this.selectionMarquee.css('z-index', '100');
+				}
+				$('#StatusAxis').text('Axis: ' + axis);
+				for (var i = 0; i < MoveGizmo.allChildren.length; i++)
+				{
+					if (MoveGizmo.allChildren[i].material)
+					{
+						var c = MoveGizmo.allChildren[i].material.originalColor;
+						MoveGizmo.allChildren[i].material.color.setRGB(c.r, c.g, c.b);
+						MoveGizmo.allChildren[i].material.emissive.setRGB(c.r, c.g, c.b);
+					}
+				}
+				if (axis >= 0)
+				{
+					if (MoveGizmo.allChildren[axis].material)
+					{
+						MoveGizmo.allChildren[axis].material.color.setRGB(1, 1, 1);
+						MoveGizmo.allChildren[axis].material.emissive.setRGB(1, 1, 1);
+					}
+				}
+			}
+		}.bind(this);
+		this.GetUniqueName = function (newname)
+		{
+			if (!newname) newname = 'Object';
+			newname = newname.replace(/[0-9]*$/g, "");
+			var nodes = vwf.models[3].model.objects;
+			var count = 1;
+			for (var i in nodes)
+			{
+				var thisname = nodes[i].properties.DisplayName || '';
+				thisname = thisname.replace(/[0-9]*$/g, "");
+				if (thisname == newname) count++;
+			}
+			return newname + count;
+		}
+		this.ThreeJSPick = function (campos, ray, options)
+		{
+			//	var now = performance.now();
+			var ret1 = _SceneManager.CPUPick(campos, ray, options);
+			//	var time1 = performance.now() - now;
+			//	now = performance.now();
+			//	var ret2 = this.findscene().CPUPick(campos,ray,options);
+			//	var time2 = performance.now() - now;
+			//	if(ret2 && ret1 && ret1.object !=  ret2.object)
+			//		console.log('Error! New pick give different results!!!');
+			//	console.log("New Time: " + time1,"Old Time: " + time2);
+			return ret1;
+		}
+		this.ShowContextMenu = function (e)
+		{
+			e.preventDefault();
+			e.stopPropagation();
+			var ray = this.GetWorldPickRay(e);
+			var campos = [this.findcamera().position.x, this.findcamera().position.y, this.findcamera().position.z];
+			var pickopts = new THREE.CPUPickOptions();
+			pickopts.OneHitPerMesh = true;
+			MoveGizmo.InvisibleToCPUPick = true;
+			var pick = this.ThreeJSPick(campos, ray, pickopts);
+			MoveGizmo.InvisibleToCPUPick = false;
+			var vwfnode;
+			while (pick && pick.object && !pick.object.vwfID) pick.object = pick.object.parent;
+			if (pick && pick.object) vwfnode = pick.object.vwfID;
+			if (_Editor.isSelected(vwfnode))
+			{
+				$('#ContextMenuCopy').show();
+				$('#ContextMenuDelete').show();
+				$('#ContextMenuFocus').show();
+				$('#ContextMenuDuplicate').show();
+				$('#ContextMenuSelect').hide();
+				$('#ContextMenuSelectNone').show();
+			}
+			else
+			{
+				$('#ContextMenuCopy').hide();
+				$('#ContextMenuDelete').hide();
+				$('#ContextMenuFocus').hide();
+				$('#ContextMenuDuplicate').hide();
+				$('#ContextMenuSelectNone').hide();
+				if (vwfnode)
+				{
+					$('#ContextMenuSelect').show();
+				}
+			}
+			var dispName;
+			if (vwfnode) dispName = vwf.getProperty(vwfnode, 'DisplayName');
+			if (!dispName) dispName = vwfnode;
+			$('#ContextMenuName').text(dispName || "{none selected}");
+			$('#ContextMenuName').attr('VWFID', vwfnode);
+			$('#ContextMenu').show();
+			$('#ContextMenu').css('z-index', '1000000');
+			$('#ContextMenu').css('left', e.clientX + 'px');
+			$('#ContextMenu').css('top', e.clientY + 'px');
+			this.ContextShowEvent = e;
+			$('#ContextMenuActions').empty();
+			if (vwfnode)
+			{
+				var actions = vwf.getEvents(vwfnode);
+				for (var i in actions)
+				{
+					if (actions[i].parameters.length == 1 && $.trim(actions[i].parameters[0]) == '')
+					{
+						$('#ContextMenuActions').append('<div id="Action' + i + '" class="ContextMenuAction">' + i + '</div>');
+						$('#Action' + i).attr('EventName', i);
+						$('#Action' + i).click(function ()
+						{
+							$('#ContextMenu').hide();
+							$('#ContextMenu').css('z-index', '-1');
+							$(".ddsmoothmenu").find('li').trigger('mouseleave');
+							$('#index-vwf').focus();
+							vwf_view.kernel.dispatchEvent(vwfnode, $(this).attr('EventName'));
+						});
+					}
+				}
+			}
+		}
+		this.mouseleave = function (e)
+		{
+			var teste = e.toElement || e.relatedTarget;
+			if (teste != $('#ContextMenu')[0] && $(teste).parent()[0] != $('#ContextMenu')[0] && !$(teste).hasClass('glyph'))
+			{
+				$('#ContextMenu').hide();
+				$('#ContextMenu').css('z-index', '-1');
+			}
+		}
+		this.mouseup_Gizmo = function (e)
+		{
+			if (e.button == 2 && !MouseMoved)
+			{
+				_Editor.ShowContextMenu(e);
+				return false;
+			}
+			if (e.mouseleave)
+			{
+				return;
+			}
+			this.MouseLeftDown = false;
+			this.selectionMarquee.hide();
+			this.selectionMarquee.css('z-index', '-1');
+			this.mouseUpScreenPoint = [e.clientX, e.clientY];
+			
+			if (document.AxisSelected == -1 && e.button == 0)
+			{
+				if (SelectMode == 'Pick' && this.mouseDownScreenPoint)
+				{
+					var w = this.mouseUpScreenPoint[0] - this.mouseDownScreenPoint[0];
+					var h = this.mouseUpScreenPoint[1] - this.mouseDownScreenPoint[1];
+					var picksize = Math.sqrt(w * w + h * h);
+						if (picksize < 10)
+						{
+							if (vwf.views[0].lastPickId)
+							{
+								this.SelectObject(vwf.getNode(vwf.views[0].lastPickId), this.PickMod);
+							}
+						}
+						else
+						{
+						//use this to filter out mouse ups that happen when dragging a slider over into the scene
+						
+							
+							
+							var top = this.mouseDownScreenPoint[1];
+							var left = this.mouseDownScreenPoint[0]
+							var bottom = this.mouseUpScreenPoint[1];
+							var right = this.mouseUpScreenPoint[0];
+							if (h < 0)
+							{
+								top = top + h;
+								bottom = top + -h;
+							}
+							if (w < 0)
+							{
+								left = left + w;
+								right = left + -w;
+							}
+							var TopLeftRay = this.GetWorldPickRay(
+							{
+								clientX: left,
+								clientY: top
+							});
+							var TopRightRay = this.GetWorldPickRay(
+							{
+								clientX: right,
+								clientY: top
+							});
+							var BottomLeftRay = this.GetWorldPickRay(
+							{
+								clientX: left,
+								clientY: bottom
+							});
+							var BottomRighttRay = this.GetWorldPickRay(
+							{
+								clientX: right,
+								clientY: bottom
+							});
+							var campos = [this.findcamera().position.x, this.findcamera().position.y, this.findcamera().position.z];
+							var ntl = MATH.addVec3(campos, TopLeftRay);
+							var ntr = MATH.addVec3(campos, TopRightRay);
+							var nbl = MATH.addVec3(campos, BottomLeftRay);
+							var nbr = MATH.addVec3(campos, BottomRighttRay);
+							var ftl = MATH.addVec3(campos, MATH.scaleVec3(TopLeftRay, 10000));
+							var ftr = MATH.addVec3(campos, MATH.scaleVec3(TopRightRay, 10000));
+							var fbl = MATH.addVec3(campos, MATH.scaleVec3(BottomLeftRay, 10000));
+							var fbr = MATH.addVec3(campos, MATH.scaleVec3(BottomRighttRay, 10000));
+							var frustrum = new Frustrum(ntl, ntr, nbl, nbr, ftl, ftr, fbl, fbr);
+							var hits = _SceneManager.FrustrumCast(frustrum,
+							{
+								OneHitPerMesh: true
+							});
+							var vwfhits = [];
+							for (var i = 0; i < hits.length; i++)
+							{
+								var vwfnode;
+								while (hits[i] && hits[i].object && !hits[i].object.vwfID) hits[i].object = hits[i].object.parent;
+								if (hits[i] && hits[i].object) vwfnode = hits[i].object.vwfID;
+								if (vwfhits.indexOf(vwfnode) == -1 && vwfnode) vwfhits.push(vwfnode);
+							}
+							this.SelectObject(vwfhits, this.PickMod);
+						}
+					
+					e.stopPropagation();
+				}
+				if (SelectMode == 'TempPick')
+				{
+					if (this.TempPickCallback) this.TempPickCallback(vwf.getNode(vwf.views[0].lastPickId));
+					e.stopPropagation();
+				}
+				
+			}
+			//else if(document.AxisSelected == -1)
+			//	this.SelectObject(null);
+			if (document.AxisSelected == 15)
+			{
+				SetCoordSystem(CoordSystem == WorldCoords ? LocalCoords : WorldCoords);
+				this.updateGizmoOrientation(true);
+			}
+			if (MoveGizmo)
+			{
+				for (var i = 0; i < MoveGizmo.allChildren.length; i++)
+				{
+					if (MoveGizmo.allChildren[i].material)
+					{
+						var c = MoveGizmo.allChildren[i].material.originalColor;
+						MoveGizmo.allChildren[i].material.color.setRGB(c.r, c.g, c.b);
+						MoveGizmo.allChildren[i].material.emissive.setRGB(c.r, c.g, c.b);
+					}
+				}
+				document.AxisSelected = -1;
+				$('#StatusAxis').text('Axis: -1');
+				this.updateGizmoOrientation(true);
+			}
+			this.mouseDownScreenPoint = null;
+		}.bind(this);
+		this.GetAllLeafMeshes = function (threeObject, list)
+		{
+			if (threeObject instanceof THREE.Mesh)
+			{
+				list.push(threeObject);
+			}
+			if (threeObject.children)
+			{
+				for (var i = 0; i < threeObject.children.length; i++)
+				{
+					this.GetAllLeafMeshes(threeObject.children[i], list);
+				}
+			}
+		}
+		this.FrustrumCast = function (frustrum)
+		{
+			var scene = this.findscene();
+			return scene.FrustrumCast(frustrum);
+			// var meshes = [];
+			// var hits = [];
+			// this.GetAllLeafMeshes(scene,meshes);
+			// for(var i =0; i < meshes.length; i++)
+			// {
+			// var mat = MATH.inverseMat4(MATH.transposeMat4(meshes[i].matrixWorld.elements));
+			// var tfrustrum = frustrum.transformBy(mat);
+			// if(tfrustrum.intersectsObject(meshes[i].geometry))
+			// hits.push({object:meshes[i]});
+			// }
+			// return hits;
+		}
+		this.DeleteSelection = function ()
+		{
+			for (var s = 0; s < SelectedVWFNodes.length; s++)
+			{
+				if(document.PlayerNumber == null)
+				{
+				_Notifier.notify('You must log in to participate');
+				return;
+				}
+				var owner = vwf.getProperty(SelectedVWFNodes[s].id,'owner');
+				if(_PermissionsManager.getPermission(_UserManager.GetCurrentUserName(),SelectedVWFNodes[s].id) == 0)
+				{
+				_Notifier.notify('You do not have permission to delete this object');
+				return;
+				}
+				if (SelectedVWFNodes[s])
+				{
+					vwf_view.kernel.deleteNode(SelectedVWFNodes[s].id);
+					$('#StatusSelectedID').text('No Selection');
+					$('#StatusPickMode').text('Pick: None');
+					if (_PrimitiveEditor.isOpen()) _PrimitiveEditor.hide();
+					if (_MaterialEditor.isOpen()) _MaterialEditor.hide();
+					if (_ScriptEditor.isOpen()) _ScriptEditor.hide();
+				}
+			}
+			this.SelectObject(null);
+		}.bind(this);
+		//	$('#vwf-root').keyup(function(e){
+		this.keyup_Gizmo = function (e)
+		{
+			if (e.keyCode == 17)
+			{
+				this.PickMod = NewSelect;
+				$('#index-vwf').css('cursor', 'default');
+			}
+			if (e.keyCode == 18)
+			{
+				this.PickMod = NewSelect;
+				$('#index-vwf').css('cursor', 'default');
+			}
+		}.bind(this);
+		this.keydown_Gizmo = function (e)
+		{
+			////console.log(e);
+			if (e.keyCode == 17)
+			{
+				this.PickMod = Add;
+				$('#index-vwf').css('cursor', 'all-scroll');
+			}
+			if (e.keyCode == 18)
+			{
+				this.PickMod = Subtract;
+				$('#index-vwf').css('cursor', 'not-allowed');
+			}
+			if (e.keyCode == 87 && SelectMode == 'Pick')
+			{
+				this.SetGizmoMode(Move);
+			}
+			if (e.keyCode == 69&& SelectMode == 'Pick')
+			{
+				
+				this.SetGizmoMode(Rotate );
+			}
+			if (e.keyCode == 82&& SelectMode == 'Pick')
+			{
+				
+				this.SetGizmoMode(Scale );
+			}
+			if (e.keyCode == 84&& SelectMode == 'Pick')
+			{
+				this.SetGizmoMode(Multi );
+			}
+			if (e.keyCode == 81)
+			{
+				this.SetSelectMode('Pick');
+			}
+			if (e.keyCode == 46)
+			{
+				this.DeleteSelection();
+			}
+			if (e.keyCode == 68 && e.shiftKey)
+			{
+				this.Duplicate();
+			}
+			if (e.keyCode == 67 && e.ctrlKey)
+			{
+				this.Copy();
+			}
+			if (e.keyCode == 86 && e.ctrlKey)
+			{
+				this.Paste();
+			}
+		}.bind(this);
+		this.SelectParent = function ()
+		{
+			if (_Editor.GetSelectedVWFNode()) _Editor.SelectObject(vwf.parent(_Editor.GetSelectedVWFNode().id));
+		}
+		this.intersectLinePlane = function (ray, raypoint, planepoint, planenormal)
+		{
+			var n = MATH.dotVec3(MATH.subVec3(planepoint, raypoint), planenormal);
+			var d = MATH.dotVec3(ray, planenormal);
+			if (d == 0) return null;
+			var dist = n / d;
+			return dist;
+			//var alongray = MATH.scaleVec3(ray,dist);
+			//var intersect = MATH.addVec3(alongray,	raypoint);
+			//return intersect;
+		}.bind(this);
+		this.intersectLinePlaneTEST = function (ray, raypoint, planepoint, planenormal)
+		{
+			var tmatrix = [CurrentX[0], CurrentY[0], CurrentZ[0], 0,
+						   CurrentX[1], CurrentY[1], CurrentZ[1], 0,
+						   CurrentX[2], CurrentY[2], CurrentZ[2], 0,
+						   0, 0, 0, 1];
+			tmatrix = MATH.transposeMat4(tmatrix);
+			var tplanepoint = MATH.mulMat4Vec3(tmatrix, planepoint);
+			var tplanenormal = MATH.mulMat4Vec3(tmatrix, planenormal);
+			var traypoint = MATH.mulMat4Vec3(tmatrix, raypoint);
+			var tray = MATH.mulMat4Vec3(tmatrix, ray);
+			var n = MATH.dotVec3(MATH.subVec3(tplanepoint, traypoint), tplanenormal);
+			var d = MATH.dotVec3(tray, tplanenormal);
+			if (d == 0) return null;
+			var dist = n / d;
+			var tpoint = MATH.addVec3(raypoint, MATH.scaleVec3(tray, dist));
+			return tpoint;
+			//var alongray = MATH.scaleVec3(ray,dist);
+			//var intersect = MATH.addVec3(alongray,	raypoint);
+			//return intersect;
+		}.bind(this);
+		this.GetCameraCenterRay = function (e)
+		{
+			screenmousepos = [0, 0, 0, 1];
+			var worldmousepos = MATH.mulMat4Vec4(MATH.inverseMat4(_Editor.getViewProjection()), screenmousepos);
+			worldmousepos[0] /= worldmousepos[3];
+			worldmousepos[1] /= worldmousepos[3];
+			worldmousepos[2] /= worldmousepos[3];
+			var campos = [this.findcamera().position.x, this.findcamera().position.y, this.findcamera().position.z];
+			var ray = MATH.subVec3(worldmousepos, campos);
+			var dist = MATH.lengthVec3(ray);
+			ray = MATH.scaleVec3(ray, 1.0 / MATH.lengthVec3(ray));
+			return ray;
+		}.bind(this);
+		this.GetWorldPickRay = function (e)
+		{
+			var OldX = e.clientX - $('#index-vwf').offset().left;
+			var OldY = e.clientY - $('#index-vwf').offset().top;
+			var screenmousepos = [OldX / document.getElementById('index-vwf').clientWidth, OldY / document.getElementById('index-vwf').clientHeight, 0, 1];
+			screenmousepos[0] *= 2;
+			screenmousepos[1] *= 2;
+			screenmousepos[0] -= 1;
+			screenmousepos[1] -= 1;
+			screenmousepos[1] *= -1;
+			var worldmousepos = MATH.mulMat4Vec4(MATH.inverseMat4(_Editor.getViewProjection()), screenmousepos);
+			worldmousepos[0] /= worldmousepos[3];
+			worldmousepos[1] /= worldmousepos[3];
+			worldmousepos[2] /= worldmousepos[3];
+			var campos = [this.findcamera().position.x, this.findcamera().position.y, this.findcamera().position.z];
+			var ray = MATH.subVec3(worldmousepos, campos);
+			var dist = MATH.lengthVec3(ray);
+			ray = MATH.scaleVec3(ray, 1.0 / MATH.lengthVec3(ray));
+			return ray;
+		}.bind(this);
+		//quick function to initialize a blank matrix array
+		this.Matrix = function ()
+		{
+			var mat = [];
+			for (var i = 0; i < 16; i++)
+			{
+				mat.push(0);
+			}
+			return mat;
+		}.bind(this);
+		//quick function to initialize a blank vector array
+		this.Vec3 = function ()
+		{
+			var vec = [];
+			for (var i = 0; i < 3; i++)
+			{
+				vec.push(0);
+			}
+			return vec;
+		}.bind(this);
+		this.Quat = function ()
+		{
+			var quat = [];
+			for (var i = 0; i < 4; i++)
+			{
+				quat.push(0);
+			}
+			return quat;
+		}.bind(this);
+		this.SnapTo = function (value, nearist)
+		{
+			value = value / nearist;
+			if (value > 0) value = Math.floor(value);
+			else value = Math.ceil(value);
+			value *= nearist;
+			return value;
+		}.bind(this);
+		//input rotation matrix, axis, angle in radians, return rotation matrix
+		this.RotateAroundAxis = function (RotationMatrix, Axis, Radians, rotationMatrix)
+		{
+			if (CoordSystem == WorldCoords)
+			{
+				var childmat = this.GetRotationMatrix(toGMat(_Editor.findviewnode(_Editor.GetSelectedVWFNode().id).matrixWorld));
+				var parentmat = this.GetRotationMatrix(toGMat(_Editor.findviewnode(_Editor.GetSelectedVWFNode().id).parent.matrixWorld));
+				Axis = MATH.mulMat4Vec3(MATH.inverseMat4(parentmat), Axis);
+			}
+			if (CoordSystem == LocalCoords)
+			{
+				var childmat = this.GetRotationMatrix(toGMat(_Editor.findviewnode(_Editor.GetSelectedVWFNode().id).matrixWorld));
+				Axis = MATH.mulMat4Vec3(MATH.inverseMat4(childmat), Axis);
+			}
+			//Get a quaternion for the input matrix
+			var OriginalQuat = goog.vec.Quaternion.fromRotationMatrix4(RotationMatrix, this.Quat());
+			var RotationQuat = goog.vec.Quaternion.fromAngleAxis(Radians, Axis, this.Quat());
+			var RotatedQuat = goog.vec.Quaternion.concat(RotationQuat, OriginalQuat, this.Quat());
+			var NewMatrix = goog.vec.Quaternion.toRotationMatrix4(RotatedQuat, this.Matrix());
+			return NewMatrix;
+		}.bind(this);
+		this.TransformOffset = function (gizoffset, id)
+		{
+			//_Editor.findviewnode(id).parent.updatethis.Matrix();
+			var parentmat = toGMat(_Editor.findviewnode(id).parent.matrixWorld);
+			parentmat = MATH.inverseMat4(parentmat);
+			parentmat[3] = 0;
+			parentmat[7] = 0;
+			parentmat[11] = 0;
+			//return gizoffset;
+			return MATH.mulMat4Vec3(parentmat, gizoffset);
+		}.bind(this)
+		this.GetRotationTransform = function (Axis, Radians)
+		{
+			if (CoordSystem == WorldCoords)
+			{
+				//_Editor.findviewnode(_Editor.GetSelectedVWFNode().id).parent.updatethis.Matrix();
+				var parentmat = this.GetRotationMatrix(toGMat(_Editor.findviewnode(_Editor.GetSelectedVWFNode().id).parent.matrixWorld));
+				Axis = MATH.mulMat4Vec3(parentmat, Axis);
+			}
+			if (CoordSystem == LocalCoords)
+			{
+				//_Editor.findviewnode(_Editor.GetSelectedVWFNode().id).updatethis.Matrix();
+				var childmat = this.GetRotationMatrix(toGMat(_Editor.findviewnode(_Editor.GetSelectedVWFNode().id).matrix));
+				Axis = MATH.mulMat4Vec3(MATH.inverseMat4(childmat), Axis);
+			}
+			//Get a quaternion for the input matrix
+			var RotationQuat = goog.vec.Quaternion.fromAngleAxis(Radians, Axis, this.Quat());
+			var NewMatrix = goog.vec.Quaternion.toRotationMatrix4(RotationQuat, this.Matrix());
+			return NewMatrix;
+		}.bind(this);
+		//takes a normal 4x4 rotation matrix and returns a VWF style angle axis
+		//in the format {angle:0,axis:[0,1,0]} with the angle in degrees
+		this.RotationToVWFAngleAxis = function (RotationMatrix)
+		{
+			var OriginalQuat = goog.vec.Quaternion.fromRotationMatrix4(RotationMatrix, this.Quat());
+			//convert to angle axis with angle in Radians
+			var NewAxis = [0, 0, 0];
+			var NewAngle = goog.vec.Quaternion.toAngleAxis(OriginalQuat, NewAxis);
+			return {
+				angle: 57.2957795 * NewAngle,
+				axis: NewAxis
+			};
+		}.bind(this);
+		this.isMove = function (axis)
+		{
+			if (axis == 0 || axis == 1 || axis == 2 || axis == 12 || axis == 13 || axis == 14) return true;
+			return false;
+		}.bind(this);
+		this.isRotate = function (axis)
+		{
+			if (axis == 3 || axis == 4 || axis == 5 || axis == 16 || axis == 17 || axis == 18) return true;
+			return false;
+		}.bind(this);
+		this.SetLocation = function (object, vector)
+		{
+			object.position.x = vector[0];
+			object.position.y = vector[1];
+			object.position.z = vector[2];
+		}.bind(this);
+		this.MoveTransformGizmo = function (axis, amount)
+		{
+			return MATH.scaleVec3(axis, amount);
+			var pos = GetLocation(MoveGizmo);
+			pos = MATH.addVec3(pos, MATH.scaleVec3(axis, amount));
+			this.SetLocation(MoveGizmo, pos);
+		}
+		this.GetLocation = function (object)
+		{
+			var vector = [0, 0, 0];
+			vector[0] = object.position.x;
+			vector[1] = object.position.y;
+			vector[2] = object.position.z;
+			return vector;
+		}.bind(this);
+		this.isScale = function (axis)
+		{
+			if (axis == 6 || axis == 7 || axis == 8 || axis == 9 || axis == 10 || axis == 11 || (axis >= 19 && axis <= 25)) return true;
+			return false;
+		}.bind(this);
+		//input rotation matrix, axis, angle in radians, return rotation matrix
+		this.RotateVecAroundAxis = function (Vector, Axis, Radians)
+		{
+			//Get a quaternion for the input matrix
+			var RotationQuat = goog.vec.Quaternion.fromAngleAxis(Radians, Axis, this.Quat());
+			var NewMatrix = goog.vec.Quaternion.toRotationMatrix4(RotationQuat, this.Matrix());
+			return MATH.mulMat4Vec3(NewMatrix, Vector);
+		}.bind(this);
+		//$('#vwf-root').mousemove(function(e){
+		this.displayVec = function (e)
+		{
+			for (var i = 0; i < e.length; i++)
+			{
+				e[i] *= 100;
+				e[i] = Math.floor(e[i]);
+				e[i] /= 100;
+			}
+			return JSON.stringify(e);
+		}
+
+		function tI(x, y)
+		{
+			x = x - 1;
+			y = y - 1;
+			return x * 4 + y;
+		}
+		this.GetRotationMatrix = function (mat)
+		{
+			var rmat = this.Matrix();
+			for (var i = 0; i < mat.length; i++) rmat[i] = mat[i];
+			rmat[3] = 0;
+			rmat[7] = 0;
+			rmat[11] = 0;
+			rmat = MATH.transposeMat4(rmat)
+			var sx = Math.sqrt(mat[tI(1, 1)] * mat[tI(1, 1)] + mat[tI(1, 2)] * mat[tI(1, 2)] + mat[tI(1, 3)] * mat[tI(1, 3)]);
+			var sy = Math.sqrt(mat[tI(2, 1)] * mat[tI(2, 1)] + mat[tI(2, 2)] * mat[tI(2, 2)] + mat[tI(2, 3)] * mat[tI(2, 3)]);
+			var sz = Math.sqrt(mat[tI(3, 1)] * mat[tI(3, 1)] + mat[tI(3, 2)] * mat[tI(3, 2)] + mat[tI(3, 3)] * mat[tI(3, 3)]);
+			rmat[tI(1, 1)] = mat[tI(1, 1)] / sx;
+			rmat[tI(1, 2)] = mat[tI(1, 2)] / sx;
+			rmat[tI(1, 3)] = mat[tI(1, 3)] / sx;
+			rmat[tI(2, 1)] = mat[tI(2, 1)] / sy;
+			rmat[tI(2, 2)] = mat[tI(2, 2)] / sy;
+			rmat[tI(2, 3)] = mat[tI(2, 3)] / sy;
+			rmat[tI(3, 1)] = mat[tI(3, 1)] / sz;
+			rmat[tI(3, 2)] = mat[tI(3, 2)] / sz;
+			rmat[tI(3, 3)] = mat[tI(3, 3)] / sz;
+			return MATH.transposeMat4(rmat);
+		}
+		this.waitingForSet = [];
+		this.mousemove_Gizmo = function (e)
+		{
+			if (this.waitingForSet.length > 0) return;
+			MouseMoved = true;
+			if (!MoveGizmo || MoveGizmo == null)
+			{
+				return;
+			}
+			var tpos = new THREE.Vector3();
+			tpos.getPositionFromMatrix(MoveGizmo.parent.matrixWorld);
+			var originalGizmoPos = [tpos.x, tpos.y, tpos.z];
+			//updateGizmoSize();
+			this.updateGizmoOrientation(false);
+			if (this.MouseLeftDown)
+			{
+				this.mouseLastScreenPoint = [e.clientX, e.clientY];
+				var w = this.mouseLastScreenPoint[0] - this.mouseDownScreenPoint[0];
+				var h = this.mouseLastScreenPoint[1] - this.mouseDownScreenPoint[1];
+				if (w > 0) this.selectionMarquee.css('width', w);
+				else
+				{
+					this.selectionMarquee.css('width', -w);
+					this.selectionMarquee.css('left', this.mouseLastScreenPoint[0]);
+				}
+				if (h > 0) this.selectionMarquee.css('height', h);
+				else
+				{
+					this.selectionMarquee.css('height', -h);
+					this.selectionMarquee.css('top', this.mouseLastScreenPoint[1]);
+				}
+			}
+			if (document.AxisSelected != -1)
+			{
+				var t = new THREE.Vector3();
+				t.getPositionFromMatrix(MoveGizmo.parent.matrixWorld);
+				var gizpos = [t.x, t.y, t.z];
+				$('#StatusGizmoLocation').text(this.displayVec(gizpos));
+				var campos = [this.findcamera().position.x, this.findcamera().position.y, this.findcamera().position.z];
+				$('#StatusCameraLocation').text(this.displayVec(campos));
+				var ray = this.GetWorldPickRay(e);
+				var IntersectPlaneNormalX = CurrentX;
+				var IntersectPlaneNormalY = CurrentY;
+				var IntersectPlaneNormalZ = CurrentZ;
+				var rotmat2 = this.GetRotationMatrix(toGMat(this.findviewnode(SelectedVWFNodes[0].id).matrix)); //MATH.angleAxis(aa[3] * 0.0174532925,[aa[0],aa[1],aa[2]]);
+				var invRot2 = MATH.inverseMat4(rotmat2);
+				var MoveAxisX = CurrentX;
+				var MoveAxisY = CurrentY;
+				var MoveAxisZ = CurrentZ;
+				var dxy = this.intersectLinePlaneTEST(ray, campos, gizpos, CurrentZ);
+				var newintersectxy = dxy; //MATH.addVec3(campos,MATH.scaleVec3(ray,dxy));
+				var dxz = this.intersectLinePlaneTEST(ray, campos, gizpos, CurrentY);
+				var newintersectxz = dxz; //MATH.addVec3(campos,MATH.scaleVec3(ray,dxz));
+				var dyz = this.intersectLinePlaneTEST(ray, campos, gizpos, CurrentX);
+				var newintersectyz = dyz; //MATH.addVec3(campos,MATH.scaleVec3(ray,dyz));
+				if (document.AxisSelected == 3 || document.AxisSelected == 16 || document.AxisSelected == 4 || document.AxisSelected == 17 || document.AxisSelected == 5 || document.AxisSelected == 18)
+				{
+					dxy = this.intersectLinePlane(ray, campos, gizpos, CurrentZ);
+					newintersectxy = MATH.addVec3(campos, MATH.scaleVec3(ray, dxy));
+					dxz = this.intersectLinePlane(ray, campos, gizpos, CurrentY);
+					newintersectxz = MATH.addVec3(campos, MATH.scaleVec3(ray, dxz));
+					dyz = this.intersectLinePlane(ray, campos, gizpos, CurrentX);
+					newintersectyz = MATH.addVec3(campos, MATH.scaleVec3(ray, dyz));
+				}
+				var relintersectxy = MATH.subVec3(newintersectxy, oldintersectxy);
+				var relintersectxz = MATH.subVec3(newintersectxz, oldintersectxz);
+				var relintersectyz = MATH.subVec3(newintersectyz, oldintersectyz);
+				var relgizxy = MATH.subVec3(gizpos, newintersectxy);
+				var newrotz;
+				relgizxy = MATH.scaleVec3(relgizxy, 1.0 / MATH.lengthVec3(relgizxy));
+				newrotz = Math.acos(MATH.dotVec3(CurrentX, relgizxy));
+				if (MATH.dotVec3(CurrentY, relgizxy) > -.01) newrotz *= -1;
+				var relgizxz = MATH.subVec3(gizpos, newintersectxz);
+				var newroty;
+				relgizxz = MATH.scaleVec3(relgizxz, 1.0 / MATH.lengthVec3(relgizxz));
+				newroty = -Math.acos(MATH.dotVec3(CurrentX, relgizxz));
+				if (MATH.dotVec3(CurrentZ, relgizxz) > -.01) newroty *= -1;
+				var relgizyz = MATH.subVec3(gizpos, newintersectyz);
+				var newrotx;
+				relgizyz = MATH.scaleVec3(relgizyz, 1.0 / MATH.lengthVec3(relgizyz));
+				newrotx = -Math.acos(MATH.dotVec3(CurrentZ, relgizyz));
+				if (MATH.dotVec3(CurrentY, relgizyz) > -.01) newrotx *= -1;
+				var relrotz = oldzrot - newrotz;
+				var relroty = oldyrot - newroty;
+				var relrotx = oldxrot - newrotx;
+				if (Math.abs(relrotz) < 6) relrotz *= 1.33;
+				if (Math.abs(relroty) < 6) relroty *= 1.33;
+				if (Math.abs(relrotx) < 6) relrotx *= 1.33;
+				relrotz = this.SnapTo(relrotz, RotateSnap);
+				relroty = this.SnapTo(relroty, RotateSnap);
+				relrotx = this.SnapTo(relrotx, RotateSnap);
+				var SnapType = null;
+				if (this.isMove(document.AxisSelected)) SnapType = MoveSnap;
+				if (this.isScale(document.AxisSelected)) SnapType = ScaleSnap;
+				if (SnapType != null)
+				{
+					relintersectxy[0] = this.SnapTo(relintersectxy[0], SnapType);
+					relintersectxy[1] = this.SnapTo(relintersectxy[1], SnapType);
+					relintersectxy[2] = this.SnapTo(relintersectxy[2], SnapType);
+					relintersectxz[0] = this.SnapTo(relintersectxz[0], SnapType);
+					relintersectxz[1] = this.SnapTo(relintersectxz[1], SnapType);
+					relintersectxz[2] = this.SnapTo(relintersectxz[2], SnapType);
+					relintersectyz[0] = this.SnapTo(relintersectyz[0], SnapType);
+					relintersectyz[1] = this.SnapTo(relintersectyz[1], SnapType);
+					relintersectyz[2] = this.SnapTo(relintersectyz[2], SnapType);
+				}
+				if (relrotz != 0) oldzrot = newrotz;
+				if (relroty != 0) oldyrot = newroty;
+				if (relrotx != 0) oldxrot = newrotx;
+				if (MATH.lengthVec3(relintersectxy) != 0) oldintersectxy = MATH.addVec3(oldintersectxy, relintersectxy);
+				if (MATH.lengthVec3(relintersectxz) != 0) oldintersectxz = MATH.addVec3(oldintersectxz, relintersectxz);;
+				if (MATH.lengthVec3(relintersectyz) != 0) oldintersectyz = MATH.addVec3(oldintersectyz, relintersectyz);;
+				//save some time and bail is nothing is changing
+				if (MATH.lengthVec3(relintersectxy) == 0 && MATH.lengthVec3(relintersectxz) == 0 && MATH.lengthVec3(relintersectyz) == 0) return;
+				var ScaleXY = [0, 0, 0];
+				ScaleXY[0] = relintersectxy[0] / 1;
+				ScaleXY[1] = relintersectxy[1] / 1;
+				ScaleXY[2] = relintersectxy[2] / 1;
+				var ScaleXZ = [0, 0, 0];
+				ScaleXZ[0] = relintersectxz[0] / 1;
+				ScaleXZ[1] = relintersectxz[1] / 1;
+				ScaleXZ[2] = relintersectxz[2] / 1;
+				var ScaleYZ = [0, 0, 0];
+				ScaleYZ[0] = relintersectyz[0] / 1;
+				ScaleYZ[1] = relintersectyz[1] / 1;
+				ScaleYZ[2] = relintersectyz[2] / 1;
+				var scalemult = .5;
+				var wasMoved = false;
+				var wasRotated = false;
+				var wasScaled = false;
+				var PickDist = 10000 / vwf.views[0].lastPick.distance;
+				//var tempscale = vwf.getProperty(SelectedVWFNode.id,'scale');
+				//var s = this.findviewnode(SelectedVWFNode.id).getScale();
+				var gizposoffset = null;
+				if (document.AxisSelected == 0)
+				{
+					wasMoved = true;
+					if (Math.abs(MATH.dotVec3(ray, CurrentZ)) > .8) gizposoffset = this.MoveTransformGizmo(CurrentX, relintersectxy[0]);
+					else gizposoffset = this.MoveTransformGizmo(CurrentX, relintersectxz[0]);
+				}
+				if (document.AxisSelected == 1)
+				{
+					wasMoved = true;
+					if (Math.abs(MATH.dotVec3(ray, CurrentZ)) > .8) gizposoffset = this.MoveTransformGizmo(CurrentY, relintersectxy[1]);
+					else gizposoffset = this.MoveTransformGizmo(CurrentY, relintersectyz[1]);
+				}
+				if (document.AxisSelected == 2)
+				{
+					wasMoved = true;
+					if (Math.abs(MATH.dotVec3(ray, CurrentX)) > .8) gizposoffset = this.MoveTransformGizmo(MoveAxisZ, relintersectyz[2]);
+					else gizposoffset = this.MoveTransformGizmo(MoveAxisZ, relintersectxz[2]);
+				}
+				if (document.AxisSelected == 12)
+				{
+					wasMoved = true;
+					gizposoffset = this.MoveTransformGizmo(MoveAxisX, relintersectxy[0]);
+					gizposoffset = MATH.addVec3(gizposoffset, this.MoveTransformGizmo(MoveAxisY, relintersectxy[1]));
+				}
+				if (document.AxisSelected == 13)
+				{
+					wasMoved = true;
+					gizposoffset = this.MoveTransformGizmo(MoveAxisX, relintersectxz[0]);
+					gizposoffset = MATH.addVec3(gizposoffset, this.MoveTransformGizmo(MoveAxisZ, relintersectxz[2]));
+				}
+				if (document.AxisSelected == 14)
+				{
+					wasMoved = true;
+					gizposoffset = this.MoveTransformGizmo(MoveAxisY, relintersectyz[1]);
+					gizposoffset = MATH.addVec3(gizposoffset, this.MoveTransformGizmo(MoveAxisZ, relintersectyz[2]));
+				}
+				for (var s = 0; s < SelectedVWFNodes.length; s++)
+				{
+					if (SelectedVWFNodes[s])
+					{
+						var tempscale = [lastscale[s][0], lastscale[s][1], lastscale[s][2]]; //[s.x,s.y,s.z];
+						if (document.AxisSelected == 6 || document.AxisSelected == 20)
+						{
+							wasScaled = true;
+							tempscale[0] += scalemult * ScaleXY[0];
+						}
+						if (document.AxisSelected == 7 || document.AxisSelected == 21)
+						{
+							wasScaled = true;
+							tempscale[1] += scalemult * ScaleXY[1];
+						}
+						if (document.AxisSelected == 8 || document.AxisSelected == 22)
+						{
+							wasScaled = true;
+							tempscale[2] += scalemult * ScaleXZ[2];
+						}
+						if (document.AxisSelected == 23)
+						{
+							wasScaled = true;
+							tempscale[0] += -scalemult * ScaleXY[0];
+						}
+						if (document.AxisSelected == 24)
+						{
+							wasScaled = true;
+							tempscale[1] += -scalemult * ScaleXY[1];
+						}
+						if (document.AxisSelected == 25)
+						{
+							wasScaled = true;
+							tempscale[2] += -scalemult * ScaleXZ[2];
+						}
+						if (document.AxisSelected == 19) // || document.AxisSelected == 10 || document.AxisSelected == 11)
+						{
+							wasScaled = true;
+							tempscale[2] += scalemult * ScaleXY[0];
+							tempscale[1] += scalemult * ScaleXY[0];
+							tempscale[0] += scalemult * ScaleXY[0];
+						}
+						if (document.AxisSelected == 9) // || document.AxisSelected == 10 || document.AxisSelected == 11)
+						{
+							wasScaled = true;
+							tempscale[2] += scalemult * ScaleXY[0];
+							tempscale[1] += scalemult * ScaleXY[0];
+							tempscale[0] += scalemult * ScaleXY[0];
+						}
+						if (document.AxisSelected == 10) // || document.AxisSelected == 10 || document.AxisSelected == 11)
+						{
+							wasScaled = true;
+							tempscale[2] += scalemult * ScaleYZ[1];
+							tempscale[1] += scalemult * ScaleYZ[1];
+							tempscale[0] += scalemult * ScaleYZ[1];
+						}
+						if (document.AxisSelected == 11) // || document.AxisSelected == 10 || document.AxisSelected == 11)
+						{
+							wasScaled = true;
+							tempscale[2] += scalemult * ScaleXZ[2];
+							tempscale[1] += scalemult * ScaleXZ[2];
+							tempscale[0] += scalemult * ScaleXZ[2];
+						}
+						var rotationTransform;
+						if (document.AxisSelected == 3 || document.AxisSelected == 16)
+						{
+							wasRotated = true;
+							rotationTransform = this.GetRotationTransform(WorldX, relrotx);
+						}
+						if (document.AxisSelected == 4 || document.AxisSelected == 17)
+						{
+							wasRotated = true;
+							rotationTransform = this.GetRotationTransform(WorldY, relroty);
+						}
+						if (document.AxisSelected == 5 || document.AxisSelected == 18)
+						{
+							wasRotated = true;
+							rotationTransform = this.GetRotationTransform(WorldZ, relrotz);
+						}
+						if (wasMoved)
+						{
+							var gizoffset = MATH.subVec3([MoveGizmo.position.x, MoveGizmo.position.y, MoveGizmo.position.z], originalGizmoPos);
+							gizoffset = this.TransformOffset(gizposoffset, SelectedVWFNodes[s].id); //this.TransformOffset(gizoffset,SelectedVWFNodes[s].id);
+							var transform = vwf.getProperty(SelectedVWFNodes[s].id, 'transform');
+							transform[12] += gizoffset[0];
+							transform[13] += gizoffset[1];
+							transform[14] += gizoffset[2];
+							lastpos[s] = [transform[12], transform[13], transform[14]];
+							var success = this.setProperty(SelectedVWFNodes[s].id, 'transform', transform);
+							if (success) this.waitingForSet.push(SelectedVWFNodes[s].id);
+							if (!success) this.SetLocation(MoveGizmo, originalGizmoPos);
+						}
+						if (wasScaled && tempscale[0] > 0 && tempscale[1] > 0 && tempscale[2] > 0)
+						{
+							var relScale = MATH.subVec3(tempscale, lastscale[s]);
+							var success = this.setProperty(SelectedVWFNodes[s].id, 'scale', [tempscale[0], tempscale[1], tempscale[2]]);
+							if (SelectedVWFNodes.length > 1)
+							{
+								var gizoffset = MATH.subVec3(lastpos[s], originalGizmoPos);
+								gizoffset[0] /= lastscale[s][0];
+								gizoffset[1] /= lastscale[s][1];
+								gizoffset[2] /= lastscale[s][2];
+								gizoffset[0] *= tempscale[0];
+								gizoffset[1] *= tempscale[1];
+								gizoffset[2] *= tempscale[2];
+								var newloc = MATH.addVec3(originalGizmoPos, gizoffset);
+								lastpos[s] = newloc;
+								this.waitingForSet.push(SelectedVWFNodes[s].id);
+								var success = this.setProperty(SelectedVWFNodes[s].id, 'translation', newloc);
+								if (success) this.waitingForSet.push(SelectedVWFNodes[s].id);
+							}
+							lastscale[s] = tempscale;
+						}
+						if (wasRotated)
+						{
+							var transform = vwf.getProperty(SelectedVWFNodes[s].id, 'transform');
+							var x = transform[12];
+							var y = transform[13];
+							var z = transform[14];
+							var scale = vwf.getProperty(SelectedVWFNodes[s].id, 'scale');
+							transform[12] = 0;
+							transform[13] = 0;
+							transform[14] = 0;
+							transform = MATH.mulMat4(transform, rotationTransform);
+							transform[12] = x;
+							transform[13] = y;
+							transform[14] = z;
+							lastpos[s] = [x, y, z];
+							var success = this.setProperty(SelectedVWFNodes[s].id, 'transform', transform);
+							if (success) this.waitingForSet.push(SelectedVWFNodes[s].id);
+							if (SelectedVWFNodes.length > 1)
+							{
+								var parentmat = toGMat(_Editor.findviewnode(SelectedVWFNodes[s].id).parent.matrixWorld);
+								var parentmatinv = MATH.inverseMat4(parentmat);
+								var parentgizloc = MATH.mulMat4Vec3(parentmatinv, originalGizmoPos);
+								var gizoffset = MATH.subVec3(lastpos[s], parentgizloc);
+								var rotmat = MATH.inverseMat4(rotationTransform);
+								gizoffset = MATH.mulMat4Vec3(rotmat, gizoffset);
+								var newloc = MATH.addVec3(parentgizloc, gizoffset);
+								lastpos[s] = newloc;
+								var success = this.setProperty(SelectedVWFNodes[s].id, 'translation', newloc);
+								//console.log(newloc);
+								if (success) this.waitingForSet.push(SelectedVWFNodes[s].id);
+							}
+						}
+						//triggerSelectionTransformed(SelectedVWFNode);
+						_Editor.updateGizmoOrientation(false);
+					}
+				}
+				//if(wasScaled || wasRotated|| wasMoved && _Editor.getSelectionCount() > 1) _Editor.updateBounds();
+			}
+			else
+			{
+				////console.log(vwf.views[0].lastPick.object.uid);
+				var axis = -1;
+				for (var i = 0; i < MoveGizmo.children.length; i++)
+				{
+					if (vwf.views[0].lastPick && vwf.views[0].lastPick.object && vwf.views[0].lastPick.object == MoveGizmo.children[i]) axis = i;
+				}
+				for (var i = 0; i < MoveGizmo.children.length; i++)
+				{
+					if (i != document.AxisSelected) if (MoveGizmo.children[i].material)
+						{
+							var c = MoveGizmo.children[i].material.originalColor;
+							MoveGizmo.children[i].material.color.setRGB(c.r, c.g, c.b);
+							MoveGizmo.children[i].material.emissive.setRGB(c.r, c.g, c.b);
+						}
+				}
+				if (axis >= 0) if (MoveGizmo.children[axis].material)
+					{
+						MoveGizmo.children[axis].material.color.setRGB(1, 1, 1);
+						MoveGizmo.children[axis].material.emissive.setRGB(1, 1, 1);
+					}
+			}
+		}.bind(this);
+		this.isOwner = function (id, player)
+		{
+			var owner = vwf.getProperty(id, 'owner');
+			if (typeof owner === 'string' && owner == player)
+			{
+				return true;
+			}
+			if (typeof owner === 'object' && owner.indexOf && owner.indexOf(player) != -1)
+			{
+				return true;
+			}
+			return false;
+		}
+		this.setProperty = function (id, prop, val)
+		{
+			var ret = _PermissionsManager.setProperty(id, prop, val);
+			if(!ret)
+			  _Notifier.notify('You do not have permission to modify this object');	
+		}
+		this.GetInsertPoint = function ()
+		{
+			var campos = [this.findcamera().position.x, this.findcamera().position.y, this.findcamera().position.z];
+			var ray = _Editor.GetCameraCenterRay();
+			var pick = this.ThreeJSPick(campos, ray);
+			var dxy = pick.distance;
+			var newintersectxy = MATH.addVec3(campos, MATH.scaleVec3(ray, dxy));
+			newintersectxy[2] += .01;
+			var dxy2 = this.intersectLinePlane(ray, campos, [0, 0, 0], [0, 0, 1]);
+			var newintersectxy2 = MATH.addVec3(campos, MATH.scaleVec3(ray, dxy2));
+			newintersectxy2[2] += .01;
+			return newintersectxy[2] > newintersectxy2[2] ? newintersectxy : newintersectxy2;
+		}
+		this.createChild = function (parent, name, proto, uri, callback)
+		{
+			if(document.PlayerNumber == null)
+			{
+				_Notifier.notify('You must log in to participate');
+				return;
+			}
+			vwf_view.kernel.createChild(parent, name, proto, uri, callback);
+		}
+		this.createLight = function (type, pos, owner)
+		{
+			var proto = {
+				extends: 'SandboxLight.vwf',
+				properties: {
+					rotation: [1, 0, 0, 0],
+					translation: pos,
+					owner: owner,
+					type: 'Light',
+					lightType: type,
+					DisplayName: _Editor.GetUniqueName('Light')
+				}
+			};
+			this.createChild('index-vwf', GUID(), proto, null, null);
+		}
+		this.createParticleSystem = function (type, pos, owner)
+		{
+			var proto = {
+				extends: 'SandboxParticleSystem.vwf',
+				properties: {
+					rotation: [1, 0, 0, 0],
+					translation: pos,
+					owner: owner,
+					type: 'ParticleSystem',
+					DisplayName: _Editor.GetUniqueName('ParticleSystem')
+				}
+			};
+			this.createChild('index-vwf', GUID(), proto, null, null);
+		}
+		this.CreatePrim = function (type, translation, size, texture, owner, id)
+		{
+			translation[0] = this.SnapTo(translation[0], MoveSnap);
+			translation[1] = this.SnapTo(translation[1], MoveSnap);
+			translation[2] = this.SnapTo(translation[2], MoveSnap);
+			translation[2] += .001;
+			var BoxProto = {
+				extends: type + '2.vwf',
+				properties: {}
+			};
+			BoxProto.type = 'subDriver/threejs';
+			BoxProto.source = 'vwf/model/threejs/' + type + '.js';
+			var proto = BoxProto;
+			proto.properties.size = size;
+			proto.properties.translation = translation;
+			proto.properties.scale = [1, 1, 1];
+			proto.properties.rotation = [0, 0, 1, 0];
+			proto.properties.owner = owner;
+			proto.properties.texture = texture;
+			proto.properties.type = 'primitive';
+			proto.properties.tempid = id;
+			proto.properties.DisplayName = _Editor.GetUniqueName(type);
+			this.createChild('index-vwf', GUID(), proto, null, null);
+		}.bind(this);
+		this.AddBlankBehavior = function ()
+		{
+			if (GetSelectedVWFNode() == null)
+			{
+				_Notifier.notify('no object selected');
+				return;
+			}
+			var ModProto = {
+				extends: 'http://vwf.example.com/node.vwf',
+				properties: {
+					NotProto: ""
+				}
+			};
+			var proto = ModProto;
+			proto.properties.type = 'behavior';
+			proto.properties.DisplayName = _Editor.GetUniqueName('behavior');
+			proto.properties.owner = document.PlayerNumber;
+			var id = GetSelectedVWFNode().id;
+			var owner = vwf.getProperty(id, 'owner');
+			if (_PermissionsManager.getPermission(_UserManager.GetCurrentUserName(),id) == 0)
+			{
+				_Notifier.notify('You do not have permission to edit this object');
+				return;
+			}
+			this.createChild(id, GUID(), proto, null, null);
+		}
+		this.CreateModifier = function (type, owner, subDriver)
+		{
+			if (this.GetSelectedVWFNode() == null)
+			{
+				_Notifier.notify('no object selected');
+				return;
+			}
+			var ModProto = {
+				extends: type + '.vwf',
+				properties: {
+					NotProto: ""
+				}
+			};
+			var proto = ModProto;
+			if (subDriver)
+			{
+				ModProto.type = 'subDriver/threejs';
+				ModProto.source = 'vwf/model/threejs/' + type + '.js';
+			}
+			proto.NotProto = "NOT!";
+			proto.properties.NotProto = "NOT!";
+			proto.properties.translation = [0, 0, 0];
+			proto.properties.scale = [1, 1, 1];
+			proto.properties.rotation = [0, 0, 1, 0];
+			proto.properties.owner = owner;
+			proto.properties.type = 'modifier';
+			proto.properties.DisplayName = _Editor.GetUniqueName(type);
+			var id = this.GetFirstChildLeaf(this.GetSelectedVWFNode()).id;
+			var owner = vwf.getProperty(id, 'owner');
+			if (_PermissionsManager.getPermission(_UserManager.GetCurrentUserName(),id) == 0)
+			{
+				_Notifier.notify('You do not have permission to edit this object');
+				return;
+			}
+			this.createChild(id, GUID(), proto, null, null);
+			window.setTimeout(function ()
+			{
+				$(document).trigger('modifierCreated', _Editor.GetSelectedVWFNode());
+			}, 500);
+		}.bind(this);
+		this.CreateModifierSubDriver = function (type, owner)
+		{
+			if (this.GetSelectedVWFNode() == null)
+			{
+				_Notifier.notify('no object selected');
+				return;
+			}
+			var ModProto = {
+				extends: type + '.vwf',
+				properties: {
+					NotProto: ""
+				}
+			};
+			var proto = ModProto;
+			BoxProto.type = 'subDriver/threejs';
+			BoxProto.source = 'vwf/model/threejs/' + type + '.js';
+			proto.NotProto = "NOT!";
+			proto.properties.NotProto = "NOT!";
+			proto.properties.translation = [0, 0, 0];
+			proto.properties.scale = [1, 1, 1];
+			proto.properties.rotation = [0, 0, 1, 0];
+			proto.properties.owner = owner;
+			proto.properties.type = 'modifier';
+			proto.properties.DisplayName = _Editor.GetUniqueName(type);
+			var id = this.GetFirstChildLeaf(this.GetSelectedVWFNode()).id;
+			var owner = vwf.getProperty(id, 'owner');
+			if (_PermissionsManager.getPermission(_UserManager.GetCurrentUserName(),id) == 0)
+			{
+				_Notifier.notify('You do not have permission to edit this object');
+				return;
+			}
+			this.createChild(id, GUID(), proto, null, null);
+			window.setTimeout(function ()
+			{
+				$(document).trigger('modifierCreated', this.GetSelectedVWFNode());
+			}, 500);
+		}.bind(this);
+		this.GetFirstChildLeaf = function (object)
+		{
+			if (object)
+			{
+				if (object.children)
+				{
+					for (var i in object.children)
+					{
+						if (vwf.getProperty(object.children[i].id, 'isModifier') == true) return this.GetFirstChildLeaf(object.children[i]);
+					}
+				}
+				return object;
+			}
+			return null;
+		}
+		this.Duplicate = function ()
+		{
+			for (var i = 0; i < SelectedVWFNodes.length; i++)
+			{
+				var proto = _DataManager.getCleanNodePrototype(SelectedVWFNodes[i].id);
+				proto.properties.DisplayName = _Editor.GetUniqueName(proto.properties.DisplayName);
+				var parent = vwf.parent(_Editor.GetSelectedVWFNode().id);
+				_Editor.createChild(parent, GUID(), proto, null, null, function ()
+				{
+					alert();
+				});
+			}
+			_Editor.SelectOnNextCreate(SelectedVWFNodes.length);
+			_Editor.SelectObject(null);
+		}.bind(this);
+		this.DeleteIDs = function (t)
+		{
+			if (t.id != undefined) delete t.id;
+			if (t.children)
+			{
+				var children = []
+				for (var i in t.children)
+				{
+					DeleteIDs(t.children[i]);
+					children.push(t.children[i]);
+					delete t.children[i];
+				}
+				for (var i = 0; i < children.length; i++)
+				{
+					t.children[GUID()] = children[i];
+				}
+			}
+		}
+		this.Copy = function (nodes)
+		{
+			_CopiedNodes = [];
+			var tocopy = SelectedVWFNodes;
+			if (nodes) tocopy = nodes;
+			for (var i = 0; i < tocopy.length; i++)
+			{
+				var t = _DataManager.getCleanNodePrototype(tocopy[i].id);
+				var tpos = new THREE.Vector3();
+				tpos.getPositionFromMatrix(MoveGizmo.parent.matrixWorld);
+				var originalGizmoPos = [tpos.x, tpos.y, tpos.z];
+				var gizoffset = MATH.subVec3(vwf.getProperty(tocopy[i].id, 'translation'), originalGizmoPos);
+				t.properties.transform[12] = gizoffset[0];
+				t.properties.transform[13] = gizoffset[1];
+				t.properties.transform[14] = gizoffset[2];
+				delete t.properties.translation;
+				delete t.properties.rotation;
+				delete t.properties.quaternion;
+				delete t.properties.scale;
+				//	t.properties.translation[0] = gizoffset[0];
+				//	t.properties.translation[1] = gizoffset[1];
+				//	t.properties.translation[2] = gizoffset[2];
+				_CopiedNodes.push(t);
+			}
+		}.bind(this);
+		this.Paste = function (useMousePoint)
+		{
+			_Editor.SelectObject(null);
+			for (var i = 0; i < _CopiedNodes.length; i++)
+			{
+				var t = _CopiedNodes[i];
+				t = _DataManager.getCleanNodePrototype(t);
+				var campos = [this.findcamera().position.x, this.findcamera().position.y, this.findcamera().position.z];
+				var newintersectxy;
+				if (!useMousePoint) newintersectxy = _Editor.GetInsertPoint();
+				else
+				{
+					var ray;
+					ray = this.GetWorldPickRay(this.ContextShowEvent);
+					_Editor.GetMoveGizmo().InvisibleToCPUPick = true;
+					var pick = this.ThreeJSPick(campos, ray);
+					_Editor.GetMoveGizmo().InvisibleToCPUPick = false;
+					var dxy = pick.distance;
+					newintersectxy = MATH.addVec3(campos, MATH.scaleVec3(ray, dxy * .99));
+					var dxy2 = this.intersectLinePlane(ray, campos, [0, 0, 0], [0, 0, 1]);
+					var newintersectxy2 = MATH.addVec3(campos, MATH.scaleVec3(ray, dxy2));
+					newintersectxy2[2] += .01;
+					if (newintersectxy2[2] > newintersectxy[2]) newintersectxy = newintersectxy2;
+				}
+				t.properties.transform[12] += newintersectxy[0];
+				t.properties.transform[13] += newintersectxy[1];
+				t.properties.transform[14] += newintersectxy[2];
+				t.properties.DisplayName = _Editor.GetUniqueName(t.properties.DisplayName);
+				_Editor.SelectOnNextCreate();
+				this.createChild('index-vwf', GUID(), t, null, null);
+				t.properties.transform[12] -= newintersectxy[0];
+				t.properties.transform[13] -= newintersectxy[1];
+				t.properties.transform[14] -= newintersectxy[2];
+			}
+		}
+		this.updateGizmoOrientation = function (updateBasisVectors)
+		{
+			if (CoordSystem == LocalCoords && SelectedVWFNodes[0])
+			{
+				var aa = vwf.getProperty(SelectedVWFNodes[0].id, 'rotation');
+				var rotmat = this.GetRotationMatrix(toGMat(this.findviewnode(SelectedVWFNodes[0].id).matrixWorld)); //MATH.angleAxis(aa[3] * 0.0174532925,[aa[0],aa[1],aa[2]]);
+				var invRot = MATH.inverseMat4(rotmat);
+				var invRotT = MATH.transposeMat4(invRot);
+				MoveGizmo.parent.matrixAutoUpdate = false;
+				for (var i = 0; i < 16; i++) if (i != 12 && i != 13 && i != 14) MoveGizmo.parent.matrix.elements[i] = invRotT[i];
+					//MoveGizmo.matrix.setRotationFromQuaternion(q);
+				MoveGizmo.parent.updateMatrixWorld(true);
+				if (updateBasisVectors)
+				{
+					CurrentZ = MATH.mulMat4Vec3(invRot, WorldZ);
+					CurrentX = MATH.mulMat4Vec3(invRot, WorldX);
+					CurrentY = MATH.mulMat4Vec3(invRot, WorldY);
+				}
+			}
+			else
+			{
+				//var rotmat = this.GetRotationMatrix(this.findviewnode(SelectedVWFNode.id).parent.getModelthis.Matrix());//MATH.angleAxis(aa[3] * 0.0174532925,[aa[0],aa[1],aa[2]]);
+				var q = new THREE.Quaternion();
+				var rotmat = new THREE.Matrix4();
+				rotmat.elements = [1, 0, 0, 0, 0, 1, 0, 0, 0, 0, 1, 0, 0, 0, 0, 1];
+				for (var i = 0; i < 16; i++) if (i != 12 && i != 13 && i != 14) MoveGizmo.parent.matrix.elements[i] = rotmat.elements[i];
+				MoveGizmo.parent.updateMatrixWorld(true);
+				//var invRot = MATH.inverseMat4(rotmat);
+				CurrentZ = WorldZ; //MATH.mulMat4Vec3(invRot,WorldZ);
+				CurrentX = WorldX; //MATH.mulMat4Vec3(invRot,WorldX);
+				CurrentY = WorldY; //MATH.mulMat4Vec3(invRot,WorldY);
+			}
+		}.bind(this);
+		this.triggerSelectionChanged = function (VWFNode)
+		{
+			console.log('selectionChanged');
+			$(document).trigger('selectionChanged', [VWFNode]);
+		}.bind(this);
+		this.triggerSelectionTransformed = function (VWFNode)
+		{
+			$(document).trigger('selectionTransformedLocal', [VWFNode]);
+		}.bind(this);
+		this.updateGizmoLocation = function ()
+		{
+			var childmat = toGMat(this.findviewnode(this.GetSelectedVWFNode().id).matrixWorld);
+			lastpos[0] = [childmat[3], childmat[7], childmat[11]];
+			var gizpos = [0, 0, 0];
+			gizpos = [childmat[3], childmat[7], childmat[11]];
+			for (var s = 1; s < SelectedVWFNodes.length; s++)
+			{
+				//this.findviewnode(SelectedVWFNodes[s].id).updatethis.Matrix();
+				var nextchildmat = toGMat(this.findviewnode(SelectedVWFNodes[s].id).matrixWorld);
+				gizpos[0] += nextchildmat[3];
+				gizpos[1] += nextchildmat[7];
+				gizpos[2] += nextchildmat[11];
+				var trans = vwf.getProperty(SelectedVWFNodes[s].id, 'transform');
+				lastpos[s] = [trans[12], trans[13], trans[14]];
+				lastscale[s] = vwf.getProperty(SelectedVWFNodes[s].id, 'scale');
+			}
+			gizpos[0] /= SelectedVWFNodes.length;
+			gizpos[1] /= SelectedVWFNodes.length;
+			gizpos[2] /= SelectedVWFNodes.length;
+			MoveGizmo.parent.matrix.setPosition(new THREE.Vector3(gizpos[0], gizpos[1], gizpos[2]));
+			MoveGizmo.parent.updateMatrixWorld(true);
+		}
+		this.updateBounds = function ()
+		{
+			for (var i = 0; i < SelectionBounds.length; i++)
+			{
+				SelectionBounds[i].parent.remove(SelectionBounds[i], true);
+			}
+			SelectionBounds = [];
+			for (var i = 0; i < SelectedVWFNodes.length; i++)
+			{
+				var box;
+				var mat;
+				box = _Editor.findviewnode(SelectedVWFNodes[i].id).getBoundingBox(true);
+				mat = toGMat(_Editor.findviewnode(SelectedVWFNodes[i].id).matrixWorld).slice(0);
+				var color = [1, 1, 1, 1];
+				if (this.findviewnode(SelectedVWFNodes[i].id).initializedFromAsset) color = [1, 0, 0, 1];
+				if (vwf.getProperty(SelectedVWFNodes[i].id, 'type') == 'Group' && vwf.getProperty(SelectedVWFNodes[i].id, 'open') == false) color = [0, 1, 0, 1];
+				if (vwf.getProperty(SelectedVWFNodes[i].id, 'type') == 'Group' && vwf.getProperty(SelectedVWFNodes[i].id, 'open') == true) color = [.7, 1.0, .7, 1];
+				SelectionBounds[i] = new THREE.Object3D();
+				SelectionBounds[i].name = "Bounds_+" + SelectedVWFNodes[i].id;
+				SelectionBounds[i].add(this.BuildBox([box.max.x - box.min.x, box.max.y - box.min.y, box.max.z - box.min.z], [box.min.x + (box.max.x - box.min.x) / 2, box.min.y + (box.max.y - box.min.y) / 2, box.min.z + (box.max.z - box.min.z) / 2], color), true);
+				SelectionBounds[i].children[0].name = "Bounds_+" + SelectedVWFNodes[i].id + "_Mesh";
+				SelectionBounds[i].matrixAutoUpdate = false;
+				SelectionBounds[i].matrix.elements = MATH.transposeMat4(mat);
+				SelectionBounds[i].updateMatrixWorld(true);
+				SelectionBounds[i].children[0].material = new THREE.MeshBasicMaterial();
+				SelectionBounds[i].children[0].material.wireframe = true;
+				SelectionBounds[i].children[0].material.transparent = true;
+				SelectionBounds[i].children[0].renderDepth = -10000 - 3;
+				SelectionBounds[i].children[0].material.depthTest = false;
+				SelectionBounds[i].children[0].material.depthWrite = false;
+				SelectionBounds[i].children[0].material.color.r = color[0];
+				SelectionBounds[i].children[0].material.color.g = color[1];
+				SelectionBounds[i].children[0].material.color.b = color[2];
+				SelectionBounds[i].children[0].PickPriority = -1;
+				// SelectionBounds[i].InvisibleToCPUPick = true;
+				// SelectionBounds[i].setCastShadows(false);
+				// SelectionBounds[i].setDrawType(MATH.DRAW_LINELOOPS);
+				// SelectionBounds[i].setDepthTest(false);
+				// SelectionBounds[i].setZtransparent(true);
+				// SelectionBounds[i].setCull(MATH.NONE);
+				// SelectionBounds[i].setPickable(false);
+				// SelectionBounds[i].RenderPriority = 999;
+				SelectionBounds[i].vwfid = SelectedVWFNodes[i].id;
+				//	SelectionBounds[i].setMaterial(MATH.MaterialManager.findMaterialRecord(SelectionBounds[i].getMaterial()).material);
+				this.SelectionBoundsContainer.add(SelectionBounds[i], true);
+			}
+		}
+		this.updateBoundsTransform = function (id)
+		{
+			for (var i = 0; i < SelectionBounds.length; i++)
+			{
+				if (SelectionBounds[i].vwfid == id)
+				{
+					var mat = toGMat(_Editor.findviewnode(id).matrixWorld).slice(0);
+					SelectionBounds[i].matrix.elements = MATH.transposeMat4(mat);
+					SelectionBounds[i].updateMatrixWorld(true);
+				}
+			}
+		}
+		this.getSelectionCount = function ()
+		{
+			return SelectedVWFNodes.length;
+		}.bind(this);
+		this.isSelected = function (id)
+		{
+			var index = -1;
+			for (var i = 0; i < SelectedVWFNodes.length; i++) if (SelectedVWFNodes[i] && SelectedVWFNodes[i].id == id) index = i;
+			if (index == -1) return false;
+			return true;
+		}.bind(this);
+		this.OpenGroup = function ()
+		{
+			for (var i = 0; i < this.getSelectionCount(); i++)
+			{
+				if (vwf.getProperty(SelectedVWFNodes[i].id, 'type') == 'Group')
+				{
+					vwf.setProperty(SelectedVWFNodes[i].id, 'open', true);
+				}
+			}
+			this.updateBounds();
+		}
+		this.CloseGroup = function ()
+		{
+			for (var i = 0; i < this.getSelectionCount(); i++)
+			{
+				if (vwf.getProperty(SelectedVWFNodes[i].id, 'type') == 'Group')
+				{
+					vwf.setProperty(SelectedVWFNodes[i].id, 'open', false);
+				}
+			}
+			this.updateBounds();
+		}
+		this.SelectObjectPublic = function (VWFNodeid)
+		{
+			if (SelectMode == 'TempPick')
+			{
+				if (this.TempPickCallback) this.TempPickCallback(vwf.getNode(VWFNodeid));
+			}
+			else
+			{
+				this.SelectObject(VWFNodeid, this.PickMod);
+			}
+		}
+		this.SelectObject = function (VWFNode, selectmod)
+		{
+			this.waitingForSet.length = 0;
+			if (VWFNode && VWFNode.constructor.name == 'Array')
+			{
+				for (var i = 0; i < VWFNode.length; i++) VWFNode[i] = vwf.getNode(VWFNode[i]);
+			}
+			else if (typeof (VWFNode) == 'object') VWFNode = [VWFNode];
+			else if (typeof (VWFNode) == 'string') VWFNode = [vwf.getNode(VWFNode)];
+			if (!selectmod)
+			{
+				SelectedVWFNodes = [];
+			}
+			if (VWFNode && VWFNode[0] != null) for (var i = 0; i < VWFNode.length; i++)
+				{
+					//if you've selected a node that is grouped, but not selected a group directly, select the nearest open group head.
+					try
+					{
+						if (vwf.getProperty(VWFNode[i].id, 'type') != 'Group')
+						{
+							while (vwf.getProperty(vwf.parent(VWFNode[i].id), 'type') == 'Group' && vwf.getProperty(vwf.parent(VWFNode[i].id), 'open') == false)
+							{
+								VWFNode[i] = vwf.getNode(vwf.parent(VWFNode[i].id));
+							}
+						}
+					}
+					catch (e)
+					{}
+					if (!selectmod)
+					{
+						if (VWFNode[i])
+						{
+							if (!this.isSelected(VWFNode[i].id)) SelectedVWFNodes.push(VWFNode[i]);
+						}
+					}
+					if (selectmod == Add)
+					{
+						if (!this.isSelected(VWFNode[i].id)) SelectedVWFNodes.push(VWFNode[i]);
+					}
+					if (selectmod == Subtract)
+					{
+						var index = -1;
+						for (var j = 0; j < SelectedVWFNodes.length; j++) if (SelectedVWFNodes[j] && SelectedVWFNodes[j].id == VWFNode[i].id) index = j;
+						SelectedVWFNodes.splice(index, 1);
+					}
+			}
+			if (SelectedVWFNodes[0]) this.SelectedVWFID = SelectedVWFNodes[0].id;
+			else this.SelectedVWFID = null;
+			this.triggerSelectionChanged(SelectedVWFNodes[0]);
+			if (MoveGizmo == null)
+			{
+				BuildMoveGizmo();
+			}
+			MoveGizmo.InvisibleToCPUPick = false;
+			if (SelectedVWFNodes[0])
+			{
+				for (var s = 0; s < SelectedVWFNodes.length; s++)
+				{
+					lastscale[s] = vwf.getProperty(SelectedVWFNodes[s].id, 'scale');
+					this.showMoveGizmo();
+					if (this.findviewnode(SelectedVWFNodes[s].id))
+					{
+						//this.findviewnode(SelectedVWFNodes[s].id).setTransformMode(MATH.P_MATRIX);
+						//this.findviewnode(SelectedVWFNodes[s].id).setRotMatrix(this.GetRotationMatrix(this.findviewnode(SelectedVWFNodes[s].id).getLocalthis.Matrix()));
+						//this.findviewnode(SelectedVWFNodes[s].id).updateMatrix
+					}
+				}
+				this.updateBoundsAndGizmoLoc();
+				this.updateGizmoOrientation(true);
+			}
+			else
+			{
+				this.hideMoveGizmo();
+				MoveGizmo.InvisibleToCPUPick = true;
+				if (SelectionBounds.length > 0)
+				{
+					for (var i = 0; i < SelectionBounds.length; i++)
+					{
+						SelectionBounds[i].parent.remove(SelectionBounds[i], true);
+					}
+					SelectionBounds = [];
+				}
+			}
+		}.bind(this);
+		this.hideMoveGizmo = function ()
+		{
+			while (MoveGizmo.children.length)
+			{
+				MoveGizmo.remove(MoveGizmo.children[MoveGizmo.children.length - 1])
+			}
+		}
+		this.showMoveGizmo = function ()
+		{
+			this.SetGizmoMode(this.GizmoMode);
+		}
+		this.updateBoundsAndGizmoLoc = function ()
+		{
+			_Editor.updateGizmoLocation();
+			_Editor.updateGizmoSize();
+			_Editor.updateGizmoOrientation(false);
+			_Editor.updateBounds();
+			$('#StatusSelectedID').text(SelectedVWFNodes[0].id);
+		}.bind(this);
+		this.updateGizmoSize = function ()
+		{
+			var pos = new THREE.Vector3();
+			pos.getPositionFromMatrix(MoveGizmo.parent.matrixWorld);
+			var gizpos = [pos.x, pos.y, pos.z];
+			var campos = [this.findcamera().position.x, this.findcamera().position.y, this.findcamera().position.z];
+			var dist = MATH.lengthVec3(MATH.subVec3(gizpos, campos));
+			var cam = this.findcamera();
+			cam.updateMatrixWorld(true);
+			cam.matrixWorldInverse.getInverse(cam.matrixWorld);
+			gizpos = MATH.mulMat4Vec3(MATH.transposeMat4(cam.matrixWorldInverse.elements), gizpos);
+			dist = -gizpos[2] / 65;
+			var oldscale = MoveGizmo.matrix.elements[0];
+			MoveGizmo.matrix.scale(new THREE.Vector3(1 / oldscale, 1 / oldscale, 1 / oldscale));
+			var windowXadj = 1600.0 / $('#index-vwf').width();
+			var windowYadj = 1200.0 / $('#index-vwf').height();
+			var winadj = Math.max(windowXadj, windowYadj);
+			MoveGizmo.matrix.scale(new THREE.Vector3(dist * winadj, dist * winadj, dist * winadj));
+			MoveGizmo.updateMatrixWorld(true);
+		}.bind(this);
+		this.BuildMoveGizmo = function ()
+		{
+			var red = [1, 0, 0, 1];
+			var green = [0, 1, .0, 1];
+			var blue = [0, 0, 1, 1];
+			if (MoveGizmo != null) return;
+			//temp mesh for all geometry to test
+			var cubeX = new THREE.Mesh(new THREE.CubeGeometry(10.00, .40, .40), new THREE.MeshLambertMaterial(
+			{
+				color: 0xFF0000,
+				emissive: 0xFF0000
+			}));
+			cubeX.position.set(5.00, .15, .15);
+			var cubeY = new THREE.Mesh(new THREE.CubeGeometry(.40, 10.00, .40), new THREE.MeshLambertMaterial(
+			{
+				color: 0x00FF00,
+				emissive: 0x00FF00
+			}));
+			cubeY.position.set(.15, 5.00, .15);
+			var cubeZ = new THREE.Mesh(new THREE.CubeGeometry(.40, .40, 10.00), new THREE.MeshLambertMaterial(
+			{
+				color: 0x0000FF,
+				emissive: 0x0000FF
+			}));
+			cubeZ.position.set(.15, .15, 5.00);
+			MoveGizmo = new THREE.Object3D();
+			MoveGizmo.allChildren = [];
+			MoveGizmo.allChildren.push(cubeX);
+			MoveGizmo.allChildren.push(cubeY);
+			MoveGizmo.allChildren.push(cubeZ);
+			cubeX.geometry.setPickGeometry(new THREE.CubeGeometry(10.00, 1.80, 1.80));
+			cubeY.geometry.setPickGeometry(new THREE.CubeGeometry(1.80, 10.00, 1.80));
+			cubeZ.geometry.setPickGeometry(new THREE.CubeGeometry(1.80, 1.80, 10.00));
+			var rotx = new THREE.Mesh(new THREE.TorusGeometry(7, .50, 4, 20), new THREE.MeshLambertMaterial(
+			{
+				color: 0xFF0000,
+				emissive: 0xFF0000
+			}));
+			var roty = new THREE.Mesh(new THREE.TorusGeometry(7, .50, 4, 20), new THREE.MeshLambertMaterial(
+			{
+				color: 0x00FF00,
+				emissive: 0x00FF00
+			}));
+			var rotz = new THREE.Mesh(new THREE.TorusGeometry(7, .50, 4, 20), new THREE.MeshLambertMaterial(
+			{
+				color: 0x0000FF,
+				emissive: 0x0000FF
+			}));
+			MoveGizmo.allChildren.push(rotx);
+			roty.rotation.x = Math.PI / 2;
+			MoveGizmo.allChildren.push(roty);
+			rotx.rotation.y = Math.PI / 2;
+			MoveGizmo.allChildren.push(rotz);
+			rotz.rotation.z = 90;
+			MoveGizmo.allChildren.push(this.BuildBox([.5, .5, .5], [10.25, 0, 0], red)); //scale x		
+			MoveGizmo.allChildren.push(this.BuildBox([.5, .5, .5], [0, 10.25, 0], green)); //scale y
+			MoveGizmo.allChildren.push(this.BuildBox([.5, .5, .5], [0, 0, 10.25], blue)); //scale z
+			MoveGizmo.allChildren.push(this.BuildBox([.85, .85, .85], [9.25, 0, 0], red)); //scale xyz
+			MoveGizmo.allChildren.push(this.BuildBox([.85, .85, .85], [0, 9.25, 0], green)); //scale xyz
+			MoveGizmo.allChildren.push(this.BuildBox([.85, .85, .85], [0, 0, 9.25], blue)); //scale xyz
+			MoveGizmo.allChildren.push(this.BuildBox([1.50, 1.50, .30], [.75, .75, .15], [75, 75, 0, 1])); //movexy
+			MoveGizmo.allChildren[MoveGizmo.allChildren.length -1].geometry.setPickGeometry(new THREE.CubeGeometry( 8, 8, .30 ));
+			MoveGizmo.allChildren.push(this.BuildBox([1.50, .30, 1.50], [.75, .15, .75], [75, 0, 75, 1])); //movexz
+			MoveGizmo.allChildren[MoveGizmo.allChildren.length -1].geometry.setPickGeometry(new THREE.CubeGeometry( 8, .30, 8 ));
+			MoveGizmo.allChildren.push(this.BuildBox([.30, 1.50, 1.50], [.15, .75, .75], [0, 75, 75, 1])); //moveyz
+			MoveGizmo.allChildren[MoveGizmo.allChildren.length -1].geometry.setPickGeometry(new THREE.CubeGeometry( .30, 8, 8 ));
+			MoveGizmo.allChildren.push(this.BuildRing(12, .7, [0, 0, 1], 30, [1, 1, 1, 1], 90, 450)); //rotate z
+			MoveGizmo.allChildren.push(this.BuildRing(7, 0.5, [1, 0, 0], 37, red, 0, 370)); //rotate x
+			MoveGizmo.allChildren.push(this.BuildRing(7, 0.5, [0, 1, 0], 37, green, 0, 370)); //rotate y
+			MoveGizmo.allChildren.push(this.BuildRing(7, 0.5, [0, 0, 1], 37, blue, 0, 370)); //rotate z
+			MoveGizmo.allChildren.push(this.BuildBox([5, 5, 5], [0, 0, 0], [1, 1, 1, 1])); //scale uniform
+			MoveGizmo.allChildren.push(this.BuildBox([0.30, 5, 5], [5, 0, 0], red)); //scale uniform
+			MoveGizmo.allChildren.push(this.BuildBox([5, .30, 5], [0, 5, 0], green)); //scale uniform
+			MoveGizmo.allChildren.push(this.BuildBox([5, 5, .30], [0, 0, 5], blue)); //scale uniform
+			MoveGizmo.allChildren.push(this.BuildBox([.30, 5, 5], [-5, 0, 0], red)); //scale uniform
+			MoveGizmo.allChildren.push(this.BuildBox([5, .30, 5], [0, -5, 0], green)); //scale uniform
+			MoveGizmo.allChildren.push(this.BuildBox([5, 5, .30], [0, 0, -5], blue)); //scale uniform		
+			MoveGizmo.allChildren[0].name = 'XRotation';
+			MoveGizmo.allChildren[1].name = 'YRotation';
+			MoveGizmo.allChildren[2].name = 'ZRotation';
+			MoveGizmo.allChildren[3].name = 'XMovement';
+			MoveGizmo.allChildren[4].name = 'YMovement';
+			MoveGizmo.allChildren[5].name = 'ZMovement';
+			MoveGizmo.allChildren[6].name = 'XScale';
+			MoveGizmo.allChildren[7].name = 'YScale';
+			MoveGizmo.allChildren[8].name = 'ZScale';
+			MoveGizmo.allChildren[9].name = 'XYScale';
+			MoveGizmo.allChildren[10].name = 'YZScale';
+			MoveGizmo.allChildren[11].name = 'ZXScale';
+			MoveGizmo.allChildren[12].name = 'XYMove';
+			MoveGizmo.allChildren[13].name = 'YZMove';
+			MoveGizmo.allChildren[14].name = 'ZXMove';
+			MoveGizmo.allChildren[15].name = 'SwapCoords';
+			MoveGizmo.allChildren[16].name = 'XRotate';
+			MoveGizmo.allChildren[17].name = 'YRotate';
+			MoveGizmo.allChildren[18].name = 'ZRotate';
+			MoveGizmo.allChildren[19].name = 'ScaleUniform';
+			MoveGizmo.allChildren[20].name = 'XScale1';
+			MoveGizmo.allChildren[21].name = 'YScale1';
+			MoveGizmo.allChildren[22].name = 'ZScale1';
+			MoveGizmo.allChildren[23].name = 'XScale2';
+			MoveGizmo.allChildren[24].name = 'YScale2';
+			MoveGizmo.allChildren[25].name = 'ZScale2';
+			MoveGizmo.name = "MoveGizmo";
+			var movegizhead = new THREE.Object3D();
+			movegizhead.name = "MoveGizmoRoot";
+			movegizhead.matrixAutoUpdate = false;
+			movegizhead.add(MoveGizmo, true);
+			//since the picking system will use the scenemanager, must add.
+			//but use special add because there is no point in constantly re organizing the
+			//graph based on the gizmo
+			if (!_SceneManager) alert('No SceneManager!');
+			_SceneManager.addToRoot(movegizhead);
+			this.findscene().add(movegizhead, true);
+			MoveGizmo.matrixAutoUpdate = false;
+			for (var i = 0; i < MoveGizmo.allChildren.length; i++)
+			{
+				MoveGizmo.allChildren[i].material.originalColor = new THREE.Color();
+				var c = MoveGizmo.allChildren[i].material.color;
+				MoveGizmo.allChildren[i].material.originalColor.setRGB(c.r, c.g, c.b);
+				MoveGizmo.allChildren[i].renderDepth = -10000 - i;
+				MoveGizmo.allChildren[i].material.depthTest = false;
+				MoveGizmo.allChildren[i].material.depthWrite = false;
+				MoveGizmo.allChildren[i].material.transparent = true;
+				MoveGizmo.allChildren[i].PickPriority = 10;
+			}
+			this.SetGizmoMode(Move);
+		}.bind(this);
+		this.SetGizmoMode = function (type)
+		{
+			this.GizmoMode = type;
+			if (MoveGizmo.visible == false) return;
+			if (type == Move)
+			{
+				$('#StatusTransform').text('Move');
+				for (var i = 0; i < MoveGizmo.allChildren.length; i++)
+				{
+					if ((i >= 0 && i <= 2) || (i >= 12 && i <= 14))
+					{
+						MoveGizmo.add(MoveGizmo.allChildren[i], true);
+					}
+					else
+					{
+						MoveGizmo.remove(MoveGizmo.allChildren[i], true);
+					}
+					this.GizmoMode = Move;
+				}
+			}
+			if (type == Rotate)
+			{
+				$('#StatusTransform').text('Rotate');
+				for (var i = 0; i < MoveGizmo.allChildren.length; i++)
+				{
+					if (i >= 16 && i <= 18)
+					{
+						MoveGizmo.add(MoveGizmo.allChildren[i], true);
+					}
+					else
+					{
+						MoveGizmo.remove(MoveGizmo.allChildren[i], true);
+					}
+					this.GizmoMode = Rotate;
+				}
+			}
+			if (type == Scale)
+			{
+				$('#StatusTransform').text('Scale');
+				//SetCoordSystem(LocalCoords);			
+				for (var i = 0; i < MoveGizmo.allChildren.length; i++)
+				{
+					if (i >= 19 && i <= 25)
+					{
+						MoveGizmo.add(MoveGizmo.allChildren[i], true);
+					}
+					else
+					{
+						MoveGizmo.remove(MoveGizmo.allChildren[i], true);
+					}
+					this.GizmoMode = Scale;
+				}
+			}
+			if (type == Multi)
+			{
+				$('#StatusTransform').text('Multi');
+				for (var i = 0; i < MoveGizmo.allChildren.length; i++)
+				{
+					if (i <= 15)
+					{
+						MoveGizmo.add(MoveGizmo.allChildren[i], true);
+					}
+					else
+					{
+						MoveGizmo.remove(MoveGizmo.allChildren[i], true);
+					}
+					this.GizmoMode = Multi;
+				}
+			}
+		}.bind(this);
+		this.BuildRing = function (radius1, radius2, axis, steps, color, startdeg, enddeg)
+		{
+			var mesh = new THREE.Mesh(new THREE.TorusGeometry(radius1, radius2, 6, steps), new THREE.MeshLambertMaterial());
+			mesh.material.color.r = color[0];
+			mesh.material.color.g = color[1];
+			mesh.material.color.b = color[2];
+			mesh.material.emissive.r = color[0];
+			mesh.material.emissive.g = color[1];
+			mesh.material.emissive.b = color[2];
+			mesh.rotation.x = axis[1] * Math.PI / 2;
+			mesh.rotation.y = axis[0] * Math.PI / 2;
+			mesh.rotation.z = axis[2] * Math.PI / 2;
+			mesh.updateMatrixWorld(true);
+			return mesh;
+		}.bind(this);
+		this.BuildBox = function (size, offset, color)
+		{
+			var mesh = new THREE.Mesh(new THREE.CubeGeometry(size[0], size[1], size[2]), new THREE.MeshLambertMaterial());
+			mesh.material.color.r = color[0];
+			mesh.material.color.g = color[1];
+			mesh.material.color.b = color[2];
+			mesh.material.emissive.r = color[0];
+			mesh.material.emissive.g = color[1];
+			mesh.material.emissive.b = color[2];
+			mesh.material.shading = false;
+			//mesh.matrix.setPosition(new THREE.Vector3(offset[0],offset[1],offset[2]));
+			for (var i = 0; i < mesh.geometry.vertices.length; i++)
+			{
+				mesh.geometry.vertices[i].x += offset[0];
+				mesh.geometry.vertices[i].y += offset[1];
+				mesh.geometry.vertices[i].z += offset[2];
+			}
+			mesh.matrixAutoUpdate = false;
+			mesh.updateMatrixWorld(true);
+			return mesh;
+		}.bind(this);
+		this.PickParentCallback = function (parentnode)
+		{
+			this.TempPickCallback = null;
+			var node = _DataManager.getCleanNodePrototype(this.GetSelectedVWFNode().id);
+			var childmat = toGMat(this.findviewnode(this.GetSelectedVWFNode().id).matrixWorld);
+			var parentmat = toGMat(this.findviewnode(parentnode.id).matrixWorld);
+			var invparentmat = MATH.inverseMat4(parentmat);
+			childmat = MATH.mulMat4(invparentmat, childmat);
+			delete node.properties.translation;
+			delete node.properties.rotation;
+			delete node.properties.quaternion;
+			delete node.properties.scale;
+			node.properties.transform = MATH.transposeMat4(childmat);
+			this.DeleteSelection();
+			this.createChild(parentnode.id, GUID(), node);
+			_Editor.SelectOnNextCreate();
+			this.SetSelectMode('Pick');
+		}
+		this.RemoveParent = function ()
+		{
+			var node = _DataManager.getCleanNodePrototype(this.GetSelectedVWFNode().id);
+			var childmat = toGMat(this.findviewnode(this.GetSelectedVWFNode().id).matrixWorld);
+			delete node.properties.translation;
+			delete node.properties.rotation;
+			delete node.properties.quaternion;
+			delete node.properties.scale;
+			node.properties.transform = MATH.transposeMat4(childmat);
+			this.DeleteSelection();
+			_Editor.SelectOnNextCreate();
+			this.createChild('index-vwf', GUID(), node);
+			this.SetSelectMode('Pick');
+		}
+		this.SetParent = function ()
+		{
+			if (!this.GetSelectedVWFNode())
+			{
+				_Notifier.alert('No object selected. Select the desired child, then use this to choose the parent.');
+				return;
+			}
+			this.SetSelectMode('TempPick');
+			this.TempPickCallback = this.PickParentCallback;
+		}
+		this.UngroupSelection = function ()
+		{
+			for (var i = 0; i < this.getSelectionCount(); i++)
+			{
+				// if(!_Editor.isOwner(SelectedVWFNodes[i].id,document.PlayerNumber))
+				// {
+				// _Notifier.alert('You must be the group owner to ungroup objects.');
+				// continue;
+				// }
+				var vwfparent = vwf.parent(this.GetSelectedVWFNode(i).id);
+				var children = vwf.children(this.GetSelectedVWFNode(i).id);
+				for (var j = 0; j < children.length; j++)
+				{
+					var node = _DataManager.getCleanNodePrototype(children[j]);
+					var childmat = toGMat(this.findviewnode(children[j]).matrixWorld);
+					var parentmat = toGMat(this.findviewnode(vwfparent).matrixWorld);
+					var invparentmat = MATH.inverseMat4(parentmat);
+					childmat = MATH.mulMat4(invparentmat, childmat);
+					delete node.properties.translation;
+					delete node.properties.rotation;
+					delete node.properties.quaternion;
+					delete node.properties.scale;
+					node.properties.transform = MATH.transposeMat4(childmat);
+					vwf_view.kernel.deleteNode(children[j]);
+					vwf_view.kernel.createChild(vwfparent, GUID(), node);
+				}
+				vwf_view.kernel.deleteNode(this.GetSelectedVWFNode(i).id);
+			}
+			this.SelectObject();
+		}
+		this.GroupSelection = function ()
+		{
+			var parentmat = MATH.identMatrix();
+			var parent = this.findviewnode(this.GetSelectedVWFNode().id).parent;
+			var pos;
+			for (var i = 0; i < this.getSelectionCount(); i++)
+			{
+				if (parent != this.findviewnode(this.GetSelectedVWFNode(i).id).parent)
+				{
+					_Notifier.alert('All objects must have the same parent to be grouped');
+					return;
+				}
+				// if(!_Editor.isOwner(SelectedVWFNodes[i].id,document.PlayerNumber))
+				// {
+				// _Notifier.alert('You must be the owner of all objects to group them.');
+				// return;
+				// }
+				var childmat = toGMat(this.findviewnode(this.GetSelectedVWFNode(i).id).matrixWorld);
+				if (!pos) pos = [childmat[3], childmat[7], childmat[11]];
+				else pos = MATH.addVec3(pos, [childmat[3], childmat[7], childmat[11]]);
+			}
+			pos = MATH.scaleVec3(pos, 1 / this.getSelectionCount());
+			parentmat[3] = pos[0];
+			parentmat[7] = pos[1];
+			parentmat[11] = pos[2];
+			var proto = {
+				extends: 'sandboxGroup.vwf',
+				properties: {
+					type: 'Group',
+					owner: document.PlayerNumber,
+					transform: MATH.transposeMat4(parentmat)
+				},
+				children: {}
+			};
+			for (var i = 0; i < this.getSelectionCount(); i++)
+			{
+				var node = _DataManager.getCleanNodePrototype(this.GetSelectedVWFNode(i).id);
+				var childmat = toGMat(this.findviewnode(this.GetSelectedVWFNode(i).id).matrixWorld);
+				var invparentmat = MATH.inverseMat4(parentmat);
+				childmat = MATH.mulMat4(invparentmat, childmat);
+				delete node.properties.translation;
+				delete node.properties.rotation;
+				delete node.properties.quaternion;
+				delete node.properties.scale;
+				node.properties.transform = MATH.transposeMat4(childmat);
+				proto.children[GUID()] = node;
+			}
+			this.DeleteSelection();
+			vwf_view.kernel.createChild('index-vwf', GUID(), proto);
+			_Editor.SelectOnNextCreate();
+			this.SetSelectMode('Pick');
+		}
+		this.findviewnode = function (id)
+		{
+			for (var i = 0; i < vwf.views.length; i++)
+			{
+				if (vwf.views[i] && vwf.views[i].state && vwf.views[i].state.nodes && vwf.views[i].state.nodes[id] && vwf.views[i].state.nodes[id].threeObject) return vwf.views[i].state.nodes[id].threeObject;
+				if (vwf.views[i] && vwf.views[i].state && vwf.views[i].state.scenes && vwf.views[i].state.scenes[id] && vwf.views[i].state.scenes[id].threeScene) return vwf.views[i].state.scenes[id].threeScene;
+			}
+			return null;
+		}.bind(this);
+		this.SelectScene = function ()
+		{
+			this.SelectObject('index-vwf');
+		}
+		this.SetSelectMode = function (e)
+		{
+			SelectMode = e;
+			$('#StatusPickMode').text('Pick: ' + e);
+			if (e == 'Pick') 
+			{	
+				$('#MenuSelectPickicon').css('background', "#9999FF");
+				$('#glyphOverlay').show();
+			}
+			else {
+			
+				$('#MenuSelectPickicon').css('background', "")
+				$('#glyphOverlay').hide();
+			}
+			if (SelectMode == 'TempPick')
+			{
+				$('#index-vwf').css('cursor', 'crosshair');
+			}
+			else
+			{
+				$('#index-vwf').css('cursor', 'default');
+			}
+		}.bind(this);
+		this.SetCoordSystem = function (e)
+		{
+			CoordSystem = e;
+			if (e == WorldCoords)
+			{
+				$('#StatusCoords').text('World Coords');
+				$('#MenuWorldicon').css('background', "#9999FF");
+				$('#MenuLocalicon').css('background', "");
+			}
+			else
+			{
+				$('#StatusCoords').text('Local Coords');
+				$('#MenuWorldicon').css('background', "");
+				$('#MenuLocalicon').css('background', "#9999FF");
+			}
+		}.bind(this);
+		this.GetMoveGizmo = function (e)
+		{
+			return MoveGizmo;
+		}.bind(this);
+		this.SetSnaps = function (m, r, s)
+		{
+			RotateSnap = r;
+			MoveSnap = m;
+			ScaleSnap = s;
+			$('#StatusSnaps').text('Snaps: ' + (r / 0.0174532925) + 'deg, ' + m + 'm, ' + s + '%');
+		}.bind(this);
+		this.GetSelectedVWFID = function ()
+		{
+			return this.SelectedVWFID;
+		}
+		this.CallCreateNodeCallback = function (e, p)
+		{
+			try
+			{
+				this.createNodeCallback(e, p);
+			}
+			catch (e)
+			{
+				//console.log(e);
+			}
+		}
+		this.SetCreateNodeCallback = function (callback)
+		{
+			this.createNodeCallback = callback;
+		}
+		this.SelectOnNextCreate = function (count)
+		{
+			if (!count) count = 1;
+			this.toSelect = count;
+			this.tempSelect = [];
+			this.expectedParent = vwf.parent(_Editor.GetSelectedVWFID());
+			this.SetCreateNodeCallback(function (e, p)
+			{
+				if (p == this.expectedParent)
+				{
+					_Editor.tempSelect.push(e);
+					_Editor.toSelect--;
+					if (_Editor.toSelect == 0)
+					{
+						_Editor.createNodeCallback = null;
+						_Editor.SelectObject(_Editor.tempSelect, Add);
+					}
+				}
+			});
+		}
+		this.GetSelectedVWFNode = function (idx)
+		{
+			if (idx === undefined) idx = 0;
+			try
+			{
+				if (SelectedVWFNodes[idx]) return vwf.getNode(SelectedVWFNodes[idx].id);
+			}
+			catch (e)
+			{
+				return null;
+			}
+		}.bind(this);
+		this.findscene = function ()
+		{
+			return vwf.views[0].state.scenes["index-vwf"].threeScene;
+		}
+		this.findcamera = function ()
+		{
+			try
+			{
+				return vwf.views[0].state.scenes["index-vwf"].camera.threeJScameras[vwf.views[0].state.scenes["index-vwf"].camera.defaultCamID];
+			}
+			catch (e)
+			{
+				return null;
+			}
+		}
+
+		function matcpy(mat)
+		{
+			var newmat = [];
+			for (var i = 0; i < 16; i++) newmat[i] = mat[i];
+			return newmat;
+		}
+		this.getViewProjection = function ()
+		{
+			var cam = this.findcamera();
+			cam.matrixWorldInverse.getInverse(cam.matrixWorld);
+			var _viewProjectionMatrix = new THREE.Matrix4();
+			_viewProjectionMatrix.multiplyMatrices(cam.projectionMatrix, cam.matrixWorldInverse);
+			return MATH.transposeMat4(_viewProjectionMatrix.flattenToArray([]));
+		}
+
+		function toGMat(threemat)
+		{
+			var mat = [];
+			mat = matcpy(threemat.elements);
+			mat = (MATH.transposeMat4(mat));
+			return mat;
+		}
+		this.buildContextMenu = function ()
+		{
+			$(document.body).append('<div id="ContextMenu" />');
+			$('#ContextMenu').append('<div id="ContextMenuName" style="border-bottom: 3px solid gray;">name</div>');
+			$('#ContextMenu').append('<div id="ContextMenuActions" style="border-bottom: 2px gray dotted;"></div>');
+			$('#ContextMenu').append('<div id="ContextMenuSelect" class="ContextMenuItem" style="border-bottom: 1px solid gray;">Select</div>');
+			$('#ContextMenu').append('<div id="ContextMenuSelectNone" class="ContextMenuItem" style="border-bottom: 1px solid gray;" >Select None</div>');
+			$('#ContextMenu').append('<div id="ContextMenuMove" class="ContextMenuItem">Move</div>');
+			$('#ContextMenu').append('<div id="ContextMenuRotate" class="ContextMenuItem">Rotate</div>');
+			$('#ContextMenu').append('<div id="ContextMenuScale" class="ContextMenuItem" style="border-bottom: 1px solid gray;">Scale</div>');
+			$('#ContextMenu').append('<div id="ContextMenuFocus" class="ContextMenuItem" style="border-bottom: 1px solid gray;" >Focus</div>');
+			$('#ContextMenu').append('<div id="ContextMenuCopy" class="ContextMenuItem">Copy</div>');
+			$('#ContextMenu').append('<div id="ContextMenuPaste" class="ContextMenuItem">Paste</div>');
+			$('#ContextMenu').append('<div id="ContextMenuDuplicate" class="ContextMenuItem" style="border-bottom: 1px solid gray;">Duplicate</div>');
+			$('#ContextMenu').append('<div id="ContextMenuDelete" class="ContextMenuItem" style="border-bottom: 1px solid gray;">Delete</div>');
+			$('#ContextMenu').disableSelection();
+			$('#ContextMenuSelect').click(function ()
+			{
+				_Editor.SelectObject($('#ContextMenuName').attr('VWFID'));
+				$('#ContextMenu').hide();
+				$('#ContextMenu').css('z-index', '-1');
+				$(".ddsmoothmenu").find('li').trigger('mouseleave');
+				$('#index-vwf').focus();
+			});
+			$('#ContextMenuSelectNone').click(function ()
+			{
+				_Editor.SelectObject(null);
+				this.SetSelectMode('None');
+				$('#ContextMenu').hide();
+				$('#ContextMenu').css('z-index', '-1');
+				$(".ddsmoothmenu").find('li').trigger('mouseleave');
+				$('#index-vwf').focus();
+			});
+			$('#ContextMenuMove').click(function ()
+			{
+				$('#MenuMove').click();
+				$('#ContextMenu').hide();
+				$('#ContextMenu').css('z-index', '-1');
+				$(".ddsmoothmenu").find('li').trigger('mouseleave');
+				$('#index-vwf').focus();
+			});
+			$('#ContextMenuRotate').click(function ()
+			{
+				$('#MenuRotate').click();
+				$('#ContextMenu').hide();
+				$('#ContextMenu').css('z-index', '-1');
+				$(".ddsmoothmenu").find('li').trigger('mouseleave');
+				$('#index-vwf').focus();
+			});
+			$('#ContextMenuScale').click(function ()
+			{
+				$('#MenuScale').click();
+				$('#ContextMenu').hide();
+				$('#ContextMenu').css('z-index', '-1');
+				$(".ddsmoothmenu").find('li').trigger('mouseleave');
+				$('#index-vwf').focus();
+			});
+			$('#ContextMenuFocus').click(function ()
+			{
+				$('#MenuFocusSelected').click();
+				$('#ContextMenu').hide();
+				$('#ContextMenu').css('z-index', '-1');
+				$(".ddsmoothmenu").find('li').trigger('mouseleave');
+				$('#index-vwf').focus();
+			});
+			$('#ContextMenuCopy').click(function ()
+			{
+				$('#MenuCopy').click();
+				$('#ContextMenu').hide();
+				$('#ContextMenu').css('z-index', '-1');
+				$(".ddsmoothmenu").find('li').trigger('mouseleave');
+				$('#index-vwf').focus();
+			});
+			$('#ContextMenuPaste').click(function (e)
+			{
+				_Editor.Paste(true);
+				$('#ContextMenu').hide();
+				$('#ContextMenu').css('z-index', '-1');
+			});
+			$('#ContextMenuDuplicate').click(function ()
+			{
+				$('#MenuDuplicate').click();
+				$('#ContextMenu').hide();
+				$('#ContextMenu').css('z-index', '-1');
+				$(".ddsmoothmenu").find('li').trigger('mouseleave');
+				$('#index-vwf').focus();
+			});
+			$('#ContextMenuDelete').click(function ()
+			{
+				$('#MenuDelete').click();
+				$('#ContextMenu').hide();
+				$('#ContextMenu').css('z-index', '-1');
+				$(".ddsmoothmenu").find('li').trigger('mouseleave');
+				$('#index-vwf').focus();
+			});
+		}
+		this.getDefaultMaterial = function ()
+		{
+			var currentmat = new THREE.MeshPhongMaterial();
+			currentmat.color.r = 1;
+			currentmat.color.g = 1;
+			currentmat.color.b = 1;
+			currentmat.ambient.r = 1;
+			currentmat.ambient.g = 1;
+			currentmat.ambient.b = 1;
+			currentmat.emissive.r = 0;
+			currentmat.emissive.g = 0;
+			currentmat.emissive.b = 0;
+			currentmat.specular.r = .5;
+			currentmat.specular.g = .5;
+			currentmat.specular.b = .5;
+			currentmat.map = THREE.ImageUtils.loadTexture('checker.jpg');
+			return currentmat;
+		}
+		this.getDefForMaterial = function (currentmat)
+		{
+			var value = {};
+			value.color = {}
+			value.color.r = currentmat.color.r;
+			value.color.g = currentmat.color.g;
+			value.color.b = currentmat.color.b;
+			value.ambient = {}
+			value.ambient.r = currentmat.ambient.r;
+			value.ambient.g = currentmat.ambient.g;
+			value.ambient.b = currentmat.ambient.b;
+			value.emit = {}
+			value.emit.r = currentmat.emissive.r;
+			value.emit.g = currentmat.emissive.g;
+			value.emit.b = currentmat.emissive.b;
+			value.specularColor = {}
+			value.specularColor.r = currentmat.specular.r;
+			value.specularColor.g = currentmat.specular.g;
+			value.specularColor.b = currentmat.specular.b;
+			value.specularLevel = 1;
+			value.alpha = currentmat.alpha;
+			
+			 value.reflect = currentmat.reflectivity * 10;
+			var mapnames = ['map', 'bumpMap', 'lightMap', 'normalMap', 'specularMap', 'envMap'];
+			value.layers = [];
+			for (var i = 0; i < mapnames.length; i++)
+			{
+				var map = currentmat[mapnames[i]];
+				if (map)
+				{
+					value.layers.push(
+					{});
+					value.layers[i].mapTo = i + 1;
+					value.layers[i].scalex = map.repeat.x;
+					value.layers[i].scaley = map.repeat.y;
+					value.layers[i].offsetx = map.offset.x;
+					value.layers[i].offsety = map.offset.y;
+					if (i == 1) value.layers[i].alpha = -currentmat.alphaTest + 1;
+					if (i == 4) value.layers[i].alpha = currentmat.normalScale.x;
+					if (i == 2) value.layers[i].alpha = currentmat.bumpScale;
+					value.layers[i].src = map.image.src;
+					if (map.mapping instanceof THREE.UVMapping) value.layers[i].mapInput = 0;
+					if (map.mapping instanceof THREE.CubeReflectionMapping) value.layers[i].mapInput = 1;
+					if (map.mapping instanceof THREE.CubeRefractionMapping) value.layers[i].mapInput = 2;
+					if (map.mapping instanceof THREE.SphericalReflectionMapping) value.layers[i].mapInput = 3;
+					if (map.mapping instanceof THREE.SphericalRefractionMapping) value.layers[i].mapInput = 4;
+				}
+			}
+			return value;
+		}
+		this.setMaterialByDef = function (currentmat, value)
+		{
+			currentmat.color.r = value.color.r;
+			currentmat.color.g = value.color.g;
+			currentmat.color.b = value.color.b;
+			currentmat.ambient.r = value.ambient.r;
+			currentmat.ambient.g = value.ambient.g;
+			currentmat.ambient.b = value.ambient.b;
+			currentmat.emissive.r = value.emit.r;
+			currentmat.emissive.g = value.emit.g;
+			currentmat.emissive.b = value.emit.b;
+			currentmat.specular.r = value.specularColor.r * value.specularLevel;
+			currentmat.specular.g = value.specularColor.g * value.specularLevel;
+			currentmat.specular.b = value.specularColor.b * value.specularLevel;
+			currentmat.opacity = value.alpha;
+			if (value.alpha < 1) currentmat.transparent = true;
+			else currentmat.transparent = false;
+			currentmat.shininess = value.shininess * 5;
+			var mapnames = ['map', 'bumpMap', 'lightMap', 'normalMap', 'specularMap', 'envMap'];
+			currentmat.reflectivity = value.reflect/10;
+			for (var i = 0; i < value.layers.length; i++)
+			{
+				var mapname;
+				if (value.layers[i].mapTo == 1)
+				{
+					mapname = 'map';
+					currentmat.alphaTest = 1 - value.layers[i].alpha;
+				}
+				if (value.layers[i].mapTo == 2)
+				{
+					mapname = 'bumpMap';
+					currentmat.bumpScale = value.layers[i].alpha;
+				}
+				if (value.layers[i].mapTo == 3)
+				{
+					mapname = 'lightMap';
+				}
+				if (value.layers[i].mapTo == 4)
+				{
+					mapname = 'normalMap';
+					currentmat.normalScale.x = value.layers[i].alpha;
+					currentmat.normalScale.y = value.layers[i].alpha;
+				}
+				if (value.layers[i].mapTo == 5)
+				{
+					mapname = 'specularMap';
+				}
+				if (value.layers[i].mapTo == 6)
+				{
+					mapname = 'envMap';
+				}
+				mapnames.splice(mapnames.indexOf(mapname), 1);
+				String.prototype.endsWith = function (suffix)
+				{
+					return this.indexOf(suffix, this.length - suffix.length) !== -1;
+				};
+				if ((currentmat[mapname] && currentmat[mapname].image && !currentmat[mapname].image.src.toString().endsWith(value.layers[i].src)) || !currentmat[mapname])
+				{
+					currentmat[mapname] = THREE.ImageUtils.loadTexture(value.layers[i].src);
+				}
+				if (value.layers[i].mapInput == 0)
+				{
+					currentmat[mapname].mapping = new THREE.UVMapping();
+				}
+				if (value.layers[i].mapInput == 1)
+				{
+					currentmat[mapname].mapping = new THREE.CubeReflectionMapping();
+				}
+				if (value.layers[i].mapInput == 2)
+				{
+					currentmat[mapname].mapping = new THREE.CubeRefractionMapping();
+				}
+				if (value.layers[i].mapInput == 3)
+				{
+					currentmat[mapname].mapping = new THREE.SphericalReflectionMapping();
+				}
+				if (value.layers[i].mapInput == 4)
+				{
+					currentmat[mapname].mapping = new THREE.SphericalRefractionMapping();
+				}
+				currentmat[mapname].wrapS = THREE.RepeatWrapping;
+				currentmat[mapname].wrapT = THREE.RepeatWrapping;
+				currentmat[mapname].repeat.x = value.layers[i].scalex;
+				currentmat[mapname].repeat.y = value.layers[i].scaley;
+				currentmat[mapname].offset.x = value.layers[i].offsetx;
+				currentmat[mapname].offset.y = value.layers[i].offsety;
+			}
+			for (var i in mapnames)
+			{
+				currentmat[mapnames[i]] = null;
+			}
+			if(currentmat.reflectivity)
+			{
+			var sky = vwf_view.kernel.kernel.callMethod('index-vwf','getSkyMat')
+				currentmat.envMap = sky.uniforms.texture.value;
+				currentmat.envMap.mapping = new THREE.CubeReflectionMapping();
+			}
+			currentmat.needsUpdate = true;
+		}
+		this.loadMesh = function(url,type)
+		{
+			
+			if( !type)
+				type = 'model/vnd.collada+xml';
+			var Proto = 
+			{
+				extends: 'http://vwf.example.com/node3.vwf',
+				source: url,
+				type: type,
+				properties: {
+					PlayerNumber: 1,
+				}
+			};
+			
+			var newintersectxy = _Editor.GetInsertPoint();
+			Proto.properties.owner = _UserManager.GetCurrentUserName();
+			Proto.properties.translation = newintersectxy;
+			vwf_view.kernel.createChild('index-vwf', url, Proto);
+			
+		}
+		this.initialize = function ()
+		{
+			this.BuildMoveGizmo();
+			this.SelectObject(null);
+			$(document).bind('prerender', this.updateGizmoSize.bind(this));
+			document.oncontextmenu = function ()
+			{
+				return false;
+			};
+			this.SelectionBoundsContainer = new THREE.Object3D();
+			this.SelectionBoundsContainer.name = "SelectionBoundsContainer";
+			this.findscene().add(this.SelectionBoundsContainer, true);
+			this.SelectionBoundsContainer.InvisibleToCPUPick = true;
+			this.buildContextMenu();
+			this.mouseDownScreenPoint = [0, 0];
+			this.mouseUpScreenPoint = [0, 0];
+			$(document.body).append('<div id="selectionMarquee" />');
+			this.selectionMarquee = $('#selectionMarquee');
+			this.selectionMarquee.css('position', 'absolute');
+			this.selectionMarquee.css('width', '100');
+			this.selectionMarquee.css('height', '100');
+			this.selectionMarquee.css('top', '100');
+			this.selectionMarquee.css('left', '100');
+			this.selectionMarquee.css('z-index', '100');
+			this.selectionMarquee.css('border', '2px dotted darkslategray');
+			this.selectionMarquee.css('border-radius', '10px');
+			//this.selectionMarquee.css('box-shadow','0px 0px 10px lightgray, 0px 0px 10px lightgray inset');
+			this.selectionMarquee.mousedown(function (e)
+			{
+				_Editor.mousedown(e);
+				e.preventDefault();
+				e.stopPropagation();
+				return false;
+			});
+			this.selectionMarquee.mouseup(function (e)
+			{
+				_Editor.mouseup(e);
+				e.preventDefault();
+				e.stopPropagation();
+				return false;
+			});
+			this.selectionMarquee.mousemove(function (e)
+			{
+				_Editor.mousemove(e);
+				e.preventDefault();
+				e.stopPropagation();
+				return false;
+			});
+			$('body *').not(':has(input)').not('input').disableSelection();
+			this.selectionMarquee.hide();
+			$('#ContextMenu').hide();
+		}
+		this.mousedown = function (e)
+		{
+			if (this.activeTool && this.activeTool.mousedown) this.activeTool.mousedown(e);
+		}
+		this.mouseup = function (e)
+		{
+			if (this.activeTool && this.activeTool.mouseup) this.activeTool.mouseup(e);
+		}
+		this.click = function (e)
+		{
+			if (this.activeTool && this.activeTool.click) this.activeTool.click(e);
+		}
+		this.mousemove = function (e)
+		{
+			if (this.activeTool && this.activeTool.mousemove) this.activeTool.mousemove(e);
+		}
+		this.mousewheel = function (e)
+		{
+			if (this.activeTool && this.activeTool.mousewheel) this.activeTool.mousewheel(e);
+		}
+		this.keyup = function (e)
+		{
+			if (this.activeTool && this.activeTool.keyup) this.activeTool.keyup(e);
+		}
+		this.keydown = function (e)
+		{
+			if (this.activeTool && this.activeTool.keydown) this.activeTool.keydown(e);
+		}
+		this.tools = {};
+		this.addTool = function (name, tool)
+		{
+			this.tools[name] = tool;
+		}
+		this.addTool('Gizmo',
+		{
+			mousedown: this.mousedown_Gizmo,
+			mouseup: this.mouseup_Gizmo,
+			mousemove: this.mousemove_Gizmo,
+			click: null,
+			mousewheel: null,
+			keydown: this.keydown_Gizmo,
+			keyup: this.keyup_Gizmo
+		});
+		this.setActiveTool = function (str)
+		{
+			this.activeTool = this.tools[str];
+		}
+		this.setActiveTool('Gizmo');
+		this.GetSelectionBounds = function ()
+		{
+			return SelectionBounds;
+		};
+		this.Move = Move;
+		this.Rotate = Rotate;
+		this.Scale = Scale;
+		this.Multi = Multi;
+		this.CoordSystem = CoordSystem;
+		this.WorldCoords = WorldCoords;
+		this.LocalCoords = LocalCoords;
+		this.MoveGizmo = MoveGizmo;
+		this.RotateSnap = RotateSnap;
+		this.MoveSnap = MoveSnap;
+		this.ScaleSnap = ScaleSnap;
+		this.WorldZ = WorldZ;
+		this.WorldY = WorldY;
+		this.WorldX = WorldX;
+		this.GetCurrentZ = function ()
+		{
+			return CurrentZ
+		};
+		this.GetCurrentY = function ()
+		{
+			return CurrentY
+		};
+		this.GetCurrentX = function ()
+		{
+			return CurrentX
+		};
+		this.GetSelectMode = function ()
+		{
+			return SelectMode;
+		}
+		//$(document).bind('prerender',this.rt.bind(this));
+	}
 });