<<<<<<< HEAD
<!DOCTYPE html>

<!-- Copyright 2012 United States Government, as represented by the Secretary of Defense, Under  -->
<!-- Secretary of Defense (Personnel & Readiness).                                               -->
<!--                                                                                             -->
<!-- Licensed under the Apache License, Version 2.0 (the "License"); you may not use this file   -->
<!-- except in compliance with the License. You may obtain a copy of the License at              -->
<!--                                                                                             -->
<!--   http://www.apache.org/licenses/LICENSE-2.0                                                -->
<!--                                                                                             -->
<!-- Unless required by applicable law or agreed to in writing, software distributed under the   -->
<!-- License is distributed on an "AS IS" BASIS, WITHOUT WARRANTIES OR CONDITIONS OF ANY KIND,   -->
<!-- either express or implied. See the License for the specific language governing permissions  -->
<!-- and limitations under the License.                                                          -->

<html>

  <head>
    <script type="text/javascript">
      function clearObjects() {
        vwf_view.kernel.find("index-vwf", "clearButton", function(clearButtonID) {
          vwf_view.kernel.callMethod(clearButtonID, "clear");
        });
      }
    </script>
  </head>
  <body>
    <script type='text/javascript'>
      $('#vwf-root').append(
        "<div style='position:relative'>" +
        "<div id='htmlContainer' style='width=100%;text-align:right;position:absolute;right:10px;top:-55px;pointer-events:none'>" + 
        "<span id='clear'>" + 
        "<img src='clear.png' style='border:2px solid black;pointer-events:all' alt='clear' onclick='clearObjects()'/>" +
        "</span>" + 
        "</div>" +
        "</div>"
      );
    </script>
  </body>

</html>
=======
<!DOCTYPE html>

<!-- Copyright 2012 United States Government, as represented by the Secretary of Defense, Under  -->
<!-- Secretary of Defense (Personnel & Readiness).                                               -->
<!--                                                                                             -->
<!-- Licensed under the Apache License, Version 2.0 (the "License"); you may not use this file   -->
<!-- except in compliance with the License. You may obtain a copy of the License at              -->
<!--                                                                                             -->
<!--   http://www.apache.org/licenses/LICENSE-2.0                                                -->
<!--                                                                                             -->
<!-- Unless required by applicable law or agreed to in writing, software distributed under the   -->
<!-- License is distributed on an "AS IS" BASIS, WITHOUT WARRANTIES OR CONDITIONS OF ANY KIND,   -->
<!-- either express or implied. See the License for the specific language governing permissions  -->
<!-- and limitations under the License.                                                          -->

<html>

  <head>
    <script type="text/javascript">
      function clearObjects() {
        vwf_view.kernel.find("", "/clearButton", function(clearButtonID) {
          vwf_view.kernel.callMethod(clearButtonID, "clear");
        });
      }
    </script>
  </head>
  <body>
    <script type='text/javascript'>
      $('#vwf-root').append(
        "<div style='position:relative'>" +
        "<div id='htmlContainer' style='width=100%;text-align:right;position:absolute;right:10px;top:-55px;pointer-events:none'>" + 
        "<span id='clear'>" + 
        "<img src='clear.png' style='border:2px solid black;pointer-events:all' alt='clear' onclick='clearObjects()'/>" +
        "</span>" + 
        "</div>" +
        "</div>"
      );
    </script>
  </body>

</html>
>>>>>>> 9c819f36
<|MERGE_RESOLUTION|>--- conflicted
+++ resolved
@@ -1,46 +1,3 @@
-<<<<<<< HEAD
-<!DOCTYPE html>
-
-<!-- Copyright 2012 United States Government, as represented by the Secretary of Defense, Under  -->
-<!-- Secretary of Defense (Personnel & Readiness).                                               -->
-<!--                                                                                             -->
-<!-- Licensed under the Apache License, Version 2.0 (the "License"); you may not use this file   -->
-<!-- except in compliance with the License. You may obtain a copy of the License at              -->
-<!--                                                                                             -->
-<!--   http://www.apache.org/licenses/LICENSE-2.0                                                -->
-<!--                                                                                             -->
-<!-- Unless required by applicable law or agreed to in writing, software distributed under the   -->
-<!-- License is distributed on an "AS IS" BASIS, WITHOUT WARRANTIES OR CONDITIONS OF ANY KIND,   -->
-<!-- either express or implied. See the License for the specific language governing permissions  -->
-<!-- and limitations under the License.                                                          -->
-
-<html>
-
-  <head>
-    <script type="text/javascript">
-      function clearObjects() {
-        vwf_view.kernel.find("index-vwf", "clearButton", function(clearButtonID) {
-          vwf_view.kernel.callMethod(clearButtonID, "clear");
-        });
-      }
-    </script>
-  </head>
-  <body>
-    <script type='text/javascript'>
-      $('#vwf-root').append(
-        "<div style='position:relative'>" +
-        "<div id='htmlContainer' style='width=100%;text-align:right;position:absolute;right:10px;top:-55px;pointer-events:none'>" + 
-        "<span id='clear'>" + 
-        "<img src='clear.png' style='border:2px solid black;pointer-events:all' alt='clear' onclick='clearObjects()'/>" +
-        "</span>" + 
-        "</div>" +
-        "</div>"
-      );
-    </script>
-  </body>
-
-</html>
-=======
 <!DOCTYPE html>
 
 <!-- Copyright 2012 United States Government, as represented by the Secretary of Defense, Under  -->
@@ -81,5 +38,4 @@
     </script>
   </body>
 
-</html>
->>>>>>> 9c819f36
+</html>