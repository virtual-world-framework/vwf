"use strict";

// Copyright 2012 United States Government, as represented by the Secretary of Defense, Under
// Secretary of Defense (Personnel & Readiness).
// 
// Licensed under the Apache License, Version 2.0 (the "License"); you may not use this file except
// in compliance with the License. You may obtain a copy of the License at
// 
//   http://www.apache.org/licenses/LICENSE-2.0
// 
// Unless required by applicable law or agreed to in writing, software distributed under the License
// is distributed on an "AS IS" BASIS, WITHOUT WARRANTIES OR CONDITIONS OF ANY KIND, either express
// or implied. See the License for the specific language governing permissions and limitations under
// the License.

( function( window ) {

    window.console && console.info && console.info( "loading vwf" );

    // vwf.js is the main Virtual World Framework manager. It is constructed as a JavaScript module
    // (http://www.yuiblog.com/blog/2007/06/12/module-pattern) to isolate it from the rest of the
    // page's JavaScript environment. The vwf module self-creates its own instance when loaded and
    // attaches to the global window object as window.vwf. Nothing else should affect the global
    // environment.

    window.vwf = new function() {

        window.console && console.info && console.info( "creating vwf" );

        // == Public variables =====================================================================

        // Each model and view module loaded by the main page registers itself here.

        this.modules = [];

        // vwf.initialize() creates an instance of each model and view module configured on the main
        // page and attaches them here.

        this.models = [];
        this.views = [];

        // this.models and this.views are lists of references to the head of each driver pipeline.
        // Define an "actual" property on each that evaluates to a list of references to the
        // pipeline tails. This is a list of the actual drivers after any intermediate stages and is
        // useful for debugging.

        Object.defineProperty( this.models, "actual", {  // TODO: for this.views too once that's converted to use the RequireJS loader

            get: function() {

                // Map the array to the result.

                var actual = this.map( function( model ) {
                    return last( model );
                } );

                // Map the non-integer properties too.

                for ( var propertyName in this ) {
                    if ( isNaN( Number( propertyName ) ) ) {
                        actual[propertyName] = last( this[propertyName] );
                    }
                }

                // Follow a pipeline to the last stage.

                function last( model ) {
                    while ( model.model ) model = model.model;
                    return model;
                }

                return actual;
            }

        } );

        // This is the simulation clock, which contains the current time in milliseconds. Time is
        // controlled by the reflector and updates here as we receive control messages.

        this.now = 0;

        // The moniker of the client responsible for an action. Will be falsy for actions
        // originating in the server, such as time ticks.

        this.client_ = undefined;

        // The identifer assigned to the client by the server.

        this.moniker_ = undefined;

        // Nodes that are receiving ticks.

        this.tickable = {
            // models: [],
            // views: [],
            nodeIDs: [],
        };

        // == Private variables ====================================================================

        this.private = {}; // for debugging

        // Components describe the objects that make up the simulation. They may also serve as
        // prototype objects for further derived components. External components are identified by
        // URIs. Once loaded, we save a mapping here from its URI to the node ID of its prototype so
        // that we can find it if it is reused. Components specified internally as object literals
        // are anonymous and are not indexed here.

        var components = this.private.components = {}; // maps component node ID => component specification
        var uris = this.private.uris = {}; // maps component nodeID => component URI

        // The proto-prototype of all nodes is "node", identified by this URI. This type is
        // intrinsic to the system and nothing is loaded from the URI.

        var nodeTypeURI = "http://vwf.example.com/node.vwf";

        // The "node" component descriptor.

        var nodeTypeDescriptor = { extends: null };  // TODO: detect nodeTypeDescriptor in createChild() a different way and remove this explicit null prototype

        // Control messages from the reflector are stored here in a priority queue, ordered by
        // execution time.

        var queue = this.private.queue = [];

        queue.time = 0; // current server time
        queue.ready = true;

        queue.sequence = 0; // message counter to ensure a stable sort

        // This is the connection to the reflector. In this sample implementation, "socket" is a
        // socket.io client that communicates over a channel provided by the server hosting the
        // client documents.

        var socket = this.private.socket = undefined;

        // When saving and loading the application, we need to read and write node state without
        // coloring from any scripts. When isolateProperties is non-zero, property readers and
        // writers suppress kernel reentry to prevent drivers from modifying state while the
        // properties are accessed.

        var isolateProperties = 0;

        // Cached version of window.location.search query parameters generated by getQueryString().

        var queryStringParams = this.private.queryStringParams = undefined;

        // Each node is assigned an ID as it is created. This is the most recent ID assigned.

        // Communication between the manager and the models and views uses these IDs to refer to the
        // nodes. The manager doesn't maintain any particular state for the nodes and knows them
        // only as their IDs. The models work in federation to provide the meaning to each node.

        // var lastID = 0;

        // Callback functions defined in this scope use this local "vwf" to locate the manager.

        var vwf = this;

        // == Public functions =====================================================================

        // -- initialize ---------------------------------------------------------------------------

        // The main page only needs to call vwf.initialize() to launch the application. Use
        // require.ready() or jQuery(document).ready() to call initialize() once the page has
        // loaded. initialize() accepts three parameters.
        
        // A component specification identifies the application to be loaded. If a URI is provided,
        // the specification is loaded from there [1]. Alternately, a JavaScript object literal
        // containing the specfication may be provided [2]. Since a component can extend and
        // specialize a prototype, using a simple object literal allows existing component to be
        // configured for special uses [3].
        // 
        //     [1] vwf.initialize( "http://vwf.example.com/applications/sample12345", ... )
        //
        //     [2] vwf.initialize( { source: "model.dae", type: "model/vnd.collada+xml",
        //             properties: { "p1": ... }, ... }, ... )
        //
        //     [3] vwf.initialize( { extends: "http://vwf.example.com/applications/sample12345",
        //             source: "alternate-model.dae", type: "model/vnd.collada+xml" }, ... )
        // 
        // modelInitializers and viewInitializers identify the model and view modules that should be
        // attached to the simulation. Each is specified as an array of objects that map the name of
        // a model or view to construct to the set of arguments to pass to its constructor. Modules
        // without parameters may be specified as a string [4]. Arguments may be specified as an
        // array [5], or as a single value if there is only one [6].
        // 
        //     [4] vwf.initialize( ..., [ "vwf/model/javascript" ], [ ... ] )
        //     [5] vwf.initialize( ..., [ { "vwf/model/glge": [ "#scene, "second param" ] } ], [ ... ] )
        //     [6] vwf.initialize( ..., [ { "vwf/model/glge": "#scene" } ], [ ... ] )

        this.initialize = function( /* [ componentURI|componentObject ] [ modelInitializers ]
            [ viewInitializers ] */ ) {

            var args = Array.prototype.slice.call( arguments );

            // Get the application specification if one is provided in the query string. Parse it
            // into an application specification object if it's valid JSON, otherwise keep the query
            // string and assume it's a URI.

            var application = getQueryString( "application" );  // TODO: move to index.html; don't reach out to the window from the kernel

            try { application = JSON.parse( application ) } catch ( e ) { }  // TODO: conflict between (some relative) uris and json?  // TODO: move to index.html; don't reach out to the window from the kernel

            // Parse the function parameters. If the first parameter is not an array, then treat it
            // as the application specification. Otherwise, fall back to the "application" parameter
            // in the query string.

            if ( typeof args[0] != "object" || ! ( args[0] instanceof Array ) ) {
                application = args.shift();
            }

            // Shift off the parameter containing the model list and initializer arguments.

            var modelInitializers = args.shift() || [];

            // Shift off the parameter containing the view list and initializer arguments.

            var viewInitializers = args.shift() || [];

            // Create the model interface to the kernel. Models can make direct calls that execute
            // immediately or future calls that are placed on the queue and executed when removed.

            this.models.kernel = require( "vwf/kernel/model" ).create( vwf );

            // Create and attach each configured model.

            modelInitializers.forEach( function( modelInitializer ) {

                // Accept either { "vwf/model/name": [ arguments] } or "vwf/model/name".

                if ( typeof modelInitializer == "object" && modelInitializer != null ) {
                    var modelName = Object.keys( modelInitializer )[0];
                    var modelArguments = modelInitializer[modelName];
                } else {
                    var modelName = modelInitializer;
                    var modelArguments = undefined;
                }

                var model = require( modelName ).create(
                    this.models.kernel,                         // model's kernel access
                    [ require( "vwf/model/stage/log" ) ],       // stages between the kernel and model
                    {},                                         // state shared with a paired view
                    [].concat( modelArguments || [] )           // arguments for initialize()
                );

                if ( model ) {
                    this.models.push( model );
                    this.models[modelName] = model; // also index by id  // TODO: this won't work if multiple model instances are allowed

if ( modelName == "vwf/model/javascript" ) {  // TODO: need a formal way to follow prototype chain from vwf.js; this is peeking inside of vwf-model-javascript
    this.models.javascript = model;
    while ( this.models.javascript.model ) this.models.javascript = this.models.javascript.model;
}

if ( modelName == "vwf/model/object" ) {  // TODO: this is peeking inside of vwf-model-object
    this.models.object = model;
    while ( this.models.object.model ) this.models.object = this.models.object.model;
}
                }

            }, this );

            // Create the view interface to the kernel. Views can only make replicated calls which
            // bounce off the reflection server, are placed on the queue when received, and executed
            // when removed.

            this.views.kernel = require( "vwf/kernel/view" ).create( vwf );

            // Create and attach each configured view.

            viewInitializers.forEach( function( viewInitializer ) {

                // Accept either { "vwf/view/name": [ arguments] } or "vwf/view/name".

                if ( typeof viewInitializer == "object" && viewInitializer != null ) {
                    var viewName = Object.keys( viewInitializer )[0];
                    var viewArguments = viewInitializer[viewName];
                } else {
                    var viewName = viewInitializer;
                    var viewArguments = undefined;
                }

                if ( ! viewName.match( "^vwf/view/" ) ) { // old way

                    var view = this.modules[viewName];

                    if ( view ) {
                        var instance = new view();
                        instance.state = this.models.actual["vwf/model/"+viewName] && this.models.actual["vwf/model/"+viewName].state || {}; // state shared with a paired model
                        view.apply( instance, [ vwf ].concat( viewArguments || [] ) );
                        this.views.push( instance );
                        this.views[viewName] = instance; // also index by id  // TODO: this won't work if multiple view instances are allowed
                    }

                } else { // new way

                    var modelPeer = this.models.actual[ viewName.replace( "vwf/view/", "vwf/model/" ) ];  // TODO: this.model.actual() is kind of heavy, but it's probably OK to use just a few times here at start-up

                    var view = require( viewName ).create(
                        this.views.kernel,                          // view's kernel access
                        [],                                         // stages between the kernel and view
                        modelPeer && modelPeer.state || {},         // state shared with a paired model
                        [].concat( viewArguments || [] )            // arguments for initialize()
                    );

                    if ( view ) {
                        this.views.push( view );
                        this.views[viewName] = view; // also index by id  // TODO: this won't work if multiple view instances are allowed
                    }

                }

            }, this );

            // Load the application.

            this.ready( application );

        };

        // -- ready --------------------------------------------------------------------------------

        this.ready = function( component_uri_or_json_or_object ) {

            // Connect to the reflector. This implementation uses the socket.io library, which
            // communicates using a channel back to the server that provided the client documents.

            try {

                socket = new io.Socket( undefined, {

                    // The socket is relative to the application path.

                    resource: window.location.pathname.slice( 1,
                        window.location.pathname.lastIndexOf("/") ),

                    // The ruby socket.io server only supports WebSockets. Don't try the others.

                    transports: [
                        'websocket',
                        // 'flashsocket',
                        // 'htmlfile',
                        // 'xhr-multipart',
                        // 'xhr-polling',
                        // 'jsonp-polling',
                    ],

                    // Increase the timeout due to starvation while loading the scene. The server
                    // timeout must also be increased.
                    // TODO: reinstate if needed, but this needs to be handled by communicating during the load.

                    // transportOptions: {
                        // "websocket": { timeout: 90000 },
                        // "flashsocket": { timeout: 90000 },
                        // "htmlfile": { timeout: 90000 },
                        // "xhr-multipart": { timeout: 90000 },
                        // "xhr-polling": { timeout: 90000 },
                        // "jsonp-polling": { timeout: 90000 },
                    // }

                } );

            } catch ( e ) {

                // If a connection to the reflector is not available, then run in single-user mode.
                // Messages intended for the reflector will loop directly back to us in this case.
                // Start a timer to monitor the incoming queue and dispatch the messages as though
                // they were received from the server.

                this.dispatch( 0 );

                setInterval( function() {
                    vwf.dispatch( vwf.now + 0.010 ); // TODO: there will be a slight skew here since the callback intervals won't be exactly 10 ms; increment using the actual delta time; also, support play/pause/stop and different playback rates as with connected mode.
                }, 10 );

            }

            if ( socket ) {

                socket.on( "connect", function() {

                    vwf.logger.info( "vwf.socket connected" );

                    vwf.moniker_ = this.transport.sessionid;

                } );

                // Configure a handler to receive messages from the server.
                
                // Note that this example code doesn't implement a robust parser capable of handling
                // arbitrary text and that the messages should be placed in a dedicated priority
                // queue for best performance rather than resorting the queue as each message
                // arrives. Additionally, overlapping messages may cause actions to be performed out
                // of order in some cases if messages are not processed on a single thread.

                socket.on( "message", function( message ) {

                    // this.logger.info( "vwf.socket message " + message );

                    try {

                        // Unpack the arguments.

                        var fields = JSON.parse( message );

                        fields.time = Number( fields.time );
                        // TODO: other message validation (check node id, others?)

                        // Add the message to the queue.

                        // if ( fields.action ) {  // TODO: don't put ticks on the queue but just use them to fast-forward to the current time (requires removing support for passing ticks to the drivers and nodes)
                            vwf.queue( fields );
                        // }

                        // Each message from the server allows us to move time forward. Parse the
                        // timestamp from the message and call dispatch() to execute all queued
                        // actions through that time, including the message just received.
                    
                        // The simulation may perform immediate actions at the current time or it
                        // may post actions to the queue to be performed in the future. But we only
                        // move time forward for items arriving in the queue from the reflector.

                        vwf.dispatch( fields.time );

                    } catch ( e ) {

                        vwf.logger.warn( fields.action, fields.node, fields.member, fields.parameters,
                            "exception performing action:", require( "vwf/utility" ).exceptionMessage( e ) );

                    }

                } );

                socket.on( "disconnect", function() {

                    vwf.logger.info( "vwf.socket disconnected" );

                } );

                socket.on( "error", function() { 

                    //Overcome by compatibility.js websockets check
                    //jQuery('body').html("<div class='vwf-err'>WebSockets connections are currently being blocked. Please check your proxy server settings.</div>"); 

                } );

                // Start communication with the reflector. 

                socket.connect();  // TODO: errors can occur here too, particularly if a local client contains the socket.io files but there is no server; do the loopback here instead of earlier in response to new io.Socket.

            } else if ( component_uri_or_json_or_object ) {

                // Load the application. The application is rooted in a single node constructed here
                // as an instance of the component passed to initialize(). That component, its
                // prototype(s), and its children, and their prototypes and children, flesh out the
                // entire application.

                // TODO: add note that this is only for a self-determined application; with socket, wait for reflection server to tell us.
                // TODO: maybe depends on component_uri_or_json_or_object too; when to override and not connect to reflection server?

                this.createNode( component_uri_or_json_or_object );

            } else {  // TODO: also do this if component_uri_or_json_or_object was invalid and createNode() failed

                // TODO: show a selection dialog

            }

        };

        // -- queue --------------------------------------------------------------------------------

        this.queue = function( fields ) {

            if ( ! ( fields instanceof Array ) ) {

                // Add a single message.

                fields.sequence = ++queue.sequence; // to stabilize the sort
                queue.push( fields );

            } else {

                // Add an array of messages.

                var messages = fields;

                messages.forEach( function( fields ) {
                    fields.sequence = ++queue.sequence; // to stabilize the sort
                    queue.push( fields );
                } );

            }

            // Sort by time, then by sequence.  // TODO: use a better-performing priority queue

            queue.sort( function( a, b ) {
                return a.time != b.time ?
                    a.time - b.time :
                    a.sequence - b.sequence;
            } );

        };

        // -- plan ---------------------------------------------------------------------------------

        this.plan = function( nodeID, actionName, memberName, parameters, when, callback /* ( result ) */ ) {

            var time = when > 0 ? // absolute (+) or relative (-)
                Math.max( this.now, when ) :
                this.now + ( -when );

            var fields = {
                time: time,
                node: nodeID,
                action: actionName,
                member: memberName,
                parameters: parameters,
                // callback: callback,  // TODO
            };

            if ( this.client_ ) {
                fields.client = this.client_; // propagate the current originating client
            }

            this.queue( fields );

        };

        // -- send ---------------------------------------------------------------------------------

        // Send a message to the reflector. The message will be reflected back to all participants
        // in the instance.

        this.send = function( nodeID, actionName, memberName, parameters, when, callback /* ( result ) */ ) {

            var time = when > 0 ? // absolute (+) or relative (-)
                Math.max( this.now, when ) :
                this.now + ( -when );

            // Attach the current simulation time and pack the message as an array of the arguments.

            var fields = {
                time: time,
                node: nodeID,
                action: actionName,
                member: memberName,
                parameters: parameters,
                // callback: callback,  // TODO: provisionally add fields to queue (or a holding queue) then execute callback when received back from reflector
            };

            if ( ! socket ) { // single-user mode
    
                // Loop the message back to the incoming queue.

                fields.client = this.moniker_; // stamp with the originating client like the reflector does
                this.queue( fields );
    
            } else {
                
                // Send the message.

                var message = JSON.stringify( fields );
                socket.send( message );

            }

        };

        // -- respond ------------------------------------------------------------------------------

        // Return a result for a function invoked by the server.

        this.respond = function( nodeID, actionName, memberName, parameters, result ) {

            // Attach the current simulation time and pack the message as an array of the arguments.

            var fields = {
                // sequence: undefined,  // TODO: use to identify on return from reflector?
                time: this.now,
                node: nodeID,
                action: actionName,
                member: memberName,
                parameters: parameters,
                result: result,
            };

            if ( ! socket ) {

                // Nothing to do in single-user mode.

            } else {

                // Send the message.

                var message = JSON.stringify( fields );
                socket.send( message );

            }

        };

        // -- receive ------------------------------------------------------------------------------

        // Handle receipt of a message. Unpack the arguments and call the appropriate handler.

        this.receive = function( nodeID, actionName, memberName, parameters, respond, callback /* ( ready ) */ ) {

// TODO: delegate parsing and validation to each action.

            // Look up the action handler and invoke it with the remaining parameters.

            // Note that the message should be validated before looking up and invoking an arbitrary
            // handler.

            var args = [];

            if ( nodeID || nodeID === 0 ) args.push( nodeID );
            if ( memberName ) args.push( memberName );
            if ( parameters ) args = args.concat( parameters ); // flatten

            // Insert the ready callback for potentially-asynchronous actions.

            switch ( actionName ) {

                case "createNode": // nodeComponent, create_callback /* ( nodeID ) */
<<<<<<< HEAD

                    callback( false ); // suspend the queue

                    args[1] = function( nodeID ) {
                        callback( true ); // resume the queue when the action completes
                    };

                    break;

                case "setState": // applicationState, set_callback /* () */

                    callback( false ); // suspend the queue

=======

                    callback( false ); // suspend the queue

                    args[1] = function( nodeID ) {
                        callback( true ); // resume the queue when the action completes
                    };

                    break;

                case "setState": // applicationState, set_callback /* () */

                    callback( false ); // suspend the queue

>>>>>>> a337dcaf
                    args[1] = function() {
                        callback( true ); // resume the queue when the action completes
                    };

                    break;

            }

            // Invoke the action.

            var result = this[actionName] && this[actionName].apply( this, args );

            // Return the result.

            respond && this.respond( nodeID, actionName, memberName, parameters,
                require( "vwf/utility" ).transform( result, transitTransformation ) );

        };

        // -- dispatch -----------------------------------------------------------------------------

        // Dispatch incoming messages waiting in the queue. "currentTime" specifies the current
        // simulation time that we should advance to and was taken from the time stamp of the last
        // message received from the reflector.

        this.dispatch = function( currentTime ) {

            // Handle messages until we empty the queue or reach the new current time. For each,
            // remove the message and perform the action. The simulation time is advanced to the
            // message time as each one is processed.

            queue.time = Math.max( queue.time, currentTime ); // save current server time for pause/resume

            // Actions may use receive's ready function to suspend the queue for asynchronous
            // operations, and to resume it when the operation is complete.

            while ( queue.ready && queue.length > 0 && queue[0].time <= queue.time ) {

                var fields = queue.shift();

                // Advance the time.

                if ( this.now != fields.time ) {
                    this.now = fields.time;
                    this.tick();
                }

                // Record the originating client.

                this.client_ = fields.client;

                // Perform the action.

                this.receive( fields.node, fields.action, fields.member, fields.parameters, fields.respond, function( ready ) {
                    if ( Boolean( ready ) != Boolean( queue.ready ) ) {
                        vwf.logger.info( "vwf.dispatch:", ready ? "resuming" : "pausing", "queue at time", queue.time, "for", fields.action );
                        queue.ready = ready;
                        queue.ready && vwf.dispatch( queue.time );
                    }
                } );

            }

            // Set the simulation time to the new current time. Tick if the time advances.

            if ( queue.ready && this.now != queue.time ) {
                this.now = queue.time;
                this.tick();
            }
            
        };

        // -- log ----------------------------------------------------------------------------------

        // Send a log message to the reflector.

        this.log = function() {

            this.respond( undefined, "log", undefined, undefined,
                require( "vwf/utility" ).transform( arguments, transitTransformation ) );

        }

        // -- tick ---------------------------------------------------------------------------------

        // Tick each tickable model, view, and node. Ticks are sent on each time change.

        // TODO: remove, in favor of drivers and nodes exclusively using future scheduling;
        // TODO: otherwise, all clients must receive exactly the same ticks at the same times.

        this.tick = function() {

            // Call ticking() on each model.

            this.models.forEach( function( model ) {
                model.ticking && model.ticking( this.now ); // TODO: maintain a list of tickable models and only call those
            }, this );

            // Call ticked() on each view.

            this.views.forEach( function( view ) {
                view.ticked && view.ticked( this.now ); // TODO: maintain a list of tickable views and only call those
            }, this );

            // Call tick() on each tickable node.

            this.tickable.nodeIDs.forEach( function( nodeID ) {
                this.callMethod( nodeID, "tick", [ this.now ] );
            }, this );

        };

        // -- setState -----------------------------------------------------------------------------

        this.setState = function( applicationState, set_callback /* () */ ) {

            this.logger.group( "vwf.setState" );  // TODO: loggableState

            // Direct property accessors to suppress kernel reentry so that we can write the state
            // without coloring from scripts.

            isolateProperties++;

            async.series( [

                function( series_callback /* ( err, results ) */ ) {

                    async.forEach( applicationState.nodes || [], function( nodeComponent, each_callback /* ( err ) */ ) {

                        vwf.createNode( nodeComponent, function( nodeID ) {
                            each_callback( undefined );
                        } );

                    }, function( err ) {
                        series_callback( err, undefined );
                    } );

                },

                function( series_callback /* ( err, results ) */ ) {

                    // Clear the queue, but leave any private direct messages in place. Update the queue
                    // array in place so that existing references remain valid.

                    var private_queue = [], fields;

                    while ( queue.length > 0 ) {

                        fields = queue.shift();

                        vwf.logger.info( "setState:", "removing", require( "vwf/utility" ).transform( fields, function( object, index, depth ) {
                            return depth == 2 ? Array.prototype.slice.call( object ) : object
                        } ), "from queue" );

                        fields.respond && private_queue.push( fields );

                    }

                    while ( private_queue.length > 0 ) {

                        fields = private_queue.shift();

                        vwf.logger.info( "setState:", "returning", require( "vwf/utility" ).transform( fields, function( object, index, depth ) {
                            return depth == 2 ? Array.prototype.slice.call( object ) : object
                        } ), "to queue" );

                        queue.push( fields );

                    }

                    // Add the incoming items to the queue.

                    if ( applicationState.queue ) {
                        vwf.queue( applicationState.queue );
                    }

                    series_callback( undefined, undefined );
                },

            ], function( err, results ) {

                // Restore kernel reentry from property accessors.

                isolateProperties--;

                set_callback && set_callback();

            } );

            this.logger.groupEnd();
        };

        // -- getState -----------------------------------------------------------------------------

        this.getState = function( full, normalize ) {

            this.logger.group( "vwf.getState", full, normalize );

            // Direct property accessors to suppress kernel reentry so that we can read the state
            // without coloring from scripts.

            isolateProperties++;

            // Get the application nodes and queue.

            var applicationState = {

                nodes: [  // TODO: all global objects
                    require( "vwf/utility" ).transform( this.getNode( "index-vwf", full ), transitTransformation ),
                ],

                queue: 
                    require( "vwf/utility" ).transform( queue, queueTransitTransformation ),

            };

            // Normalize for consistency.

            if ( normalize ) {

                applicationState.nodes.forEach( function( node, index ) {
                    applicationState.nodes[index] =
                        require( "vwf/utility" ).transform( applicationState.nodes[index], hashTransformation );
                } );

                applicationState.queue =
                    require( "vwf/utility" ).transform( applicationState.queue, hashTransformation );

            }
    
            // Restore kernel reentry from property accessors.

            isolateProperties--;

            this.logger.groupEnd();

            return applicationState;
        };

        // -- hashState ----------------------------------------------------------------------------

        this.hashState = function() {

            this.logger.group( "vwf.hashState" );

            var applicationState = this.getState( true, true );

            // Hash the nodes.

            var hashn = this.hashNode( applicationState.nodes[0] );  // TODO: all global objects

            // Hash the queue.

            var hashq = applicationState.queue.length ?
                "q" + Crypto.MD5( JSON.stringify( applicationState.queue ) ).toString().substring( 0, 16 ) : undefined;

            this.logger.groupEnd();

            // Generate the combined hash.

            return hashn + ( hashq ? ":" + hashq : "" );
        }

        // -- createNode ---------------------------------------------------------------------------

        // Create a node from a component specification. Construction may require loading data from
        // multiple remote documents. This function returns before construction is complete. A
        // callback is invoked once the node has fully loaded.
        // 
        // A simple node consists of a set of properties, methods and events, but a node may
        // specialize a prototype component and may also contain multiple child nodes, any of which
        // may specialize a prototype component and contain child nodes, etc. So components cover a
        // vast range of complexity. The application definition for the overall simulation is a
        // single component instance.
        // 
        // A node is a component instance--a single, anonymous specialization of its component.
        // Nodes specialize components in the same way that any component may specialize a prototype
        // component. The prototype component is made available as a base, then new or modified
        // properties, methods, events, child nodes and scripts are attached to modify the base
        // implemenation.
        // 
        // To create a node, we first make the prototoype available by loading it (if it has not
        // already been loaded). This is a recursive call to createNode() with the prototype
        // specification. Then we add new, and modify existing, properties, methods, and events
        // according to the component specification. Then we load an add any children, again
        // recursively calling createNode() for each. Finally, we attach any new scripts and invoke
        // an initialization function.

        this.createNode = function( nodeComponent, create_callback /* ( nodeID ) */ ) {

            this.logger.group( "vwf.createNode " + (
                typeof nodeComponent == "string" || nodeComponent instanceof String ?
                    nodeComponent : JSON.stringify( loggableComponent( nodeComponent ) )
            ) );

            var nodePatch;

            if ( componentIsDescriptor( nodeComponent ) && nodeComponent.patches ) {
                nodePatch = nodeComponent;
                nodeComponent = nodeComponent.patches;
            }

            // nodeComponent may be a URI, a descriptor, or an ID, and while being created will
            // transform from a URI to a descriptor to an ID (depending on its starting state).
            // nodeURI, nodeDescriptor, and nodeID capture the applicable intermediate states.

            var nodeURI, nodeDescriptor, nodeID;

            async.series( [

                // If nodeComponent is a URI, load the descriptor.

                function( series_callback /* ( err, results ) */ ) { // nodeComponent is a URI, a descriptor, or an ID

                    if ( componentIsURI( nodeComponent ) ) { // URI  // TODO: allow non-vwf URIs (models, images, etc.) to pass through to stage 2 and pass directly to createChild()
<<<<<<< HEAD

                        nodeURI = nodeComponent;

                        // Load the document if we haven't seen this URI yet. Mark the components
                        // list to indicate that this component is loading.

                        if ( ! components[nodeURI] ) { // uri is not loading (Array) or loaded (id)

                            components[nodeURI] = []; // [] => array of callbacks while loading => true

=======

                        nodeURI = nodeComponent;

                        // Load the document if we haven't seen this URI yet. Mark the components
                        // list to indicate that this component is loading.

                        if ( ! components[nodeURI] ) { // uri is not loading (Array) or loaded (id)

                            components[nodeURI] = []; // [] => array of callbacks while loading => true

>>>>>>> a337dcaf
                            loadComponent( nodeURI, function( nodeDescriptor ) {
                                nodeComponent = nodeDescriptor;
                                series_callback( undefined, undefined );
                            } );

                        // If we've seen this URI, but it is still loading, just add our callback to
                        // the list. The original load's completion will call our callback too.

                        } else if ( components[nodeURI] instanceof Array ) { // loading
                            create_callback && components[nodeURI].push( create_callback );

                        // If this URI has already loaded, skip to the end and call the callback
                        // with the ID.

                        } else { // loaded
                            create_callback && create_callback( components[nodeURI] );
                        }

                    } else { // descriptor, ID or error
                        series_callback( undefined, undefined );
                    }

                },

                // If nodeComponent is a descriptor, construct and get the ID.

                function( series_callback /* ( err, results ) */ ) { // nodeComponent is a descriptor or an ID

                    if ( componentIsDescriptor( nodeComponent ) ) { // descriptor  // TODO: allow non-vwf URIs (models, images, etc.) to pass through to stage 2 and pass directly to createChild()

                        nodeDescriptor = nodeComponent;

if ( nodeURI ) nodeDescriptor.uri = nodeURI;

                        // Create the node as an unnamed child global object.

                        vwf.createChild( 0, undefined, nodeDescriptor, function( nodeID ) {
                            nodeComponent = nodeID;
                            series_callback( undefined, undefined );
                        } );
                        
                    } else { // ID or error
                        series_callback( undefined, undefined );
                    }

                },

                // nodeComponent is the ID.

                function( series_callback /* ( err, results ) */ ) { // nodeComponent is an ID

                    if ( componentIsID( nodeComponent ) ) {  // ID
                        nodeID = nodeComponent;
                        series_callback( undefined, undefined );
                    } else {  // error
                        series_callback( undefined, undefined );  // TODO: error
                    }

                },

                function( series_callback /* ( err, results ) */ ) {

                    if ( nodePatch ) {
                        vwf.setNode( nodeID, nodePatch, function( nodeID ) {
                            series_callback( undefined, undefined );
                        } );
                    } else {
                        series_callback( undefined, undefined );
                    }

                },

            ], function( err, results ) {

                // If this node derived from a URI, save the list of callbacks waiting for
                // completion and update the component list with the ID.

                if ( nodeURI ) {
                    var create_callbacks = components[nodeURI];
                    components[nodeURI] = nodeID;
                    uris[nodeID] = nodeURI;  // TODO: move to vwf/model/object
                }

                // Pass the ID to our callback.

                create_callback && create_callback( nodeID );  // TODO: handle error if invalid id

                // Call the other callbacks.

                if ( nodeURI ) {
                    create_callbacks.forEach( function( create_callback ) {
                        create_callback && create_callback( nodeID );
                    } );
                }

                // Load the UI chrome if available.

                if ( nodeURI ) {  // TODO: normalizedComponent() on component["extends"] and use component.extends || component.source?
if ( ! nodeURI.match( RegExp( "^http://vwf.example.com/|appscene.vwf$" ) ) ) {  // TODO: any better way to only attempt to load chrome for the main application and not the prototypes?
                    jQuery("body").append( "<div />" ).children( ":last" ).load( remappedURI( nodeURI ) + ".html", function() {  // TODO: move to index.html; don't reach out to the window from the kernel; connect through a future vwf.initialize callback.
                        $('#loadstatus').remove(); // remove 'loading' overlay
                    } );
}
                }

            } );

            this.logger.groupEnd();
        };

        // -- deleteNode ---------------------------------------------------------------------------

        this.deleteNode = function( nodeID ) {

            this.logger.group( "vwf.deleteNode " + nodeID );

            // Call deletingNode() on each model. The node is considered deleted after each model
            // has run.

            this.models.forEach( function( model ) {
                model.deletingNode && model.deletingNode( nodeID );
            } );

            // Call deletedNode() on each view. The view is being notified that a node has been
            // deleted.

            this.views.forEach( function( view ) {
                view.deletedNode && view.deletedNode( nodeID );
            } );

            this.logger.groupEnd();
        };

        // -- setNode ------------------------------------------------------------------------------

        this.setNode = function( nodeID, nodeComponent, set_callback /* ( nodeID ) */ ) {  // TODO: merge with createChild?

            this.logger.group( "vwf.setNode " + JSON.stringify( loggableComponent( nodeComponent ) ) );

            // Direct property accessors to suppress kernel reentry so that we can write the state
            // without coloring from scripts.

            isolateProperties++;

            async.series( [

                function( series_callback /* ( err, results ) */ ) {

                    // Suppress kernel reentry so that we can write the state without coloring from
                    // any scripts.

                    isolateProperties && vwf.models.kernel.disable();

                    // Create the properties, methods, and events. For each item in each set, invoke
                    // createProperty(), createMethod(), or createEvent() to create the field. Each
                    // delegates to the models and views as above.

                    nodeComponent.properties && jQuery.each( nodeComponent.properties, function( propertyName, propertyValue ) {  // TODO: setProperties should be adapted like this to be used here

                        // Is the property specification directing us to create a new property, or
                        // initialize a property already defined on a prototype?

                        // Create a new property if the property is not defined on a prototype.
                        // Otherwise, initialize the property.

                        var creating = ! nodeHasProperty.call( vwf, nodeID, propertyName ); // not defined on prototype

                        // Create or initialize the property.

                        if ( creating ) {
                            vwf.createProperty( nodeID, propertyName, propertyValue );
                        } else {
                            vwf.setProperty( nodeID, propertyName, propertyValue );
                        }  // TODO: delete when propertyValue === null in patch
<<<<<<< HEAD

                    } );

                    // TODO: methods, events

                    // Restore kernel reentry.

                    isolateProperties && vwf.models.kernel.enable();

                    series_callback( undefined, undefined );
                },

                function( series_callback /* ( err, results ) */ ) {

                    // Create and attach the children. For each child, call createNode() with the
                    // child's component specification. createNode() delegates to the models and
                    // views as before.

                    async.forEach( Object.keys( nodeComponent.children || {} ), function( childName, each_callback /* ( err ) */ ) {

                        var creating = ! nodeHasOwnChild.call( vwf, nodeID, childName );

                        if ( creating ) {
                            vwf.createChild( nodeID, childName, nodeComponent.children[childName], function( childID ) {  // TODO: add in original order from nodeComponent.children
                                each_callback( undefined );
                            } );
                        } else {
                            vwf.setNode( nodeComponent.children[childName].id, nodeComponent.children[childName], function( childID ) {  // TODO: match id from patch with current id
                                each_callback( undefined );
                            } );
                        }  // TODO: delete when nodeComponent.children[childName] === null in patch
    
                    }, function( err ) {
                        series_callback( err, undefined );
                    } );

                },

                function( series_callback /* ( err, results ) */ ) {

                    // Attach the scripts. For each script, load the network resource if the script is
                    // specified as a URI, then once loaded, call execute() to direct any model that
                    // manages scripts of this script's type to evaluate the script where it will
                    // perform any immediate actions and retain any callbacks as appropriate for the
                    // script type.

                    nodeComponent.scripts && nodeComponent.scripts.forEach( function( script ) {
                        if ( valueHasType( script ) ) {
                            script.text && vwf.execute( nodeID, script.text, script.type ); // TODO: external scripts too // TODO: callback
                        } else {
                            script && vwf.execute( nodeID, script, undefined ); // TODO: external scripts too // TODO: callback
                        }
                    } );

                    series_callback( undefined, undefined );
                },

            ], function( err, results ) {

                // Restore kernel reentry from property accessors.

                isolateProperties--;

                set_callback && set_callback( nodeID );

            } );

            this.logger.groupEnd();
=======

                    } );

                    // TODO: methods, events

                    // Restore kernel reentry.

                    isolateProperties && vwf.models.kernel.enable();

                    series_callback( undefined, undefined );
                },

                function( series_callback /* ( err, results ) */ ) {

                    // Create and attach the children. For each child, call createNode() with the
                    // child's component specification. createNode() delegates to the models and
                    // views as before.

                    async.forEach( Object.keys( nodeComponent.children || {} ), function( childName, each_callback /* ( err ) */ ) {

                        var creating = ! nodeHasOwnChild.call( vwf, nodeID, childName );

                        if ( creating ) {
                            vwf.createChild( nodeID, childName, nodeComponent.children[childName], function( childID ) {  // TODO: add in original order from nodeComponent.children
                                each_callback( undefined );
                            } );
                        } else {
                            vwf.setNode( nodeComponent.children[childName].id, nodeComponent.children[childName], function( childID ) {  // TODO: match id from patch with current id
                                each_callback( undefined );
                            } );
                        }  // TODO: delete when nodeComponent.children[childName] === null in patch
    
                    }, function( err ) {
                        series_callback( err, undefined );
                    } );

                },

                function( series_callback /* ( err, results ) */ ) {

                    // Attach the scripts. For each script, load the network resource if the script is
                    // specified as a URI, then once loaded, call execute() to direct any model that
                    // manages scripts of this script's type to evaluate the script where it will
                    // perform any immediate actions and retain any callbacks as appropriate for the
                    // script type.

                    nodeComponent.scripts && nodeComponent.scripts.forEach( function( script ) {
                        if ( valueHasType( script ) ) {
                            script.text && vwf.execute( nodeID, script.text, script.type ); // TODO: external scripts too // TODO: callback
                        } else {
                            script && vwf.execute( nodeID, script, undefined ); // TODO: external scripts too // TODO: callback
                        }
                    } );

                    series_callback( undefined, undefined );
                },

            ], function( err, results ) {

                // Restore kernel reentry from property accessors.

                isolateProperties--;

                set_callback && set_callback( nodeID );

            } );

            this.logger.groupEnd();

            return nodeComponent;
        };

        // -- getNode ------------------------------------------------------------------------------

        this.getNode = function( nodeID, full ) {  // TODO: include/exclude children, prototypes

            this.logger.group( "vwf.getNode " + nodeID + " " + full );

            // Direct property accessors to suppress kernel reentry so that we can read the state
            // without coloring from scripts.

            isolateProperties++;

            var nodeComponent = {};

            if ( uris[nodeID] ) {
                nodeComponent.patches = uris[nodeID];
            }

            var child_full = full;

            if ( full === undefined ) {
                full = ! Boolean( nodeComponent.patches );
            }

            if ( child_full === undefined && nodeComponent.patches ) {
                child_full = false;
            }

            // Intrinsic state.

            nodeComponent.id = nodeID;

            if ( full || this.models.object.changed( nodeID ) ) {

                var prototypeID = this.prototype( nodeID );

                if ( prototypeID !== undefined ) {
                    nodeComponent.extends = this.getNode( prototypeID );
                }

                nodeComponent.implements = this.behaviors( nodeID ).map( function( behaviorID ) {
                    return this.getNode( behaviorID );
                }, this );

                nodeComponent.implements.length || delete nodeComponent.implements;

                this.models.object.name_source_type( nodeID, nodeComponent ); // get name, source, type

                nodeComponent.source === undefined && delete nodeComponent.source;
                nodeComponent.type === undefined && delete nodeComponent.type;

            }

            // Suppress kernel reentry so that we can read the state without coloring from any
            // scripts.

            isolateProperties && vwf.models.kernel.disable();

            // Properties.

            if ( full || this.models.object.changed( nodeID ) ) {  // TODO: properties changed only

                nodeComponent.properties = this.getProperties( nodeID );

                for ( var propertyName in nodeComponent.properties ) {  // TODO: distinguish add, change, remove
                    if ( nodeComponent.properties[propertyName] === undefined ) {
                        delete nodeComponent.properties[propertyName];
                    }
                }

                Object.keys( nodeComponent.properties ).length ||
                    delete nodeComponent.properties;

            }

            // Methods.

            // nodeComponent.methods = {};  // TODO

            // for ( var methodName in nodeComponent.methods ) {
            //     nodeComponent.methods[methodName] === undefined &&
            //         delete nodeComponent.methods[methodName];
            // }

            // Object.keys( nodeComponent.methods ).length ||
            //     delete nodeComponent.methods;

            // Events.

            // nodeComponent.events = {};  // TODO

            // for ( var eventName in nodeComponent.events ) {
            //     nodeComponent.events[eventName] === undefined &&
            //         delete nodeComponent.events[eventName];
            // }

            // Object.keys( nodeComponent.events ).length ||
            //     delete nodeComponent.events;

            // Restore kernel reentry.

            isolateProperties && vwf.models.kernel.enable();

            // Children.

            nodeComponent.children = {};

            this.children( nodeID ).forEach( function( childID ) {
                nodeComponent.children[ this.name( childID ) ] = this.getNode( childID, child_full );  // TODO: full = propagated for existing, full = undefined for new
            }, this );

            for ( var childName in nodeComponent.children ) {  // TODO: distinguish add, change, remove
                if ( nodeComponent.children[childName] === undefined ) { // ... delete if not changed
                    delete nodeComponent.children[childName];
                }
            }

            Object.keys( nodeComponent.children ).length ||
                delete nodeComponent.children;

            // Scripts.

            // TODO: scripts

            // Restore kernel reentry from property accessors.

            isolateProperties--;

            this.logger.groupEnd();

            if ( full || nodeComponent.properties || nodeComponent.methods || nodeComponent.events ||
                    nodeComponent.children || nodeComponent.scripts ) {
                return nodeComponent;
            } else if ( nodeComponent.patches ) {
                return nodeComponent.patches;
            } else {
                return undefined;
            }

        };

        // -- hashNode -----------------------------------------------------------------------------

        this.hashNode = function( nodeID ) {  // TODO: works with patches?  // TODO: only for nodes from getNode( , , true )

            this.logger.group( "vwf.hashNode", typeof nodeID == "object" ? nodeID.id : nodeID );

            var nodeComponent = typeof nodeID == "object" ? nodeID : this.getNode( nodeID );

            // Hash the intrinsic state.

            var internal = { id: nodeComponent.id, name: nodeComponent.name, source: nodeComponent.source, type: nodeComponent.type };  // TODO: get subset same way as getNode() puts them in without calling out specific field names

            internal.source === undefined && delete internal.source;
            internal.type === undefined && delete internal.type;

            var hashi = "i" + Crypto.MD5( JSON.stringify( internal ) ).toString().substring( 0, 16 );

            // Hash the properties.

            var properties = nodeComponent.properties || {};

            var hashp = Object.keys( properties ).length ?
                "p" + Crypto.MD5( JSON.stringify( properties ) ).toString().substring( 0, 16 ) : undefined;

            // Hash the children.

            var children = nodeComponent.children || {};

            var hashc = Object.keys( children ).length ?
                "c" + Crypto.MD5( JSON.stringify( children ) ).toString().substring( 0, 16 ) : undefined;

            this.logger.groupEnd();

            // Generate the combined hash.

            return hashi + ( hashp ? "." + hashp : "" ) + ( hashc ? "/" + hashc : "" );
        };

        // -- prototype ----------------------------------------------------------------------------

        this.prototype = function( nodeID ) {  // TODO: no need to pass through all models; maintain a single truth in vwf/model/object and delegate there directly

            // Call prototyping() on each model. The first model to return a non-undefined value
            // dictates the return value.

            var prototypeID = undefined;

            this.models.some( function( model ) {
                prototypeID = model.prototyping && model.prototyping( nodeID );
                return prototypeID !== undefined;
            } );

            return prototypeID;
        };

        // -- prototypes ---------------------------------------------------------------------------

        this.prototypes = function( nodeID ) {  // TODO: no need to pass through all models; maintain a single truth in vwf/model/object and delegate there directly

            var prototypeIDs = [];
            var prototypeID = undefined;
            
            while ( nodeID !== undefined ) {
                if ( ( prototypeID = prototypeIDs.prototype( nodeID ) ) !== undefined ) { // assignment is intentional
                    prototypeIDs.push( prototypeID );
                }
                nodeID = prototypeID;
            }
            
            return prototypeIDs;
        };

        // -- behaviors ----------------------------------------------------------------------------

        this.behaviors = function( nodeID ) {  // TODO: no need to pass through all models; maintain a single truth in vwf/model/object and delegate there directly

            // Call behavioring() on each model. The first model to return a non-undefined value
            // dictates the return value.

            var behaviorIDs = undefined;

            this.models.some( function( model ) {
                behaviorIDs = model.behavioring && model.behavioring( nodeID );
                return behaviorIDs !== undefined && behaviorIDs.length > 0;
            } );

            return behaviorIDs || [];
        };

        // -- createChild --------------------------------------------------------------------------

        // When we arrive here, we have a prototype node in hand (by way of its ID) and an object
        // containing a component specification. We now need to create and assemble the new node.
        // 
        // The VWF manager doesn't directly manipulate any node. The various models act in
        // federation to create the greater model. The manager simply routes messages within the
        // system to allow the models to maintain the necessary data. Additionally, the views
        // receive similar messages that allow them to keep their interfaces current.
        //
        // To create a node, we simply assign a new ID, then invoke a notification on each model and
        // a notification on each view.

        this.createChild = function( nodeID, childName, childComponent, create_callback /* ( childID ) */ ) {

            this.logger.group( "vwf.createChild " + nodeID + " " + childName + " " + (
                typeof childComponent == "string" || childComponent instanceof String ?
                    childComponent : JSON.stringify( loggableComponent( childComponent ) )
            ) );

            if(typeof childComponent == "string" || childComponent instanceof String) {
                loadComponent(childComponent, function( nodeDescriptor ) {
                    if(nodeDescriptor["source"] && childComponent.indexOf("/") != -1) {
                        var glgeDocument = new GLGE.Document();
                        nodeDescriptor["source"] = glgeDocument.getAbsolutePath(nodeDescriptor["source"], childComponent);
                    }
                    vwf.createChild(nodeID, childName, nodeDescriptor, create_callback);
                } );
            }
            else {

                childComponent = normalizedComponent( childComponent );

                // Allocate an ID for the node. We just use an incrementing counter.  // TODO: must be unique and consistent regardless of load order; this is a gross hack.

                var childID = childComponent.uri || ( childComponent["extends"] || nodeTypeURI ) + "." + childName; childID = childID.replace( /[^0-9A-Za-z_]+/g, "-" ); // stick to HTML id-safe characters  // TODO: hash uri => childID to shorten for faster lookups?  // TODO: canonicalize uri

                var childPrototypeID = undefined, childBehaviorIDs = [], deferredInitializations = {};

                async.series( [

                    function( series_callback /* ( err, results ) */ ) {

                        // Create the prototype and behavior nodes (or locate previously created
                        // instances).

                        async.parallel( [

                            function( parallel_callback /* ( err, results ) */ ) {

                                // Create or find the prototype and save the ID in childPrototypeID.

                                if ( childComponent["extends"] !== null ) {  // TODO: any way to prevent node loading node as a prototype without having an explicit null prototype attribute in node?
                                    vwf.createNode( childComponent["extends"] || nodeTypeURI, function( prototypeID ) {
                                        childPrototypeID = prototypeID;
                                        parallel_callback( undefined, undefined );
                                    } );
                                } else {
                                    childPrototypeID = undefined;
                                    parallel_callback( undefined, undefined );
                                }

                            },

                            function( parallel_callback /* ( err, results ) */ ) {

                                // Create or find the behaviors and save the IDs in childBehaviorIDs.

                                async.map( childComponent["implements"] || [], function( behaviorComponent, map_callback /* ( err, result ) */ ) {
                                    vwf.createNode( behaviorComponent, function( behaviorID ) {
                                        map_callback( undefined, behaviorID );
                                    } );
                                }, function( err, behaviorIDs ) {
                                    childBehaviorIDs = behaviorIDs;
                                    parallel_callback( err, undefined );
                                } );

                            },

                        ], function( err, results ) {
                            series_callback( err, undefined );
                        } );

                    },

                    function( series_callback /* ( err, results ) */ ) {

                        // Call creatingNode() on each model. The node is considered to be constructed after
                        // each model has run.

                        async.forEachSeries( vwf.models, function( model, each_callback /* ( err ) */ ) {

                            var driver_ready = true;

                            model.creatingNode && model.creatingNode( nodeID, childID, childPrototypeID, childBehaviorIDs,
                                    childComponent.source, childComponent.type, childName, function( ready ) {

                                if ( Boolean( ready ) != Boolean( driver_ready ) ) {
                                    vwf.logger.debug( "vwf.construct: creatingNode", ready ? "resuming" : "pausing", "at", childID, "for", childComponent.source );
                                    driver_ready = ready;
                                    driver_ready && each_callback( undefined );
                                }

                            } );

                            driver_ready && each_callback( undefined );

                        }, function( err ) {
                            series_callback( err, undefined );
                        } );
>>>>>>> a337dcaf

            return nodeComponent;
        };

<<<<<<< HEAD
        // -- getNode ------------------------------------------------------------------------------

        this.getNode = function( nodeID, full ) {  // TODO: include/exclude children, prototypes

            this.logger.group( "vwf.getNode " + nodeID + " " + full );

            // Direct property accessors to suppress kernel reentry so that we can read the state
            // without coloring from scripts.

            isolateProperties++;

            var nodeComponent = {};

            if ( uris[nodeID] ) {
                nodeComponent.patches = uris[nodeID];
            }

            var child_full = full;

            if ( full === undefined ) {
                full = ! Boolean( nodeComponent.patches );
            }

            if ( child_full === undefined && nodeComponent.patches ) {
                child_full = false;
            }

            // Intrinsic state.

            nodeComponent.id = nodeID;

            if ( full || this.models.object.changed( nodeID ) ) {

                var prototypeID = this.prototype( nodeID );

                if ( prototypeID !== undefined ) {
                    nodeComponent.extends = this.getNode( prototypeID );
                }

                nodeComponent.implements = this.behaviors( nodeID ).map( function( behaviorID ) {
                    return this.getNode( behaviorID );
                }, this );

                nodeComponent.implements.length || delete nodeComponent.implements;

                this.models.object.name_source_type( nodeID, nodeComponent ); // get name, source, type

                nodeComponent.source === undefined && delete nodeComponent.source;
                nodeComponent.type === undefined && delete nodeComponent.type;

            }

            // Suppress kernel reentry so that we can read the state without coloring from any
            // scripts.

            isolateProperties && vwf.models.kernel.disable();

            // Properties.

            if ( full || this.models.object.changed( nodeID ) ) {  // TODO: properties changed only

                nodeComponent.properties = this.getProperties( nodeID );

                for ( var propertyName in nodeComponent.properties ) {  // TODO: distinguish add, change, remove
                    if ( nodeComponent.properties[propertyName] === undefined ) {
                        delete nodeComponent.properties[propertyName];
                    }
                }

                Object.keys( nodeComponent.properties ).length ||
                    delete nodeComponent.properties;

            }

            // Methods.

            // nodeComponent.methods = {};  // TODO

            // for ( var methodName in nodeComponent.methods ) {
            //     nodeComponent.methods[methodName] === undefined &&
            //         delete nodeComponent.methods[methodName];
            // }

            // Object.keys( nodeComponent.methods ).length ||
            //     delete nodeComponent.methods;

            // Events.

            // nodeComponent.events = {};  // TODO

            // for ( var eventName in nodeComponent.events ) {
            //     nodeComponent.events[eventName] === undefined &&
            //         delete nodeComponent.events[eventName];
            // }

            // Object.keys( nodeComponent.events ).length ||
            //     delete nodeComponent.events;

            // Restore kernel reentry.

            isolateProperties && vwf.models.kernel.enable();

            // Children.

            nodeComponent.children = {};

            this.children( nodeID ).forEach( function( childID ) {
                nodeComponent.children[ this.name( childID ) ] = this.getNode( childID, child_full );  // TODO: full = propagated for existing, full = undefined for new
            }, this );

            for ( var childName in nodeComponent.children ) {  // TODO: distinguish add, change, remove
                if ( nodeComponent.children[childName] === undefined ) { // ... delete if not changed
                    delete nodeComponent.children[childName];
                }
            }

            Object.keys( nodeComponent.children ).length ||
                delete nodeComponent.children;

            // Scripts.

            // TODO: scripts

            // Restore kernel reentry from property accessors.

            isolateProperties--;

            this.logger.groupEnd();

            if ( full || nodeComponent.properties || nodeComponent.methods || nodeComponent.events ||
                    nodeComponent.children || nodeComponent.scripts ) {
                return nodeComponent;
            } else if ( nodeComponent.patches ) {
                return nodeComponent.patches;
            } else {
                return undefined;
            }

        };

        // -- hashNode -----------------------------------------------------------------------------

        this.hashNode = function( nodeID ) {  // TODO: works with patches?  // TODO: only for nodes from getNode( , , true )

            this.logger.group( "vwf.hashNode", typeof nodeID == "object" ? nodeID.id : nodeID );

            var nodeComponent = typeof nodeID == "object" ? nodeID : this.getNode( nodeID );

            // Hash the intrinsic state.

            var internal = { id: nodeComponent.id, name: nodeComponent.name, source: nodeComponent.source, type: nodeComponent.type };  // TODO: get subset same way as getNode() puts them in without calling out specific field names

            internal.source === undefined && delete internal.source;
            internal.type === undefined && delete internal.type;

            var hashi = "i" + Crypto.MD5( JSON.stringify( internal ) ).toString().substring( 0, 16 );

            // Hash the properties.

            var properties = nodeComponent.properties || {};

            var hashp = Object.keys( properties ).length ?
                "p" + Crypto.MD5( JSON.stringify( properties ) ).toString().substring( 0, 16 ) : undefined;

            // Hash the children.

            var children = nodeComponent.children || {};

            var hashc = Object.keys( children ).length ?
                "c" + Crypto.MD5( JSON.stringify( children ) ).toString().substring( 0, 16 ) : undefined;

            this.logger.groupEnd();

            // Generate the combined hash.

            return hashi + ( hashp ? "." + hashp : "" ) + ( hashc ? "/" + hashc : "" );
        };
=======
                    function( series_callback /* ( err, results ) */ ) {

                        // Call createdNode() on each view. The view is being notified of a node that has
                        // been constructed.

                        async.forEach( vwf.views, function( view, each_callback /* ( err ) */ ) {

                            var driver_ready = true;

                            view.createdNode && view.createdNode( nodeID, childID, childPrototypeID, childBehaviorIDs,
                                    childComponent.source, childComponent.type, childName, function( ready ) {

                                if ( Boolean( ready ) != Boolean( driver_ready ) ) {
                                    vwf.logger.debug( "vwf.construct: createdNode", ready ? "resuming" : "pausing", "at", childID, "for", childComponent.source );
                                    driver_ready = ready;
                                    driver_ready && each_callback( undefined );
                                }

                            } );

                            driver_ready && each_callback( undefined );

                        }, function( err ) {
                            series_callback( err, undefined );
                        } );

                    },

                    function( series_callback /* ( err, results ) */ ) {

                        // Suppress kernel reentry so that we can read the state without coloring from
                        // any scripts.

                        isolateProperties && vwf.models.kernel.disable();

                        // Create the properties, methods, and events. For each item in each set, invoke
                        // createProperty(), createMethod(), or createEvent() to create the field. Each
                        // delegates to the models and views as above.

                        childComponent.properties && jQuery.each( childComponent.properties, function( propertyName, propertyValue ) {

                            var value = propertyValue, get, set, create;

                            if ( valueHasAccessors( propertyValue ) ) {
                                value = propertyValue.value;
                                get = propertyValue.get;
                                set = propertyValue.set;
                                create = propertyValue.create;
                            }

                            // Is the property specification directing us to create a new property, or
                            // initialize a property already defined on a prototype?

                            // Create a new property if an explicit getter or setter are provided or if
                            // the property is not defined on a prototype. Initialize the property when
                            // the property is already defined on a prototype and no explicit getter or
                            // setter are provided.

                            var creating = create || // explicit create directive, or
                                get !== undefined || set !== undefined || // explicit accessor, or
                                ! nodeHasProperty.call( vwf, childID, propertyName ); // not defined on prototype

                            // Are we assigning the value here, or deferring assignment until the node
                            // is constructed because setters will run?

                            var assigning = value === undefined || // no value, or
                                set === undefined && ( creating || ! nodePropertyHasSetter.call( vwf, childID, propertyName ) ); // no setter

                            if ( ! assigning ) {
                                deferredInitializations[propertyName] = value;
                                value = undefined;
                            }

                            // Create or initialize the property.

                            if ( creating ) {
                                vwf.createProperty( childID, propertyName, value, get, set );
                            } else {
                                vwf.setProperty( childID, propertyName, value );
                            }

                        } );

                        childComponent.methods && jQuery.each( childComponent.methods, function( methodName, methodValue ) {

                            if ( valueHasBody( methodValue ) ) {
                                vwf.createMethod( childID, methodName, methodValue.parameters, methodValue.body );
                            } else {
                                vwf.createMethod( childID, methodName, undefined, methodValue );
                            }

                        } );

                        childComponent.events && jQuery.each( childComponent.events, function( eventName, eventValue ) {

                            if ( valueHasBody( eventValue ) ) {
                                vwf.createEvent( childID, eventName, eventValue.parameters );
                            } else {
                                vwf.createEvent( childID, eventName, undefined );
                            }

                        } );

                        // Restore kernel reentry.
>>>>>>> a337dcaf

                        isolateProperties && vwf.models.kernel.enable();

                        series_callback( undefined, undefined );
                    },

                    function( series_callback /* ( err, results ) */ ) {

                        // Create and attach the children. For each child, call createNode() with the
                        // child's component specification, then once loaded, call addChild() to attach the
                        // new node as a child. addChild() delegates to the models and views as before.

                        async.forEach( Object.keys( childComponent.children || {} ), function( childName, each_callback /* ( err ) */ ) {
                            var childValue = childComponent.children[childName];

                            vwf.createChild( childID, childName, childValue, function( childID ) {  // TODO: add in original order from childComponent.children
                                each_callback( undefined );
                            } );

                        }, function( err ) {
                            series_callback( err, undefined );
                        } );

                    },

                    function( series_callback /* ( err, results ) */ ) {

                        // Attach the scripts. For each script, load the network resource if the script is
                        // specified as a URI, then once loaded, call execute() to direct any model that
                        // manages scripts of this script's type to evaluate the script where it will
                        // perform any immediate actions and retain any callbacks as appropriate for the
                        // script type.

                        childComponent.scripts && childComponent.scripts.forEach( function( script ) {
                            if ( valueHasType( script ) ) {
                                script.text && vwf.execute( childID, script.text, script.type ); // TODO: external scripts too // TODO: callback
                            } else {
                                script && vwf.execute( childID, script, undefined ); // TODO: external scripts too // TODO: callback
                            }
                        } );

                        series_callback( undefined, undefined );
                    },

                    function( series_callback /* ( err, results ) */ ) {

                        // Perform initializations for properties with setter functions. These are
                        // assigned here so that the setters run on a fully-constructed node.

                        Object.keys( deferredInitializations ).forEach( function( propertyName ) {
                            vwf.setProperty( childID, propertyName, deferredInitializations[propertyName] );
                        } );

    // TODO: Adding the node to the tickable list here if it contains a tick() function in JavaScript at initialization time. Replace with better control of ticks on/off and the interval by the node.

    if ( vwf.execute( childID, "Boolean( this.tick )" ) ) {
        vwf.tickable.nodeIDs.push( childID );
    }

                        // Call initializingNode() on each model and initializedNode() on each view to
                        // indicate that the node is fully constructed.

                        vwf.models.forEach( function( model ) {
                            model.initializingNode && model.initializingNode( nodeID, childID );
                        } );

                        vwf.views.forEach( function( view ) {
                            view.initializedNode && view.initializedNode( nodeID, childID );
                        } );

                        series_callback( undefined, undefined );
                    },

                ], function( err, results ) {

    if ( nodeID != 0 ) // TODO: do this for 0 too (global root)? removes this.creatingNode( 0 ) in vwf/model/javascript and vwf/model/object? what about in getType()?
    vwf.addChild( nodeID, childID, childName );  // TODO: addChild is (almost) implicit in createChild( parent-id, child-name, child-component ); remove this

                    // The node is complete. Invoke the callback method and pass the new node ID and the
                    // ID of its prototype. If this was the root node for the application, the
                    // application is now fully initialized.

                    create_callback && create_callback( childID );
                } );
            }
            this.logger.groupEnd();
        };

        // -- createChild --------------------------------------------------------------------------

        // When we arrive here, we have a prototype node in hand (by way of its ID) and an object
        // containing a component specification. We now need to create and assemble the new node.
        // 
        // The VWF manager doesn't directly manipulate any node. The various models act in
        // federation to create the greater model. The manager simply routes messages within the
        // system to allow the models to maintain the necessary data. Additionally, the views
        // receive similar messages that allow them to keep their interfaces current.
        //
        // To create a node, we simply assign a new ID, then invoke a notification on each model and
        // a notification on each view.

        this.createChild = function( nodeID, childName, childComponent, create_callback /* ( childID ) */ ) {

            this.logger.group( "vwf.createChild " + nodeID + " " + childName + " " + (
                typeof childComponent == "string" || childComponent instanceof String ?
                    childComponent : JSON.stringify( loggableComponent( childComponent ) )
            ) );

            childComponent = normalizedComponent( childComponent );

            // Allocate an ID for the node. We just use an incrementing counter.  // TODO: must be unique and consistent regardless of load order; this is a gross hack.

            var childID = childComponent.uri || ( childComponent["extends"] || nodeTypeURI ) + "." + childName; childID = childID.replace( /[^0-9A-Za-z_]+/g, "-" ); // stick to HTML id-safe characters  // TODO: hash uri => childID to shorten for faster lookups?  // TODO: canonicalize uri

            var childPrototypeID = undefined, childBehaviorIDs = [], deferredInitializations = {};

            async.series( [

                function( series_callback /* ( err, results ) */ ) {

                    // Create the prototype and behavior nodes (or locate previously created
                    // instances).

                    async.parallel( [

                        function( parallel_callback /* ( err, results ) */ ) {

                            // Create or find the prototype and save the ID in childPrototypeID.

                            if ( childComponent["extends"] !== null ) {  // TODO: any way to prevent node loading node as a prototype without having an explicit null prototype attribute in node?
                                vwf.createNode( childComponent["extends"] || nodeTypeURI, function( prototypeID ) {
                                    childPrototypeID = prototypeID;
                                    parallel_callback( undefined, undefined );
                                } );
                            } else {
                                childPrototypeID = undefined;
                                parallel_callback( undefined, undefined );
                            }

                        },

                        function( parallel_callback /* ( err, results ) */ ) {

                            // Create or find the behaviors and save the IDs in childBehaviorIDs.

                            async.map( childComponent["implements"] || [], function( behaviorComponent, map_callback /* ( err, result ) */ ) {
                                vwf.createNode( behaviorComponent, function( behaviorID ) {
                                    map_callback( undefined, behaviorID );
                                } );
                            }, function( err, behaviorIDs ) {
                                childBehaviorIDs = behaviorIDs;
                                parallel_callback( err, undefined );
                            } );

                        },

                    ], function( err, results ) {
                        series_callback( err, undefined );
                    } );

                },

                function( series_callback /* ( err, results ) */ ) {

                    // Call creatingNode() on each model. The node is considered to be constructed after
                    // each model has run.

                    async.forEachSeries( vwf.models, function( model, each_callback /* ( err ) */ ) {

                        var driver_ready = true;

                        model.creatingNode && model.creatingNode( nodeID, childID, childPrototypeID, childBehaviorIDs,
                                childComponent.source, childComponent.type, childName, function( ready ) {

                            if ( Boolean( ready ) != Boolean( driver_ready ) ) {
                                vwf.logger.debug( "vwf.construct: creatingNode", ready ? "resuming" : "pausing", "at", childID, "for", childComponent.source );
                                driver_ready = ready;
                                driver_ready && each_callback( undefined );
                            }

                        } );

                        driver_ready && each_callback( undefined );

                    }, function( err ) {
                        series_callback( err, undefined );
                    } );

                },

                function( series_callback /* ( err, results ) */ ) {

                    // Call createdNode() on each view. The view is being notified of a node that has
                    // been constructed.

                    async.forEach( vwf.views, function( view, each_callback /* ( err ) */ ) {

                        var driver_ready = true;

                        view.createdNode && view.createdNode( nodeID, childID, childPrototypeID, childBehaviorIDs,
                                childComponent.source, childComponent.type, childName, function( ready ) {

                            if ( Boolean( ready ) != Boolean( driver_ready ) ) {
                                vwf.logger.debug( "vwf.construct: createdNode", ready ? "resuming" : "pausing", "at", childID, "for", childComponent.source );
                                driver_ready = ready;
                                driver_ready && each_callback( undefined );
                            }

                        } );

                        driver_ready && each_callback( undefined );

                    }, function( err ) {
                        series_callback( err, undefined );
                    } );

                },

                function( series_callback /* ( err, results ) */ ) {

                    // Suppress kernel reentry so that we can read the state without coloring from
                    // any scripts.

                    isolateProperties && vwf.models.kernel.disable();

                    // Create the properties, methods, and events. For each item in each set, invoke
                    // createProperty(), createMethod(), or createEvent() to create the field. Each
                    // delegates to the models and views as above.

                    childComponent.properties && jQuery.each( childComponent.properties, function( propertyName, propertyValue ) {

                        var value = propertyValue, get, set, create;

                        if ( valueHasAccessors( propertyValue ) ) {
                            value = propertyValue.value;
                            get = propertyValue.get;
                            set = propertyValue.set;
                            create = propertyValue.create;
                        }

                        // Is the property specification directing us to create a new property, or
                        // initialize a property already defined on a prototype?

                        // Create a new property if an explicit getter or setter are provided or if
                        // the property is not defined on a prototype. Initialize the property when
                        // the property is already defined on a prototype and no explicit getter or
                        // setter are provided.

                        var creating = create || // explicit create directive, or
                            get !== undefined || set !== undefined || // explicit accessor, or
                            ! nodeHasProperty.call( vwf, childID, propertyName ); // not defined on prototype

                        // Are we assigning the value here, or deferring assignment until the node
                        // is constructed because setters will run?

                        var assigning = value === undefined || // no value, or
                            set === undefined && ( creating || ! nodePropertyHasSetter.call( vwf, childID, propertyName ) ); // no setter

                        if ( ! assigning ) {
                            deferredInitializations[propertyName] = value;
                            value = undefined;
                        }

                        // Create or initialize the property.

                        if ( creating ) {
                            vwf.createProperty( childID, propertyName, value, get, set );
                        } else {
                            vwf.setProperty( childID, propertyName, value );
                        }

                    } );

                    childComponent.methods && jQuery.each( childComponent.methods, function( methodName, methodValue ) {

                        if ( valueHasBody( methodValue ) ) {
                            vwf.createMethod( childID, methodName, methodValue.parameters, methodValue.body );
                        } else {
                            vwf.createMethod( childID, methodName, undefined, methodValue );
                        }

                    } );

                    childComponent.events && jQuery.each( childComponent.events, function( eventName, eventValue ) {

                        if ( valueHasBody( eventValue ) ) {
                            vwf.createEvent( childID, eventName, eventValue.parameters );
                        } else {
                            vwf.createEvent( childID, eventName, undefined );
                        }

                    } );

                    // Restore kernel reentry.

                    isolateProperties && vwf.models.kernel.enable();

                    series_callback( undefined, undefined );
                },

                function( series_callback /* ( err, results ) */ ) {

                    // Create and attach the children. For each child, call createNode() with the
                    // child's component specification, then once loaded, call addChild() to attach the
                    // new node as a child. addChild() delegates to the models and views as before.

                    async.forEach( Object.keys( childComponent.children || {} ), function( childName, each_callback /* ( err ) */ ) {
                        var childValue = childComponent.children[childName];

                        vwf.createChild( childID, childName, childValue, function( childID ) {  // TODO: add in original order from childComponent.children
                            each_callback( undefined );
                        } );

                    }, function( err ) {
                        series_callback( err, undefined );
                    } );

                },

                function( series_callback /* ( err, results ) */ ) {

                    // Attach the scripts. For each script, load the network resource if the script is
                    // specified as a URI, then once loaded, call execute() to direct any model that
                    // manages scripts of this script's type to evaluate the script where it will
                    // perform any immediate actions and retain any callbacks as appropriate for the
                    // script type.

                    childComponent.scripts && childComponent.scripts.forEach( function( script ) {
                        if ( valueHasType( script ) ) {
                            script.text && vwf.execute( childID, script.text, script.type ); // TODO: external scripts too // TODO: callback
                        } else {
                            script && vwf.execute( childID, script, undefined ); // TODO: external scripts too // TODO: callback
                        }
                    } );

                    series_callback( undefined, undefined );
                },

                function( series_callback /* ( err, results ) */ ) {

                    // Perform initializations for properties with setter functions. These are
                    // assigned here so that the setters run on a fully-constructed node.

                    Object.keys( deferredInitializations ).forEach( function( propertyName ) {
                        vwf.setProperty( childID, propertyName, deferredInitializations[propertyName] );
                    } );

// TODO: Adding the node to the tickable list here if it contains a tick() function in JavaScript at initialization time. Replace with better control of ticks on/off and the interval by the node.

if ( vwf.execute( childID, "Boolean( this.tick )" ) ) {
    vwf.tickable.nodeIDs.push( childID );
}

                    // Call initializingNode() on each model and initializedNode() on each view to
                    // indicate that the node is fully constructed.

                    vwf.models.forEach( function( model ) {
                        model.initializingNode && model.initializingNode( nodeID, childID );
                    } );

                    vwf.views.forEach( function( view ) {
                        view.initializedNode && view.initializedNode( nodeID, childID );
                    } );

                    series_callback( undefined, undefined );
                },

            ], function( err, results ) {

if ( nodeID != 0 ) // TODO: do this for 0 too (global root)? removes this.creatingNode( 0 ) in vwf/model/javascript and vwf/model/object? what about in getType()?
vwf.addChild( nodeID, childID, childName );  // TODO: addChild is (almost) implicit in createChild( parent-id, child-name, child-component ); remove this

                // The node is complete. Invoke the callback method and pass the new node ID and the
                // ID of its prototype. If this was the root node for the application, the
                // application is now fully initialized.

                create_callback && create_callback( childID );
            } );

            this.logger.groupEnd();
        };

        // -- addChild -----------------------------------------------------------------------------

        this.addChild = function( nodeID, childID, childName ) {

            this.logger.group( "vwf.addChild " + nodeID + " " + childID + " " + childName );

            // Call addingChild() on each model. The child is considered added after each model has
            // run.

            this.models.forEach( function( model ) {
                model.addingChild && model.addingChild( nodeID, childID, childName );
            } );

            // Call addedChild() on each view. The view is being notified that a child has been
            // added.

            this.views.forEach( function( view ) {
                view.addedChild && view.addedChild( nodeID, childID, childName );
            } );

            this.logger.groupEnd();
        };

        // -- removeChild --------------------------------------------------------------------------

        this.removeChild = function( nodeID, childID ) {

            this.logger.group( "vwf.removeChild " + nodeID + " " + childID );

            // Call removingChild() on each model. The child is considered removed after each model
            // has run.

            this.models.forEach( function( model ) {
                model.removingChild && model.removingChild( nodeID, childID );
            } );

            // Call removedChild() on each view. The view is being notified that a child has been
            // removed.

            this.views.forEach( function( view ) {
                view.removedChild && view.removedChild( nodeID, childID );
            } );

            this.logger.groupEnd();
        };

        // -- ancestors ----------------------------------------------------------------------------

        this.ancestors = function( nodeID ) {  // TODO: no need to pass through all models; maintain a single truth in vwf/model/object and delegate there directly

            var ancestors = [];

            nodeID = this.parent( nodeID );

            while ( nodeID && nodeID !== 0 ) {
                ancestors.push( nodeID );
                nodeID = this.parent( nodeID );
            }

            return ancestors;
        };

        // -- parent -------------------------------------------------------------------------------

        this.parent = function( nodeID ) {  // TODO: no need to pass through all models; maintain a single truth in vwf/model/object and delegate there directly

            // Call parenting() on each model. The first model to return a non-undefined value
            // dictates the return value.

            var parent = undefined;

            this.models.forEach( function( model ) {
                var modelParent = model.parenting && model.parenting( nodeID );
                parent = modelParent !== undefined ? modelParent  : parent;
            } );

            return parent;
        };

        // -- children -----------------------------------------------------------------------------

        this.children = function( nodeID ) {  // TODO: no need to pass through all models; maintain a single truth in vwf/model/object and delegate there directly

            this.logger.group( "vwf.children " + nodeID );

            // Call childrening() on each model. The return value is the union of the non-undefined
            // results.

            var children = [];

            this.models.forEach( function( model ) {
                var modelChildren = model.childrening && model.childrening( nodeID ) || [];
                Array.prototype.push.apply( children, modelChildren );
            } );

            this.logger.groupEnd();

            return children; // TODO: remove duplicates, hopefully without re-ordering.
        };

        // -- name ---------------------------------------------------------------------------------

        this.name = function( nodeID ) {  // TODO: no need to pass through all models; maintain a single truth in vwf/model/object and delegate there directly

            // Call naming() on each model. The first model to return a non-undefined value dictates
            // the return value.

            var name = undefined;

            this.models.forEach( function( model ) {
                var modelName = model.naming && model.naming( nodeID );
                name = modelName !== undefined ? modelName : name;
            } );

            return name;
        };

        // -- setProperties ------------------------------------------------------------------------

        // Set all of the properties for a node.

        this.setProperties = function( nodeID, properties ) {

            this.logger.group( "vwf.setProperties " + nodeID + " " + properties );

            // Call settingProperties() on each model.

            properties = this.models.reduceRight( function( intermediate_properties, model ) {  // TODO: note that we can't go left to right and stop after the first that accepts the set since we are setting all of the properties as a batch; verify that this creates the same result as calling setProperty individually on each property and that there are no side effects from setting through a driver after the one that handles the set.

                var model_properties = {};

                if ( model.settingProperties ) {
                    model_properties = model.settingProperties( nodeID, properties );
                } else if ( model.settingProperty ) {
                    for ( var propertyName in properties ) {
                        model_properties[propertyName] =
                            model.settingProperty( nodeID, propertyName, properties[propertyName] );
                    }
                }

                for ( var propertyName in model_properties ) {
                    if ( model_properties[propertyName] !== undefined || // copy values from this model
                            intermediate_properties[propertyName] === undefined ) { // as well as any new keys
                        intermediate_properties[propertyName] = model_properties[propertyName];
                    }
                }

                return intermediate_properties;

            }, {} );

            // Call satProperties() on each view.

            this.views.forEach( function( view ) {

                if ( view.satProperties ) {
                    view.satProperties( nodeID, properties );
                } else if ( view.satProperty ) {
                    for ( var propertyName in properties ) {
                        view.satProperty( nodeID, propertyName, properties[propertyName] );  // TODO: be sure this is the value actually set, not the incoming value
                    }
                }

            } );

            this.logger.groupEnd();

            return properties;
        };

        // -- getProperties ------------------------------------------------------------------------

        // Get all of the properties for a node.

        this.getProperties = function( nodeID ) {

            this.logger.group( "vwf.getProperties " + nodeID );

            // Call gettingProperties() on each model.

            var properties = this.models.reduceRight( function( intermediate_properties, model ) {  // TODO: note that we can't go left to right and take the first result since we are getting all of the properties as a batch; verify that this creates the same result as calling getProperty individually on each property and that there are no side effects from getting through a driver after the one that handles the get.

                var model_properties = {};

                if ( model.gettingProperties ) {
                    model_properties = model.gettingProperties( nodeID, properties );
                } else if ( model.gettingProperty ) {
                    for ( var propertyName in intermediate_properties ) {
                        model_properties[propertyName] =
                            model.gettingProperty( nodeID, propertyName, intermediate_properties[propertyName] );
                    }
                }

                for ( var propertyName in model_properties ) {
                    if ( model_properties[propertyName] !== undefined || // copy values from this model
                            intermediate_properties[propertyName] === undefined ) { // as well as any new keys
                        intermediate_properties[propertyName] = model_properties[propertyName];
                    }
                }

                return intermediate_properties;

            }, {} );

            // Call gotProperties() on each view.

            this.views.forEach( function( view ) {

                if ( view.gotProperties ) {
                    view.gotProperties( nodeID, properties );
                } else if ( view.gotProperty ) {
                    for ( var propertyName in properties ) {
                        view.gotProperty( nodeID, propertyName, properties[propertyName] );  // TODO: be sure this is the value actually gotten and not an intermediate value from above
                    }
                }

            } );

            this.logger.groupEnd();

            return properties;
        };

        // -- createProperty -----------------------------------------------------------------------

        // Create a property on a node and assign an initial value.

        this.createProperty = function( nodeID, propertyName, propertyValue, propertyGet, propertySet ) {

            this.logger.group( "vwf.createProperty " + nodeID + " " + propertyName + " " + propertyValue );  // TODO: add truncated propertyGet, propertySet to log

            // Call creatingProperty() on each model. The property is considered created after each
            // model has run.

            this.models.forEach( function( model ) {
                model.creatingProperty && model.creatingProperty( nodeID, propertyName, propertyValue, propertyGet, propertySet );
            } );

            // Call createdProperty() on each view. The view is being notified that a property has
            // been created.

            this.views.forEach( function( view ) {
                view.createdProperty && view.createdProperty( nodeID, propertyName, propertyValue, propertyGet, propertySet );
            } );

            this.logger.groupEnd();

            return propertyValue;
        };

        // -- setProperty --------------------------------------------------------------------------

        // Set a property value on a node.

        this.setProperty = function( nodeID, propertyName, propertyValue ) {

            this.logger.group( "vwf.setProperty " + nodeID + " " + propertyName + " " + propertyValue );

            var initializing = ! nodeHasOwnProperty.call( this, nodeID, propertyName );

            // Record calls into this function by nodeID and propertyName so that models may call
            // back here (directly or indirectly) to delegate responses further down the chain
            // without causing infinite recursion.

            var entrants = this.setProperty.entrants;

            var entry = entrants[nodeID+'-'+propertyName] || {}; // the most recent call, if any  // TODO: need unique nodeID+propertyName hash
            var reentry = entrants[nodeID+'-'+propertyName] = {}; // this call

            // Call settingProperty() on each model. The first model to return a non-undefined value
            // has performed the set and dictates the return value. The property is considered set
            // after each model has run.

            this.models.some( function( model, index ) {

                // Skip models up through the one making the most recent call here (if any).

                if ( entry.index === undefined || index > entry.index ) {

                    // Record the active model number.
 
                    reentry.index = index;

                    // Make the call.

                    if ( initializing ) {
                        var value = model.initializingProperty &&
                            model.initializingProperty( nodeID, propertyName, propertyValue );
                    } else {
                        var value = model.settingProperty &&
                            model.settingProperty( nodeID, propertyName, propertyValue );
                    }

                    // Look for a return value potentially stored here by a reentrant call if the
                    // model didn't return one explicitly (such as with a JavaScript accessor
                    // method).

                    if ( value === undefined ) {
                        value = reentry.value;
                    }

                    // Record the value actually assigned. This may differ from the incoming value
                    // if it was range limited, quantized, etc. by the model. This is the value
                    // passed to the views.

                    if ( value !== undefined ) {
                        propertyValue = value;
                    }

                    // If we are setting, exit from the this.models.some() iterator once the value
                    // has been set. Don't exit early if we are initializing since every model needs
                    // the opportunity to register the property.

                    return ! initializing && value !== undefined;  // TODO: this stops after p: { set: "this.p = value" } or p: { set: "return value" }, but should it also stop on p: { set: "this.q = value" }?
                }

            } );

            if ( entry.index !== undefined ) {

                // For a reentrant call, restore the previous state, move the index forward to cover
                // the models we called, and record the current result.

                entrants[nodeID+'-'+propertyName] = entry;
                entry.value = propertyValue;

            } else {

                // Delete the call record if this is the first, non-reentrant call here (the normal
                // case).

                delete entrants[nodeID+'-'+propertyName];

                // Call satProperty() on each view. The view is being notified that a property has
                // been set.  TODO: only want to call when actually set and with final value

                this.views.forEach( function( view ) {
                    if ( initializing ) {
                        view.initializedProperty && view.initializedProperty( nodeID, propertyName, propertyValue );  // TODO: be sure this is the value actually set, not the incoming value
                    } else {
                        view.satProperty && view.satProperty( nodeID, propertyName, propertyValue );  // TODO: be sure this is the value actually set, not the incoming value
                    }
                } );

            }

            this.logger.groupEnd();

            return propertyValue;
        };

        this.setProperty.entrants = {}; // maps ( nodeID + '-' + propertyName ) => { index: i, value: v }

        // -- getProperty --------------------------------------------------------------------------

        // Get a property value for a node.

        this.getProperty = function( nodeID, propertyName ) {

            this.logger.group( "vwf.getProperty " + nodeID + " " + propertyName );

            // Call gettingProperty() on each model. The first model to return a non-undefined value
            // dictates the return value.

            var propertyValue = undefined;

            // Record calls into this function by nodeID and propertyName so that models may call
            // back here (directly or indirectly) to delegate responses further down the chain
            // without causing infinite recursion.

            var entrants = this.getProperty.entrants;

            var entry = entrants[nodeID+'-'+propertyName] || {}; // the most recent call, if any  // TODO: need unique nodeID+propertyName hash
            var reentry = entrants[nodeID+'-'+propertyName] = {}; // this call

            // Call gettingProperty() on each model. The first model to return a non-undefined value
            // dictates the return value.

            this.models.some( function( model, index ) {

                // Skip models up through the one making the most recent call here (if any).

                if ( entry.index === undefined || index > entry.index ) {

                    // Record the active model number.
 
                    reentry.index = index;

                    // Make the call.

                    var value = model.gettingProperty &&
                        model.gettingProperty( nodeID, propertyName, propertyValue );  // TODO: probably don't need propertyValue here

                    // Look for a return value potentially stored here by a reentrant call if the
                    // model didn't return one explicitly (such as with a JavaScript accessor
                    // method).

                    if ( value === undefined ) {
                        value = reentry.value;
                    }

                    // Record the value retrieved.

                    if ( value !== undefined ) {
                        propertyValue = value;
                    }

                    // Exit from the this.models.some() iterator once we have a return value.

                    return value !== undefined;
                }

            } );

            if ( entry.index !== undefined ) {

                // For a reentrant call, restore the previous state, move the index forward to cover
                // the models we called, and record the current result.

                entrants[nodeID+'-'+propertyName] = entry;
                entry.value = propertyValue;

            } else {

                // Delete the call record if this is the first, non-reentrant call here (the normal
                // case).

                delete entrants[nodeID+'-'+propertyName];

                // Delegate to the prototype if we didn't get a result from the current node.

                if ( propertyValue === undefined ) {
                    var prototypeID = nodePrototypeID.call( this, nodeID );
                    if ( prototypeID != nodeTypeURI.replace( /[^0-9A-Za-z_]+/g, "-" ) ) {
                        propertyValue = this.getProperty( prototypeID, propertyName );
                    }
                }

                // Call gotProperty() on each view.

                this.views.forEach( function( view ) {
                    view.gotProperty && view.gotProperty( nodeID, propertyName, propertyValue );  // TODO: be sure this is the value actually gotten and not an intermediate value from above
                } );

            }

            this.logger.groupEnd();

            return propertyValue;
        };

        this.getProperty.entrants = {}; // maps ( nodeID + '-' + propertyName ) => { index: i, value: v }

        // -- createMethod -------------------------------------------------------------------------

        this.createMethod = function( nodeID, methodName, methodParameters, methodBody ) {

            this.logger.group( "vwf.createMethod " + nodeID + " " + methodName + " " + methodParameters );

            // Call creatingMethod() on each model. The method is considered created after each
            // model has run.

            this.models.forEach( function( model ) {
                model.creatingMethod && model.creatingMethod( nodeID, methodName, methodParameters, methodBody );
            } );

            // Call createdMethod() on each view. The view is being notified that a method has been
            // created.

            this.views.forEach( function( view ) {
                view.createdMethod && view.createdMethod( nodeID, methodName, methodParameters, methodBody );
            } );

            this.logger.groupEnd();
        };

        // -- callMethod ---------------------------------------------------------------------------

        this.callMethod = function( nodeID, methodName, methodParameters ) {

            this.logger.group( "vwf.callMethod " + nodeID + " " + methodName + " " + methodParameters );

            // Call callingMethod() on each model. The first model to return a non-undefined value
            // dictates the return value.

            var methodValue = undefined;

            this.models.forEach( function( model ) {
                var value = model.callingMethod && model.callingMethod( nodeID, methodName, methodParameters );
                methodValue = value !== undefined ? value : methodValue;
            } );

            // Call calledMethod() on each view.

            this.views.forEach( function( view ) {
                view.calledMethod && view.calledMethod( nodeID, methodName, methodParameters );  // TODO: should also have result
            } );

            this.logger.groupEnd();

            return methodValue;
        };

        // -- createEvent --------------------------------------------------------------------------

        this.createEvent = function( nodeID, eventName, eventParameters ) {  // TODO: parameters (used? or just for annotation?)  // TODO: allow a handler body here and treat as this.*event* = function() {} (a self-targeted handler); will help with ui event handlers

            this.logger.group( "vwf.createEvent " + nodeID + " " + eventName + " " + eventParameters );

            // Call creatingEvent() on each model. The event is considered created after each model
            // has run.

            this.models.forEach( function( model ) {
                model.creatingEvent && model.creatingEvent( nodeID, eventName, eventParameters );
            } );

            // Call createdEvent() on each view. The view is being notified that a event has been
            // created.

            this.views.forEach( function( view ) {
                view.createdEvent && view.createdEvent( nodeID, eventName, eventParameters );
            } );

            this.logger.groupEnd();
        };

        // -- fireEvent ----------------------------------------------------------------------------

        this.fireEvent = function( nodeID, eventName, eventParameters ) {

            this.logger.group( "vwf.fireEvent " + nodeID + " " + eventName + " " + eventParameters );

            // Call firingEvent() on each model.

            var handled = this.models.reduce( function( handled, model ) {
                return model.firingEvent && model.firingEvent( nodeID, eventName, eventParameters ) || handled;
            }, false );

            // Call firedEvent() on each view.

            this.views.forEach( function( view ) {
                view.firedEvent && view.firedEvent( nodeID, eventName, eventParameters );
            } );

            this.logger.groupEnd();

            return handled;
        };

        // -- dispatchEvent ------------------------------------------------------------------------

        // Dispatch an event toward a node. Using fireEvent(), capture (down) and bubble (up) along
        // the path from the global root to the node. Cancel when one of the handlers returns a
        // truthy value to indicate that it has handled the event.

        this.dispatchEvent = function( nodeID, eventName, eventParameters, eventNodeParameters ) {

            this.logger.group( "vwf.dispatchEvent " + nodeID + " " + eventName + " " + eventParameters + " " + eventNodeParameters );

            // Defaults for the parameter parameters.

            eventParameters = eventParameters || [];
            eventNodeParameters = eventNodeParameters || {};

            // Find the inheritance path from the node to the root.

            var ancestorIDs = this.ancestors( nodeID );
            var lastAncestorID = "";

            // Make space to record the parameters sent to each node. Parameters provided for upper
            // nodes cascade down until another definition is found for a lower node. We'll remember
            // these on the way down and replay them on the way back up.

            var cascadedEventNodeParameters = {
                "": eventNodeParameters[""] || [] // defaults come from the "" key in eventNodeParameters
            };

            // Parameters passed to the handlers are the concatention of the eventParameters array,
            // the eventNodeParameters for the node (cascaded), and the phase.

            var targetEventParameters = undefined;

            var phase = undefined;
            var handled = false;

            // Capturing phase.

            phase = "capture"; // only handlers tagged "capture" will be invoked

            handled = handled || ancestorIDs.reverse().some( function( ancestorID ) {  // TODO: reverse updates the array in place every time and we'd rather not

                cascadedEventNodeParameters[ancestorID] = eventNodeParameters[ancestorID] ||
                    cascadedEventNodeParameters[lastAncestorID];

                lastAncestorID = ancestorID;

                targetEventParameters =
                    eventParameters.concat( cascadedEventNodeParameters[ancestorID], phase );
                
                targetEventParameters.phase = phase; // smuggle the phase across on the parameters array  // TODO: add "phase" as a fireEvent() parameter? it isn't currently needed in the kernel public API (not queueable, not called by the drivers), so avoid if possible

                return this.fireEvent( ancestorID, eventName, targetEventParameters );

            }, this );

            // At target.

            phase = undefined; // invoke all handlers

            cascadedEventNodeParameters[nodeID] = eventNodeParameters[nodeID] ||
                cascadedEventNodeParameters[lastAncestorID];

            targetEventParameters =
                eventParameters.concat( cascadedEventNodeParameters[nodeID], phase );

            handled = handled || this.fireEvent( nodeID, eventName, targetEventParameters );

            // Bubbling phase.

            phase = undefined; // invoke all handlers

            handled = handled || ancestorIDs.reverse().some( function( ancestorID ) {  // TODO: reverse updates the array in place every time and we'd rather not

                targetEventParameters =
                    eventParameters.concat( cascadedEventNodeParameters[ancestorID], phase );

                return this.fireEvent( ancestorID, eventName, targetEventParameters );

            }, this );

            this.logger.groupEnd();
        };

        // -- execute ------------------------------------------------------------------------------

        this.execute = function( nodeID, scriptText, scriptType ) {

            this.logger.group( "vwf.execute " + nodeID + " " + ( scriptText || "" ).replace( /\s+/g, " " ).substring( 0, 100 ) + " " + scriptType );

            // Assume JavaScript if the type is not specified and the text is a string.

            if ( ! scriptType && ( typeof scriptText == "string" || scriptText instanceof String ) ) {
                scriptType = "application/javascript";
            }

            // Call executing() on each model. The script is considered executed after each model
            // has run.

            var scriptValue = undefined;

            this.models.some( function( model ) {
                scriptValue = model.executing && model.executing( nodeID, scriptText, scriptType );
                return scriptValue !== undefined;
            } );

            // Call executed() on each view. The view is being notified that a script has been
            // executed.

            this.views.forEach( function( view ) {
                view.executed && view.executed( nodeID, scriptText, scriptType );
            } );

            this.logger.groupEnd();

            return scriptValue;
        };

        // -- time ---------------------------------------------------------------------------------

        // The current simulation time.

        this.time = function() {
            return this.now;
        };

        // -- client -------------------------------------------------------------------------------

        // The moniker of the client responsible for the current action. Will be falsy for actions
        // originating in the server, such as time ticks.

        this.client = function() {
            return this.client_;
        };

        // -- moniker ------------------------------------------------------------------------------

        // The identifer the server assigned to this client.

        this.moniker = function() {
            return this.moniker_;
        };

        // -- logger -------------------------------------------------------------------------------

        this.logger = {

            enabled: false,
            log: function() { this.enabled && window.console && console.log && console.log.apply( console, arguments ) },
            debug: function() { this.enabled && window.console && console.debug && console.debug.apply( console, arguments ) },
            info: function() { this.enabled && window.console && console.info && console.info.apply( console, arguments ) },
            warn: function() { window.console && console.warn && console.warn.apply( console, arguments ) },
            error: function() { window.console && console.error && console.error.apply( console, arguments ) },
            group: function() { this.enabled && window.console && console.group && console.group.apply( console, arguments ) },
            groupCollapsed: function() { this.enabled && window.console && console.groupCollapsed && console.groupCollapsed.apply( console, arguments ) },
            groupEnd: function() { this.enabled && window.console && console.groupEnd && console.groupEnd.apply( console, arguments ) },
        };

        // == Private functions ====================================================================

        // -- loadComponent ------------------------------------------------------------------------

        var loadComponent = function( nodeURI, load_callback /* ( nodeDescriptor ) */ ) {

            if ( nodeURI != nodeTypeURI ) {

                jQuery.ajax( {

                    url: remappedURI( nodeURI ),
                    dataType: "jsonp",

                    success: function( nodeDescriptor ) {
                        load_callback( nodeDescriptor );
                    }

                } );

            } else {
                load_callback( nodeTypeDescriptor );
            }

        };

        var nodeHasProperty = function( nodeID, propertyName ) { // invoke with the kernel as "this"  // TODO: this is peeking inside of vwf-model-javascript
            var node = this.models.javascript.nodes[nodeID];
            return propertyName in node.properties;
        };

        var nodeHasOwnProperty = function( nodeID, propertyName ) { // invoke with the kernel as "this"  // TODO: this is peeking inside of vwf-model-javascript
            var node = this.models.javascript.nodes[nodeID];
            return node.properties.hasOwnProperty( propertyName );  // TODO: this is peeking inside of vwf-model-javascript
        };

        var nodePropertyHasSetter = function( nodeID, propertyName ) { // invoke with the kernel as "this"  // TODO: this is peeking inside of vwf-model-javascript; need to delegate to all script drivers
            var node = this.models.javascript.nodes[nodeID];
            var setter = node.private.setters && node.private.setters[propertyName];
            return typeof setter == "function" || setter instanceof Function;
        };

        var nodePropertyHasOwnSetter = function( nodeID, propertyName ) { // invoke with the kernel as "this"  // TODO: this is peeking inside of vwf-model-javascript; need to delegate to all script drivers
            var node = this.models.javascript.nodes[nodeID];
            var setter = node.private.setters && node.private.setters.hasOwnProperty( propertyName ) && node.private.setters[propertyName];
            return typeof setter == "function" || setter instanceof Function;
        };

        var nodeHasChild = function( nodeID, childName ) { // invoke with the kernel as "this"  // TODO: this is peeking inside of vwf-model-javascript
            var node = this.models.javascript.nodes[nodeID];
            return childName in node.children;
        };

        var nodeHasOwnChild = function( nodeID, childName ) { // invoke with the kernel as "this"  // TODO: this is peeking inside of vwf-model-javascript
            var node = this.models.javascript.nodes[nodeID];
            return node.children.hasOwnProperty( childName );  // TODO: this is peeking inside of vwf-model-javascript
        };

        var nodePrototypeID = function( nodeID ) { // invoke with the kernel as "this"
            var node = this.models.javascript.nodes[nodeID];
            return Object.getPrototypeOf( node ).id;  // TODO: need a formal way to follow prototype chain from vwf.js; this is peeking inside of vwf-model-javascript
        };

        // Is a component specifier a URI?

        var componentIsURI = function( candidate ) {
            return ( typeof candidate == "string" || candidate instanceof String ) && ! componentIsID( candidate );
        };

        // Is a component specifier a descriptor?

        var componentIsDescriptor = function( candidate ) {
            return typeof candidate == "object" && candidate != null && ! isPrimitive( candidate );
        };

        // Is a component specifier an ID?

        var componentIsID = function( candidate ) {
            return isPrimitive( candidate ) &&
vwf.models.javascript.nodes[candidate];  // TODO: move to vwf/model/object
        };

        // Is a primitive or a boxed primitive.

        var isPrimitive = function( candidate ) {

            switch ( typeof candidate ) {

                case "string":
                case "number":
                case "boolean":
                    return true;

                case "object":
                    return candidate instanceof String || candidate instanceof Number ||
                        candidate instanceof Boolean;

                default:
                    return false;

            }

        };

        // -- objectIsComponent --------------------------------------------------------------------

        // Determine if a JavaScript object is a component specification by searching for component
        // specification attributes in the candidate object.

        var objectIsComponent = function( candidate ) {

            var componentAttributes = [
                "extends",
                "implements",
                "source",
                "type",
                "properties",
                "methods",
                "events",
                "children",
                "scripts",
            ];

            var isComponent = false;

            if ( typeof candidate == "object" && candidate != null ) {

                componentAttributes.forEach( function( attributeName ) {
                    isComponent = isComponent || Boolean( candidate[attributeName] );
                } );

            }
            
            return isComponent; 
        };

        // -- objectIsTypedArray  ------------------------------------------------------------------

        // Determine if a JavaScript object is a component specification by searching for component
        // specification attributes in the candidate object.

        var objectIsTypedArray = function( candidate ) {

            var typedArrayTypes = [
                Int8Array,
                Uint8Array,
                // Uint8ClampedArray,
                Int16Array,
                Uint16Array,
                Int32Array,
                Uint32Array,
                Float32Array,
                Float64Array,
            ];

            var isTypedArray = false;

            if ( typeof candidate == "object" && candidate != null ) {

                typedArrayTypes.forEach( function( typedArrayType ) {
                    isTypedArray = isTypedArray || candidate instanceof typedArrayType;
                } );

            }
            
            return isTypedArray; 
        };

        // -- valueHasAccessors --------------------------------------------------------------------

        // Determine if a property initializer is a detailed initializer containing explicit
        // accessor and value parameters (rather than being a simple value specification) by
        // searching for accessor attributes in the candidate object.

        var valueHasAccessors = function( candidate ) {

            var accessorAttributes = [
                "get",
                "set",
                "value",
            ];

            var hasAccessors = false;

            if ( typeof candidate == "object" && candidate != null ) {

                accessorAttributes.forEach( function( attributeName ) {
                    hasAccessors = hasAccessors || Boolean( candidate[attributeName] );
                } );

            }
            
            return hasAccessors; 
        };

        // -- valueHasBody -------------------------------------------------------------------------

        // Determine if a method or event initializer is a detailed initializer containing a
        // parameter list along with the body text (method initializers only) by searching for the
        // parameter and body attributes in the candidate object.

        var valueHasBody = function( candidate ) {  // TODO: refactor and share with valueHasAccessors and possibly objectIsComponent  // TODO: unlike a property initializer, we really only care if it's an object vs. text; text == use as body; object == presume o.parameters and o.body  // TODO: except that a script in the unnamed-list format would appear as an object but should be used as the body

            var bodyAttributes = [
                "parameters",
                "body",
            ];

            var hasBody = false;  // TODO: "body" term is confusing, but that's the current terminology used in vwf/model/javascript

            if ( typeof candidate == "object" && candidate != null ) {

                bodyAttributes.forEach( function( attributeName ) {
                    hasBody = hasBody || Boolean( candidate[attributeName] );
                } );

            }
            
            return hasBody; 
        };

        // -- valueHasType -------------------------------------------------------------------------

        // Determine if a script initializer is a detailed initializer containing explicit text and
        // type parameters (rather than being a simple text specification) by searching for the
        // attributes in the candidate object.

        var valueHasType = function( candidate ) {  // TODO: refactor and share with valueHasBody, valueHasAccessors and possibly objectIsComponent

            var typeAttributes = [
                "text",
                "type",
            ];

            var hasType = false;

            if ( typeof candidate == "object" && candidate != null ) {

                typeAttributes.forEach( function( attributeName ) {
                    hasType = hasType || Boolean( candidate[attributeName] );
                } );

            }
            
            return hasType; 
        };

        // -- normalizedComponent ------------------------------------------------------------------

        var normalizedComponent = function( component ) {

            // Convert a component URI to an instance of that type or an asset reference to an
            // untyped reference to that asset. Convert a component ID to an instance of that
            // prototype.

            if ( componentIsURI( component ) ) {
                component = component.match( /\.vwf$/ ) ?
                    { extends: component } : { source: component };  // TODO: detect component from mime-type instead of extension?
            } else if ( componentIsID( component ) ) {
                component = { extends: component };
            }

            // Fill in the mime type from the source specification if not provided.

            if ( component.source && ! component.type ) {  // TODO: validate component

                var match = component.source.match( /\.([^.]*)$/ ); // TODO: get type from mime-type (from server if remote, from os if local, or (?) from this internal table otherwise)

                if ( match ) {

                    switch ( match[1] ) {
                        case "unity3d":
                            component.type = "application/vnd.unity";
                            break;
                        case "dae":
                            component.type = "model/vnd.collada+xml";
                            break;
                    }

                }

            }

            // Fill in the component type from the mime type if not provided.

            if ( component.type && ! component.extends ) {  // TODO: load from a server configuration file

                switch ( component.type ) {
                    case "application/vnd.unity":
                        component.extends = "http://vwf.example.com/scene.vwf";
                        break;
                    case "model/vnd.collada+xml":
                        component.extends = "http://vwf.example.com/navscene.vwf";
                        break;
                }

            }

            return component;
        };

        // -- loggableComponent --------------------------------------------------------------------

        // Return a copy of a component with the verbose bits truncated so that it may be written to
        // a log.

        var loggableComponent = function( component ) {

            var loggable = {};

            for ( var elementName in component ) {

                switch ( elementName ) {

                    case "properties":

                        loggable.properties = {};

                        for ( var propertyName in component.properties ) {

                            var componentPropertyValue = component.properties[propertyName];
                            var loggablePropertyValue = loggable.properties[propertyName] = {};

                            if ( valueHasAccessors( componentPropertyValue ) ) {
                                for ( var propertyElementName in componentPropertyValue ) {
                                    if ( propertyElementName == "set" || propertyElementName == "get" ) {
                                        loggablePropertyValue[propertyElementName] = "...";
                                    } else {
                                        loggablePropertyValue[propertyElementName] = componentPropertyValue[propertyElementName];
                                    }
                                }
                            } else {
                                loggable.properties[propertyName] = componentPropertyValue;
                            }

                        }

                        break;

                    case "children":

                        loggable.children = {};

                        for ( var childName in component.children ) {
                            loggable.children[childName] = {};
                        }

                        break;

                    case "scripts":

                        loggable.scripts = [];

                        component.scripts.forEach( function( script ) {

                            var loggableScript = {};

                            for ( var scriptElementName in script ) {
                                loggableScript[scriptElementName] = scriptElementName == "text" ? "..." : script[scriptElementName];
                            }

                            loggable.scripts.push( loggableScript );

                        } );

                        break;

                    default:

                        loggable[elementName] = component[elementName];

                        break;
                }

            }

            return loggable;
        };

        // -- remappedURI --------------------------------------------------------------------------

        // Remap a component URI to its location in a local cache.

        // http://vwf.example.com/component.vwf => http://localhost/proxy/vwf.example.com/component.vwf

        var remappedURI = function( uri ) {

            var match = uri.match( RegExp( "http://(vwf.example.com)/(.*)" ) );

            if ( match ) {
                uri = window.location.protocol + "//" + window.location.host +
                    "/proxy/" + match[1] + "/" + match[2];
            }

            return uri;

        };

        // -- transitTransformation ----------------------------------------------------------------

        // vwf/utility/transform() transformation function to convert an object for proper JSON
        // serialization.

        var transitTransformation = function( object ) {

            // Convert typed arrays to regular arrays.

            return objectIsTypedArray( object ) ?
                Array.prototype.slice.call( object ) : object;

        };

        // -- queueTransitTransformation -----------------------------------------------------------

        // vwf/utility/transform() transformation function to convert the message queue for proper
        // JSON serialization.

        // queue: [ { ..., parameters: [ [ arguments ] ], ... }, { ... }, ... ]

        var queueTransitTransformation = function( object, index, depth ) {

            if ( depth == 0 ) {

                // Omit private direct messages to this client.

                return object.filter( function( fields ) {
                    return ! fields.respond && fields.action;  // TODO: fields.action is here to filter out tick messages
                } );

            } else if ( depth == 1 ) {

                // Remove the sequence fields since they're just local annotations (to stabilize the sort).

                var filtered = {};

                Object.keys( object ).filter( function( key ) {
                    return key != "sequence";
                } ).forEach( function( key ) {
                    filtered[key] = object[key];
                } );

                return filtered;

            } else if ( depth == 3 ) {

                // Convert array-like arguments objects to regular arrays.  // TODO: only safe so long as parameters is the only container in queue messages

                return Array.prototype.slice.call( object );

            } else {

                return object;

            }

        };

        // -- hashTransformation -------------------------------------------------------------------

        // vwf/utility/transform() transformation function to normalize an object so that it can be
        // serialized and hashed with consistent results.

        var hashTransformation = function( object ) {

            if ( typeof object == "number" ) {

                // Reduce precision slightly to match what passes through the reflector.

                return Number( object.toPrecision(15) );

            } else if ( typeof object == "object" && object != null && ! ( object instanceof Array ) ) {
                
                // Order objects alphabetically.

                var ordered = {};

                Object.keys( object ).sort().forEach( function( key ) {
                    ordered[key] = object[key];
                } );

                return ordered;

            } else {

                return object;

            }

        };

        // -- getQueryString -----------------------------------------------------------------------

        // Retrieve parameters from the page's query string.

        // From http://stackoverflow.com/questions/901115/get-querystring-values-with-jquery/2880929#2880929
        // and http://stackoverflow.com/questions/901115/get-querystring-values-with-jquery/3867610#3867610.

        var getQueryString = function( name ) {

            function parseParams() {
                var params = {},
                    e,
                    a = /\+/g, // regex for replacing addition symbol with a space
                    r = /([^&;=]+)=?([^&;]*)/g,
                    d = function( s ) { return decodeURIComponent( s.replace(a, " ") ); },
                    q = window.location.search.substring(1);

                while ( e = r.exec(q) )
                    params[ d(e[1]) ] = d(e[2]);

                return params;
            }

            if ( ! queryStringParams )
                queryStringParams = parseParams();

            return queryStringParams[name];
        };

    };

} ) ( window );<|MERGE_RESOLUTION|>--- conflicted
+++ resolved
@@ -625,7 +625,6 @@
             switch ( actionName ) {
 
                 case "createNode": // nodeComponent, create_callback /* ( nodeID ) */
-<<<<<<< HEAD
 
                     callback( false ); // suspend the queue
 
@@ -639,21 +638,6 @@
 
                     callback( false ); // suspend the queue
 
-=======
-
-                    callback( false ); // suspend the queue
-
-                    args[1] = function( nodeID ) {
-                        callback( true ); // resume the queue when the action completes
-                    };
-
-                    break;
-
-                case "setState": // applicationState, set_callback /* () */
-
-                    callback( false ); // suspend the queue
-
->>>>>>> a337dcaf
                     args[1] = function() {
                         callback( true ); // resume the queue when the action completes
                     };
@@ -969,7 +953,6 @@
                 function( series_callback /* ( err, results ) */ ) { // nodeComponent is a URI, a descriptor, or an ID
 
                     if ( componentIsURI( nodeComponent ) ) { // URI  // TODO: allow non-vwf URIs (models, images, etc.) to pass through to stage 2 and pass directly to createChild()
-<<<<<<< HEAD
 
                         nodeURI = nodeComponent;
 
@@ -980,18 +963,6 @@
 
                             components[nodeURI] = []; // [] => array of callbacks while loading => true
 
-=======
-
-                        nodeURI = nodeComponent;
-
-                        // Load the document if we haven't seen this URI yet. Mark the components
-                        // list to indicate that this component is loading.
-
-                        if ( ! components[nodeURI] ) { // uri is not loading (Array) or loaded (id)
-
-                            components[nodeURI] = []; // [] => array of callbacks while loading => true
-
->>>>>>> a337dcaf
                             loadComponent( nodeURI, function( nodeDescriptor ) {
                                 nodeComponent = nodeDescriptor;
                                 series_callback( undefined, undefined );
@@ -1166,7 +1137,6 @@
                         } else {
                             vwf.setProperty( nodeID, propertyName, propertyValue );
                         }  // TODO: delete when propertyValue === null in patch
-<<<<<<< HEAD
 
                     } );
 
@@ -1235,75 +1205,6 @@
             } );
 
             this.logger.groupEnd();
-=======
-
-                    } );
-
-                    // TODO: methods, events
-
-                    // Restore kernel reentry.
-
-                    isolateProperties && vwf.models.kernel.enable();
-
-                    series_callback( undefined, undefined );
-                },
-
-                function( series_callback /* ( err, results ) */ ) {
-
-                    // Create and attach the children. For each child, call createNode() with the
-                    // child's component specification. createNode() delegates to the models and
-                    // views as before.
-
-                    async.forEach( Object.keys( nodeComponent.children || {} ), function( childName, each_callback /* ( err ) */ ) {
-
-                        var creating = ! nodeHasOwnChild.call( vwf, nodeID, childName );
-
-                        if ( creating ) {
-                            vwf.createChild( nodeID, childName, nodeComponent.children[childName], function( childID ) {  // TODO: add in original order from nodeComponent.children
-                                each_callback( undefined );
-                            } );
-                        } else {
-                            vwf.setNode( nodeComponent.children[childName].id, nodeComponent.children[childName], function( childID ) {  // TODO: match id from patch with current id
-                                each_callback( undefined );
-                            } );
-                        }  // TODO: delete when nodeComponent.children[childName] === null in patch
-    
-                    }, function( err ) {
-                        series_callback( err, undefined );
-                    } );
-
-                },
-
-                function( series_callback /* ( err, results ) */ ) {
-
-                    // Attach the scripts. For each script, load the network resource if the script is
-                    // specified as a URI, then once loaded, call execute() to direct any model that
-                    // manages scripts of this script's type to evaluate the script where it will
-                    // perform any immediate actions and retain any callbacks as appropriate for the
-                    // script type.
-
-                    nodeComponent.scripts && nodeComponent.scripts.forEach( function( script ) {
-                        if ( valueHasType( script ) ) {
-                            script.text && vwf.execute( nodeID, script.text, script.type ); // TODO: external scripts too // TODO: callback
-                        } else {
-                            script && vwf.execute( nodeID, script, undefined ); // TODO: external scripts too // TODO: callback
-                        }
-                    } );
-
-                    series_callback( undefined, undefined );
-                },
-
-            ], function( err, results ) {
-
-                // Restore kernel reentry from property accessors.
-
-                isolateProperties--;
-
-                set_callback && set_callback( nodeID );
-
-            } );
-
-            this.logger.groupEnd();
 
             return nodeComponent;
         };
@@ -1647,190 +1548,9 @@
                         }, function( err ) {
                             series_callback( err, undefined );
                         } );
->>>>>>> a337dcaf
-
-            return nodeComponent;
-        };
-
-<<<<<<< HEAD
-        // -- getNode ------------------------------------------------------------------------------
-
-        this.getNode = function( nodeID, full ) {  // TODO: include/exclude children, prototypes
-
-            this.logger.group( "vwf.getNode " + nodeID + " " + full );
-
-            // Direct property accessors to suppress kernel reentry so that we can read the state
-            // without coloring from scripts.
-
-            isolateProperties++;
-
-            var nodeComponent = {};
-
-            if ( uris[nodeID] ) {
-                nodeComponent.patches = uris[nodeID];
-            }
-
-            var child_full = full;
-
-            if ( full === undefined ) {
-                full = ! Boolean( nodeComponent.patches );
-            }
-
-            if ( child_full === undefined && nodeComponent.patches ) {
-                child_full = false;
-            }
-
-            // Intrinsic state.
-
-            nodeComponent.id = nodeID;
-
-            if ( full || this.models.object.changed( nodeID ) ) {
-
-                var prototypeID = this.prototype( nodeID );
-
-                if ( prototypeID !== undefined ) {
-                    nodeComponent.extends = this.getNode( prototypeID );
-                }
-
-                nodeComponent.implements = this.behaviors( nodeID ).map( function( behaviorID ) {
-                    return this.getNode( behaviorID );
-                }, this );
-
-                nodeComponent.implements.length || delete nodeComponent.implements;
-
-                this.models.object.name_source_type( nodeID, nodeComponent ); // get name, source, type
-
-                nodeComponent.source === undefined && delete nodeComponent.source;
-                nodeComponent.type === undefined && delete nodeComponent.type;
-
-            }
-
-            // Suppress kernel reentry so that we can read the state without coloring from any
-            // scripts.
-
-            isolateProperties && vwf.models.kernel.disable();
-
-            // Properties.
-
-            if ( full || this.models.object.changed( nodeID ) ) {  // TODO: properties changed only
-
-                nodeComponent.properties = this.getProperties( nodeID );
-
-                for ( var propertyName in nodeComponent.properties ) {  // TODO: distinguish add, change, remove
-                    if ( nodeComponent.properties[propertyName] === undefined ) {
-                        delete nodeComponent.properties[propertyName];
-                    }
-                }
-
-                Object.keys( nodeComponent.properties ).length ||
-                    delete nodeComponent.properties;
-
-            }
-
-            // Methods.
-
-            // nodeComponent.methods = {};  // TODO
-
-            // for ( var methodName in nodeComponent.methods ) {
-            //     nodeComponent.methods[methodName] === undefined &&
-            //         delete nodeComponent.methods[methodName];
-            // }
-
-            // Object.keys( nodeComponent.methods ).length ||
-            //     delete nodeComponent.methods;
-
-            // Events.
-
-            // nodeComponent.events = {};  // TODO
-
-            // for ( var eventName in nodeComponent.events ) {
-            //     nodeComponent.events[eventName] === undefined &&
-            //         delete nodeComponent.events[eventName];
-            // }
-
-            // Object.keys( nodeComponent.events ).length ||
-            //     delete nodeComponent.events;
-
-            // Restore kernel reentry.
-
-            isolateProperties && vwf.models.kernel.enable();
-
-            // Children.
-
-            nodeComponent.children = {};
-
-            this.children( nodeID ).forEach( function( childID ) {
-                nodeComponent.children[ this.name( childID ) ] = this.getNode( childID, child_full );  // TODO: full = propagated for existing, full = undefined for new
-            }, this );
-
-            for ( var childName in nodeComponent.children ) {  // TODO: distinguish add, change, remove
-                if ( nodeComponent.children[childName] === undefined ) { // ... delete if not changed
-                    delete nodeComponent.children[childName];
-                }
-            }
-
-            Object.keys( nodeComponent.children ).length ||
-                delete nodeComponent.children;
-
-            // Scripts.
-
-            // TODO: scripts
-
-            // Restore kernel reentry from property accessors.
-
-            isolateProperties--;
-
-            this.logger.groupEnd();
-
-            if ( full || nodeComponent.properties || nodeComponent.methods || nodeComponent.events ||
-                    nodeComponent.children || nodeComponent.scripts ) {
-                return nodeComponent;
-            } else if ( nodeComponent.patches ) {
-                return nodeComponent.patches;
-            } else {
-                return undefined;
-            }
-
-        };
-
-        // -- hashNode -----------------------------------------------------------------------------
-
-        this.hashNode = function( nodeID ) {  // TODO: works with patches?  // TODO: only for nodes from getNode( , , true )
-
-            this.logger.group( "vwf.hashNode", typeof nodeID == "object" ? nodeID.id : nodeID );
-
-            var nodeComponent = typeof nodeID == "object" ? nodeID : this.getNode( nodeID );
-
-            // Hash the intrinsic state.
-
-            var internal = { id: nodeComponent.id, name: nodeComponent.name, source: nodeComponent.source, type: nodeComponent.type };  // TODO: get subset same way as getNode() puts them in without calling out specific field names
-
-            internal.source === undefined && delete internal.source;
-            internal.type === undefined && delete internal.type;
-
-            var hashi = "i" + Crypto.MD5( JSON.stringify( internal ) ).toString().substring( 0, 16 );
-
-            // Hash the properties.
-
-            var properties = nodeComponent.properties || {};
-
-            var hashp = Object.keys( properties ).length ?
-                "p" + Crypto.MD5( JSON.stringify( properties ) ).toString().substring( 0, 16 ) : undefined;
-
-            // Hash the children.
-
-            var children = nodeComponent.children || {};
-
-            var hashc = Object.keys( children ).length ?
-                "c" + Crypto.MD5( JSON.stringify( children ) ).toString().substring( 0, 16 ) : undefined;
-
-            this.logger.groupEnd();
-
-            // Generate the combined hash.
-
-            return hashi + ( hashp ? "." + hashp : "" ) + ( hashc ? "/" + hashc : "" );
-        };
-=======
+
+                    },
+
                     function( series_callback /* ( err, results ) */ ) {
 
                         // Call createdNode() on each view. The view is being notified of a node that has
@@ -1935,7 +1655,6 @@
                         } );
 
                         // Restore kernel reentry.
->>>>>>> a337dcaf
 
                         isolateProperties && vwf.models.kernel.enable();
 
@@ -2021,300 +1740,6 @@
                     create_callback && create_callback( childID );
                 } );
             }
-            this.logger.groupEnd();
-        };
-
-        // -- createChild --------------------------------------------------------------------------
-
-        // When we arrive here, we have a prototype node in hand (by way of its ID) and an object
-        // containing a component specification. We now need to create and assemble the new node.
-        // 
-        // The VWF manager doesn't directly manipulate any node. The various models act in
-        // federation to create the greater model. The manager simply routes messages within the
-        // system to allow the models to maintain the necessary data. Additionally, the views
-        // receive similar messages that allow them to keep their interfaces current.
-        //
-        // To create a node, we simply assign a new ID, then invoke a notification on each model and
-        // a notification on each view.
-
-        this.createChild = function( nodeID, childName, childComponent, create_callback /* ( childID ) */ ) {
-
-            this.logger.group( "vwf.createChild " + nodeID + " " + childName + " " + (
-                typeof childComponent == "string" || childComponent instanceof String ?
-                    childComponent : JSON.stringify( loggableComponent( childComponent ) )
-            ) );
-
-            childComponent = normalizedComponent( childComponent );
-
-            // Allocate an ID for the node. We just use an incrementing counter.  // TODO: must be unique and consistent regardless of load order; this is a gross hack.
-
-            var childID = childComponent.uri || ( childComponent["extends"] || nodeTypeURI ) + "." + childName; childID = childID.replace( /[^0-9A-Za-z_]+/g, "-" ); // stick to HTML id-safe characters  // TODO: hash uri => childID to shorten for faster lookups?  // TODO: canonicalize uri
-
-            var childPrototypeID = undefined, childBehaviorIDs = [], deferredInitializations = {};
-
-            async.series( [
-
-                function( series_callback /* ( err, results ) */ ) {
-
-                    // Create the prototype and behavior nodes (or locate previously created
-                    // instances).
-
-                    async.parallel( [
-
-                        function( parallel_callback /* ( err, results ) */ ) {
-
-                            // Create or find the prototype and save the ID in childPrototypeID.
-
-                            if ( childComponent["extends"] !== null ) {  // TODO: any way to prevent node loading node as a prototype without having an explicit null prototype attribute in node?
-                                vwf.createNode( childComponent["extends"] || nodeTypeURI, function( prototypeID ) {
-                                    childPrototypeID = prototypeID;
-                                    parallel_callback( undefined, undefined );
-                                } );
-                            } else {
-                                childPrototypeID = undefined;
-                                parallel_callback( undefined, undefined );
-                            }
-
-                        },
-
-                        function( parallel_callback /* ( err, results ) */ ) {
-
-                            // Create or find the behaviors and save the IDs in childBehaviorIDs.
-
-                            async.map( childComponent["implements"] || [], function( behaviorComponent, map_callback /* ( err, result ) */ ) {
-                                vwf.createNode( behaviorComponent, function( behaviorID ) {
-                                    map_callback( undefined, behaviorID );
-                                } );
-                            }, function( err, behaviorIDs ) {
-                                childBehaviorIDs = behaviorIDs;
-                                parallel_callback( err, undefined );
-                            } );
-
-                        },
-
-                    ], function( err, results ) {
-                        series_callback( err, undefined );
-                    } );
-
-                },
-
-                function( series_callback /* ( err, results ) */ ) {
-
-                    // Call creatingNode() on each model. The node is considered to be constructed after
-                    // each model has run.
-
-                    async.forEachSeries( vwf.models, function( model, each_callback /* ( err ) */ ) {
-
-                        var driver_ready = true;
-
-                        model.creatingNode && model.creatingNode( nodeID, childID, childPrototypeID, childBehaviorIDs,
-                                childComponent.source, childComponent.type, childName, function( ready ) {
-
-                            if ( Boolean( ready ) != Boolean( driver_ready ) ) {
-                                vwf.logger.debug( "vwf.construct: creatingNode", ready ? "resuming" : "pausing", "at", childID, "for", childComponent.source );
-                                driver_ready = ready;
-                                driver_ready && each_callback( undefined );
-                            }
-
-                        } );
-
-                        driver_ready && each_callback( undefined );
-
-                    }, function( err ) {
-                        series_callback( err, undefined );
-                    } );
-
-                },
-
-                function( series_callback /* ( err, results ) */ ) {
-
-                    // Call createdNode() on each view. The view is being notified of a node that has
-                    // been constructed.
-
-                    async.forEach( vwf.views, function( view, each_callback /* ( err ) */ ) {
-
-                        var driver_ready = true;
-
-                        view.createdNode && view.createdNode( nodeID, childID, childPrototypeID, childBehaviorIDs,
-                                childComponent.source, childComponent.type, childName, function( ready ) {
-
-                            if ( Boolean( ready ) != Boolean( driver_ready ) ) {
-                                vwf.logger.debug( "vwf.construct: createdNode", ready ? "resuming" : "pausing", "at", childID, "for", childComponent.source );
-                                driver_ready = ready;
-                                driver_ready && each_callback( undefined );
-                            }
-
-                        } );
-
-                        driver_ready && each_callback( undefined );
-
-                    }, function( err ) {
-                        series_callback( err, undefined );
-                    } );
-
-                },
-
-                function( series_callback /* ( err, results ) */ ) {
-
-                    // Suppress kernel reentry so that we can read the state without coloring from
-                    // any scripts.
-
-                    isolateProperties && vwf.models.kernel.disable();
-
-                    // Create the properties, methods, and events. For each item in each set, invoke
-                    // createProperty(), createMethod(), or createEvent() to create the field. Each
-                    // delegates to the models and views as above.
-
-                    childComponent.properties && jQuery.each( childComponent.properties, function( propertyName, propertyValue ) {
-
-                        var value = propertyValue, get, set, create;
-
-                        if ( valueHasAccessors( propertyValue ) ) {
-                            value = propertyValue.value;
-                            get = propertyValue.get;
-                            set = propertyValue.set;
-                            create = propertyValue.create;
-                        }
-
-                        // Is the property specification directing us to create a new property, or
-                        // initialize a property already defined on a prototype?
-
-                        // Create a new property if an explicit getter or setter are provided or if
-                        // the property is not defined on a prototype. Initialize the property when
-                        // the property is already defined on a prototype and no explicit getter or
-                        // setter are provided.
-
-                        var creating = create || // explicit create directive, or
-                            get !== undefined || set !== undefined || // explicit accessor, or
-                            ! nodeHasProperty.call( vwf, childID, propertyName ); // not defined on prototype
-
-                        // Are we assigning the value here, or deferring assignment until the node
-                        // is constructed because setters will run?
-
-                        var assigning = value === undefined || // no value, or
-                            set === undefined && ( creating || ! nodePropertyHasSetter.call( vwf, childID, propertyName ) ); // no setter
-
-                        if ( ! assigning ) {
-                            deferredInitializations[propertyName] = value;
-                            value = undefined;
-                        }
-
-                        // Create or initialize the property.
-
-                        if ( creating ) {
-                            vwf.createProperty( childID, propertyName, value, get, set );
-                        } else {
-                            vwf.setProperty( childID, propertyName, value );
-                        }
-
-                    } );
-
-                    childComponent.methods && jQuery.each( childComponent.methods, function( methodName, methodValue ) {
-
-                        if ( valueHasBody( methodValue ) ) {
-                            vwf.createMethod( childID, methodName, methodValue.parameters, methodValue.body );
-                        } else {
-                            vwf.createMethod( childID, methodName, undefined, methodValue );
-                        }
-
-                    } );
-
-                    childComponent.events && jQuery.each( childComponent.events, function( eventName, eventValue ) {
-
-                        if ( valueHasBody( eventValue ) ) {
-                            vwf.createEvent( childID, eventName, eventValue.parameters );
-                        } else {
-                            vwf.createEvent( childID, eventName, undefined );
-                        }
-
-                    } );
-
-                    // Restore kernel reentry.
-
-                    isolateProperties && vwf.models.kernel.enable();
-
-                    series_callback( undefined, undefined );
-                },
-
-                function( series_callback /* ( err, results ) */ ) {
-
-                    // Create and attach the children. For each child, call createNode() with the
-                    // child's component specification, then once loaded, call addChild() to attach the
-                    // new node as a child. addChild() delegates to the models and views as before.
-
-                    async.forEach( Object.keys( childComponent.children || {} ), function( childName, each_callback /* ( err ) */ ) {
-                        var childValue = childComponent.children[childName];
-
-                        vwf.createChild( childID, childName, childValue, function( childID ) {  // TODO: add in original order from childComponent.children
-                            each_callback( undefined );
-                        } );
-
-                    }, function( err ) {
-                        series_callback( err, undefined );
-                    } );
-
-                },
-
-                function( series_callback /* ( err, results ) */ ) {
-
-                    // Attach the scripts. For each script, load the network resource if the script is
-                    // specified as a URI, then once loaded, call execute() to direct any model that
-                    // manages scripts of this script's type to evaluate the script where it will
-                    // perform any immediate actions and retain any callbacks as appropriate for the
-                    // script type.
-
-                    childComponent.scripts && childComponent.scripts.forEach( function( script ) {
-                        if ( valueHasType( script ) ) {
-                            script.text && vwf.execute( childID, script.text, script.type ); // TODO: external scripts too // TODO: callback
-                        } else {
-                            script && vwf.execute( childID, script, undefined ); // TODO: external scripts too // TODO: callback
-                        }
-                    } );
-
-                    series_callback( undefined, undefined );
-                },
-
-                function( series_callback /* ( err, results ) */ ) {
-
-                    // Perform initializations for properties with setter functions. These are
-                    // assigned here so that the setters run on a fully-constructed node.
-
-                    Object.keys( deferredInitializations ).forEach( function( propertyName ) {
-                        vwf.setProperty( childID, propertyName, deferredInitializations[propertyName] );
-                    } );
-
-// TODO: Adding the node to the tickable list here if it contains a tick() function in JavaScript at initialization time. Replace with better control of ticks on/off and the interval by the node.
-
-if ( vwf.execute( childID, "Boolean( this.tick )" ) ) {
-    vwf.tickable.nodeIDs.push( childID );
-}
-
-                    // Call initializingNode() on each model and initializedNode() on each view to
-                    // indicate that the node is fully constructed.
-
-                    vwf.models.forEach( function( model ) {
-                        model.initializingNode && model.initializingNode( nodeID, childID );
-                    } );
-
-                    vwf.views.forEach( function( view ) {
-                        view.initializedNode && view.initializedNode( nodeID, childID );
-                    } );
-
-                    series_callback( undefined, undefined );
-                },
-
-            ], function( err, results ) {
-
-if ( nodeID != 0 ) // TODO: do this for 0 too (global root)? removes this.creatingNode( 0 ) in vwf/model/javascript and vwf/model/object? what about in getType()?
-vwf.addChild( nodeID, childID, childName );  // TODO: addChild is (almost) implicit in createChild( parent-id, child-name, child-component ); remove this
-
-                // The node is complete. Invoke the callback method and pass the new node ID and the
-                // ID of its prototype. If this was the root node for the application, the
-                // application is now fully initialized.
-
-                create_callback && create_callback( childID );
-            } );
-
             this.logger.groupEnd();
         };
 
