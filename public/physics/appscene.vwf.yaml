# Copyright 2012 United States Government, as represented by the Secretary of Defense, Under
# Secretary of Defense (Personnel & Readiness).
# 
# Licensed under the Apache License, Version 2.0 (the "License"); you may not use this file except
# in compliance with the License. You may obtain a copy of the License at
# 
#   http://www.apache.org/licenses/LICENSE-2.0
# 
# Unless required by applicable law or agreed to in writing, software distributed under the License
# is distributed on an "AS IS" BASIS, WITHOUT WARRANTIES OR CONDITIONS OF ANY KIND, either express
# or implied. See the License for the specific language governing permissions and limitations under
# the License.

--- 
extends: http://vwf.example.com/physics2.vwf
properties:
  nodesCreated: 
  createCube: true
  cubesCreated: 0
  spheresCreated: 0
  colorIndex:
    set: |
      if ( ( value >= 0 ) && ( value <= 6 ) ) {
        this.colorIndex = value;
      } else {
        this.colorIndex = 0;
      }
    value: 0
  tossCubeStrength:
    set: |
      if ( value >= 0 ) {
        this.tossCubeStrength = value;
      }   
    value: 150
  tossSphereStrength:
    set: |
      if ( value >= 0 ) {
        this.tossSphereStrength = value;
      }   
    value: 250
methods:
  clear:
scripts:
- |
    var lastTimeObjWasCreated;
    var mouseIsDown = false;
    var mouseDownTime = -1;
    var idsToAddVelocity;
    var materials = [ "red", "blue", "yellow", "green", "orange", "purple", "silver" ];
    var cube = { 
      "source": "Cube", 
      "extends": "http://vwf.example.com/physics3.vwf",
      "type": "text/xml",
      "properties": { 
        "material": "",
        "rotVelocityDamping": [ 0.5, 0.5, 0.5 ], 
        "physics": [ "box", 3.0, 3.0, 3.0 ], 
        "friction": 0.5, 
        "mass": 400, 
        "linVelocityDamping": [ 1, 1, 1, 0 ], 
        "restitution": 0.10, 
        "private": null,
        } 
      };
    var sphere = { 
      "source": "Sphere", 
      "extends": "http://vwf.example.com/physics3.vwf",
      "type": "text/xml",
      "properties": { 
        "material": "", 
        "rotVelocityDamping": [ 0.5, 0.5, 0.5 ], 
        "physics": [ "sphere", 2.0 ], 
        "friction": 0.5, 
        "mass": 100, 
        "linVelocityDamping": [ 0.99, 0.99, 0.99, 0 ], 
        "restitution": 0.10, 
        "private": null,
        } 
      };
    this.initialize = function() {
      this.nodesCreated = [];
    }  
    this.keyDown = function( keyInfo ) {
      var key = undefined;
      for ( var kd in keyInfo.keysDown ) {
        key = keyInfo.keysDown[kd];
        if ( key.char == " " || key.key == "space" ) {
          this.createObject();
        }
      }
    }
    this.clear = function(){
      if ( this.nodesCreated ) {
        var node;
        for ( var i = 0; i < this.nodesCreated.length; i++ ){
          node = this.getChild( this.nodesCreated[i] );
          if ( node ) {
            this.children.delete( node );
          }
        }
        this.nodesCreated = [];  
      }       
    }
    this.createObject = function() {
      var newObjName;

      if (!this.activeCameraComp) {
        this.getActiveCamera();
      }
      if ( this.activeCameraComp ) {
        var trans = this.activeCameraComp.transform;
           
        if ( trans ) {
          var at = goog.vec.Vec3.createFromValues( trans[4], trans[5], trans[6] );
          goog.vec.Vec3.normalize( at, at )

          if ( this.createCube ) {
            this.cubesCreated += 1;
            newObjName = "cube" + this.cubesCreated;
            
            cube.properties.material = materials[ this.colorIndex ];
            cube.properties.transform = [ 1, 0, 0, 0, 0, 1, 0, 0, 0, 0, 1, 0, trans[12], trans[13], trans[14] - 10, 1 ];
            var vel = [ at[0] * this.tossCubeStrength, at[1] * this.tossCubeStrength, at[2] * this.tossCubeStrength];
            this.colorIndex += 1;
  
            cube.scripts = [];
            cube.scripts.push( "this.initialize = function() { this.velocity = [ "+vel[0]+", "+vel[1]+", "+vel[2]+" ]; }" );

            this.children.create( newObjName, cube );
            this.createCube = false;
          } else {
            this.spheresCreated += 1;
            newObjName = "sphere" + this.spheresCreated;
            
            sphere.properties.material = materials[ this.colorIndex ];
            sphere.properties.transform = [ 1, 0, 0, 0, 0, 1, 0, 0, 0, 0, 1, 0, trans[12], trans[13], trans[14] - 10, 1 ];
            var vel = [ at[0] * this.tossSphereStrength, at[1] * this.tossSphereStrength, at[2] * this.tossSphereStrength ];
            this.colorIndex += 1;

            sphere.scripts = [];
            sphere.scripts.push( "this.initialize = function() { this.velocity = [ "+vel[0]+", "+vel[1]+", "+vel[2]+" ]; }" );
            
            this.children.create( newObjName, sphere );
            this.createCube = true;      
          }
          if ( newObjName && newObjName != "" ) {
            this.nodesCreated.push( "http-vwf-example-com-physics3-vwf-"+newObjName );
<<<<<<< HEAD
=======
            this.nodesCreated = this.nodesCreated;
>>>>>>> d4d661fb
          }
        }
      }
    } //@ sourceURL=appscene.vwf<|MERGE_RESOLUTION|>--- conflicted
+++ resolved
@@ -145,10 +145,7 @@
           }
           if ( newObjName && newObjName != "" ) {
             this.nodesCreated.push( "http-vwf-example-com-physics3-vwf-"+newObjName );
-<<<<<<< HEAD
-=======
             this.nodesCreated = this.nodesCreated;
->>>>>>> d4d661fb
           }
         }
       }
