"use strict";

// Copyright 2012 United States Government, as represented by the Secretary of Defense, Under
// Secretary of Defense (Personnel & Readiness).
// 
// Licensed under the Apache License, Version 2.0 (the "License"); you may not use this file except
// in compliance with the License. You may obtain a copy of the License at
// 
//   http://www.apache.org/licenses/LICENSE-2.0
// 
// Unless required by applicable law or agreed to in writing, software distributed under the License
// is distributed on an "AS IS" BASIS, WITHOUT WARRANTIES OR CONDITIONS OF ANY KIND, either express
// or implied. See the License for the specific language governing permissions and limitations under
// the License.

define( [ "module", "version", "vwf/view" ], function( module, version, view ) {

    // vwf/view/editor creates a view interface for editor functions. 

    return view.load( module, {

        // == Module Definition ====================================================================

        initialize: function() {

            var self = this;
            window.slideOffset = 0;

            this.nodes = {};
            this.scenes = {};
            this.allScripts = {};

            // EDITOR CLOSED  --> 0
            // HIERARCHY OPEN --> 1
            // USER LIST OPEN --> 2
            // TIMELINE OPEN  --> 3
            // ABOUT OPEN     --> 4
            this.editorView = 0;
            this.editorOpen = false;
            this.timelineInit = false;
            this.aboutInit = false;
<<<<<<< HEAD
=======
            this.modelsInit = false;
>>>>>>> a337dcaf
            this.editingScript = false;

            this.topdownName = '#topdown_a';
            this.topdownTemp = '#topdown_b';
            this.clientList = '#client_list';
            this.timeline = '#time_control';
            this.about = '#about_tab';
            this.models = '#model_tab';
            this.currentNodeID = '';
            
            jQuery('body').append(
                "<div id='editor' class='relClass'><div class='uiContainer'><div class='editor-tabs' id='tabs'><img id='x' style='display:none' src='images/tab_X.png' alt='x' /><img id='hierarchy' src='images/tab_Hierarchy.png' alt='hierarchy' /><img id='userlist' src='images/tab_UserList.png' alt='userlist' /><img id='timeline' src='images/tab_Timeline.png' alt='timeline' /><img id='about' src='images/tab_About.png' alt='about' /><img id='models' src='images/tab_Models.png' alt='models' /></div></div></div>" + 
                "<div class='relClass'><div class='uiContainer'><div class='vwf-tree' id='topdown_a'></div></div></div>" + 
                "<div class='relClass'><div class='uiContainer'><div class='vwf-tree' id='topdown_b'></div></div></div>" + 
                "<div class='relClass'><div class='uiContainer'><div class='vwf-tree' id='client_list'></div></div></div>" +
                "<div class='relClass'><div class='uiContainer'><div class='vwf-tree' id='time_control'></div></div></div>" +
                "<div class='relClass'><div class='uiContainer'><div class='vwf-tree' id='about_tab'></div></div></div>" +
                "<div class='relClass'><div class='uiContainer'><div class='vwf-tree' id='model_tab'></div></div></div>"
            );
            
            $('#tabs').stop().animate({ opacity:0.0 }, 0);
            
            jQuery('#tabs').mouseenter( function(evt) { 
                evt.stopPropagation();
                $('#tabs').stop().animate({ opacity:1.0 }, 175);
                return false; 
            });
            
            jQuery('#tabs').mouseleave( function(evt) { 
                evt.stopPropagation(); 
                $('#tabs').stop().animate({ opacity:0.0 }, 175);
                return false; 
            });
            
            jQuery('#hierarchy').click ( function(evt) {
                openEditor.call(self, 1);
            });

            jQuery('#userlist').click ( function(evt) {
                openEditor.call(self, 2);
            });

            jQuery('#timeline').click ( function(evt) {
                openEditor.call(self, 3);
            });

            jQuery('#about').click ( function(evt) {
                openEditor.call(self, 4);
            });

            jQuery('#models').click ( function(evt) {
                openEditor.call(self, 5);
            });

            jQuery('#x').click ( function(evt) {
                closeEditor.call(self);
            });

            $('#topdown_a').hide();
            $('#topdown_b').hide();
            $('#client_list').hide();
            $('#time_control').hide();
            $('#about_tab').hide();
            $('#model_tab').hide();
            
            var canvas = document.getElementById("index-vwf");
            if ( canvas ) {
                $('#topdown_a').height(canvas.height);
                $('#topdown_b').height(canvas.height);
                $('#client_list').height(canvas.height);
                $('#time_control').height(canvas.height);
                $('#about_tab').height(canvas.height);
                $('#model_tab').height(canvas.height);
            }
            else
            {    
                $('#topdown_a').height(window.innerHeight-20);
                $('#topdown_b').height(window.innerHeight-20);
                $('#client_list').height(window.innerHeight-20);
                $('#time_control').height(window.innerHeight-20);
                $('#about_tab').height(window.innerHeight-20);
                $('#model_tab').height(window.innerHeight-20);
            }
        },
        
        createdNode: function( nodeID, childID, childExtendsID, childImplementsIDs,
            childSource, childType, childName, callback /* ( ready ) */ ) {
            
            var kernel = this.kernel.kernel;
            var self = this;
            var parent = this.nodes[ nodeID ];
            var node = this.nodes[ childID ] = {
                children: [],
                properties: [],
                events: {},
                methods: {},
                parent: parent,
                parentID: nodeID,
                ID: childID,
                extendsID: childExtendsID,
                implementsIDs: childImplementsIDs,
                source: childSource, 
                name: childName,
            };

            if ( parent ) {
                parent.children.push( node );
            }

            var prototypes = getPrototypes.call( this, kernel, childExtendsID );
            if ( prototypes && isGlgeSceneDefinition.call( this, prototypes ) && childID == "index-vwf" ) {
                this.scenes[ childID ] = node;
            }
            
            if ( nodeID === this.currentNodeID && this.editingScript == false )
            {
                $(this.topdownName + ' hr:last').css('height', '1px');
                $(this.topdownName).append("<div id='" + childID + "' class='childContainer'><div class='childEntry'><b>" + childName + "</b></div><hr></div>");
                $('#' + childID).click( function(evt) {
                    drillDown.call(self, $(this).attr("id"));
                });
                $(this.topdownName + ' hr:last').css('height', '3px');
            }
        },
        
        createdProperty: function (nodeID, propertyName, propertyValue) {

            return this.initializedProperty(nodeID, propertyName, propertyValue);   
        },
        
        initializedProperty: function (nodeID, propertyName, propertyValue) {
   
            var node = this.nodes[ nodeID ];
if ( ! node ) return;  // TODO: patch until full-graph sync is working; drivers should be able to assume that nodeIDs refer to valid objects

            var property = node.properties[ propertyName ] = {
                name: propertyName,
                value: propertyValue,
            };

            try {
                node.properties[ propertyName ].value = JSON.stringify( propertyValue );
            } catch (e) {
                this.logger.warnc( "createdProperty", nodeID, propertyName, propertyValue,
                    "stringify error:", e.message );
                node.properties[ propertyName ].value = propertyValue;
            }
            
            if ( node ) {
                node.properties.push( property );
            }
        },
        
        deletedNode: function (nodeID) {
            var node = this.nodes[ nodeID ];
            node.parent.children.splice( node );
            $('#' + nodeID).remove();
            $(this.topdownName + ' hr:last').css('height', '3px');
        },

        //addedChild: [ /* nodeID, childID, childName */ ],
        //removedChild: [ /* nodeID, childID */ ],

        satProperty: function (nodeID, propertyName, propertyValue) {

            var node = this.nodes[ nodeID ];
if ( ! node ) return;  // TODO: patch until full-graph sync is working; drivers should be able to assume that nodeIDs refer to valid objects

            try {
                node.properties[ propertyName ].value = JSON.stringify( propertyValue );
            } catch (e) {
                this.logger.warnc( "satProperty", nodeID, propertyName, propertyValue,
                    "stringify error:", e.message );
                node.properties[ propertyName ].value = propertyValue;
            }

            $('#input-' + nodeID + '-' + propertyName).val(node.properties[ propertyName ].value);
        },
        
        //gotProperty: [ /* nodeID, propertyName, propertyValue */ ],
        
        createdMethod: function( nodeID, methodName, methodParameters, methodBody ){
            var node = this.nodes[ nodeID ];
            if ( node ) {
                node.methods[ methodName ] = methodParameters;
            }
        },

        //calledMethod: function( nodeID, methodName, methodParameters ) {

        //},

        createdEvent: function( nodeID, eventName, eventParameters ) {
            var node = this.nodes[ nodeID ];
            if ( node ) {
                node.events[ eventName ] = eventParameters;
            }         
        },

        //firedEvent: function ( nodeID, eventName, eventParameters ) {

        //},

        executed: function( nodeID, scriptText, scriptType ) {

            var nodeScript = {
                text: scriptText,
                type: scriptType,
            };

            if ( !this.allScripts[ nodeID ] ) {
                var nodeScripts = new Array();
                nodeScripts.push(nodeScript);

                this.allScripts[ nodeID ] = nodeScripts;
            }

            else {
                this.allScripts[ nodeID ].push(nodeScript);
            }
        },

        //ticked: [ /* time */ ],
        
    } );

    // -- getPropertyValues -----------------------------------------------------------------

    function getPropertyValues( node ) {
        var pv = {};
        if ( node ) {
            for ( var i = 0; i < node.properties.length; i++ ) {
                pv[ node.properties[i] ] = vwf.getProperty( node.ID, node.properties[i], [] );
            }
        }
        return pv;
    };
    
    // -- getChildByName --------------------------------------------------------------------
    
    function getChildByName( node, childName ) {
        var childNode = undefined;
        for ( var i = 0; i < node.children.length && childNode === undefined; i++ ) {
            if ( node.children[i].name == childName ) {
                childNode = node.children[i];    
            }
        }
        return childNode;
    };
    
    // -- openEditor ------------------------------------------------------------------------

    function openEditor(eView) // invoke with the view as "this"
    {
        if(eView == 0)
        {
            closeEditor.call(this);
        }
        
        if(this.editorView != eView)
        {
            // Hierarchy
            if(eView == 1)
            {
                var topdownName = this.topdownName;
                var topdownTemp = this.topdownTemp;

                if( this.currentNodeID == '' )
                {
                    this.currentNodeID = "index-vwf";
                }

                drill.call(this, this.currentNodeID);
                $(this.clientList).hide();
                $(this.timeline).hide();
                $(this.about).hide();
                $(this.models).hide();

                if(this.editorOpen)
                {
                    $(topdownName).hide();
                    $(topdownTemp).show();
                }

                else
                {
                    $(topdownTemp).show('slide', {direction: 'right'}, 175);    
                }

                this.topdownName = topdownTemp;
                this.topdownTemp = topdownName;
            }

            // User List
            else if(eView == 2)
            {
                $(this.topdownName).hide();
                $(this.topdownTemp).hide();
                $(this.timeline).hide();
                $(this.about).hide();
                $(this.models).hide();
                showUserList.call(this);
            }

            // Timeline
            else if(eView == 3)
            {
                $(this.topdownName).hide();
                $(this.topdownTemp).hide();
                $(this.clientList).hide();
                $(this.about).hide();
                $(this.models).hide();
                showTimeline.call(this);
            }

            // About
            else if(eView == 4)
            {
                $(this.topdownName).hide();
                $(this.topdownTemp).hide();
                $(this.clientList).hide();
                $(this.timeline).hide();
                $(this.models).hide();
                showAboutTab.call(this);
            }

            // Models
            else if(eView == 5)
            {
                $(this.topdownName).hide();
                $(this.topdownTemp).hide();
                $(this.clientList).hide();
                $(this.timeline).hide();
                $(this.about).hide();
                showModelsTab.call(this);
            }


            if(this.editorView == 0)
            {
                window.slideOffset = 260;
                $('#vwf-root').animate({ 'left' : "-=260px" }, 175);
                $('#editor').animate({ 'left' : "-=260px" }, 175);
                $('#x').delay(1000).css({ 'display' : 'inline' });
            }

            this.editorView = eView;
            this.editorOpen = true;
        }
    }

    // -- closeEditor -----------------------------------------------------------------------

    function closeEditor() // invoke with the view as "this"
    {
        var topdownName = this.topdownName;

        window.slideOffset = 0;

        if (this.editorOpen && this.editorView == 1) // Hierarchy view open
        {
            $(topdownName).hide('slide', {direction: 'right'}, 175);
            $(this.clientList).hide();
            $(this.timeline).hide();
            $(this.about).hide();
            $(this.models).hide();
        }

        else if (this.editorOpen && this.editorView == 2) // Client list open
        {
            $(this.clientList).hide('slide', {direction: 'right'}, 175);
            $(topdownName).hide();
            $(this.timeline).hide();
            $(this.about).hide();
            $(this.models).hide();
        }

        else if (this.editorOpen && this.editorView == 3) // Timeline open
        {
            $(this.timeline).hide('slide', {direction: 'right'}, 175);
            $(topdownName).hide();
            $(this.clientList).hide();
            $(this.about).hide();
            $(this.models).hide();
        }

        else if (this.editorOpen && this.editorView == 4) // About open
        {
            $(this.about).hide('slide', {direction: 'right'}, 175);
            $(topdownName).hide();
            $(this.clientList).hide();
            $(this.timeline).hide();
            $(this.models).hide();
        }

        else if (this.editorOpen && this.editorView == 5) // Models open
        {
            $(this.models).hide('slide', {direction: 'right'}, 175);
            $(topdownName).hide();
            $(this.clientList).hide();
            $(this.timeline).hide();
            $(this.about).hide();
        }
        
        $('#vwf-root').animate({ 'left' : "+=260px" }, 175);
        $('#editor').animate({ 'left' : "+=260px" }, 175);
        $('#x').css({ 'display' : 'none' });
        this.editorView = 0;
        this.editorOpen = false;
    }

    // -- showUserList ----------------------------------------------------------------------

    function showUserList() // invoke with the view as "this"
    {
        var clientList = this.clientList;

        updateClients.call(this);

        if (!this.editorOpen)
        {
            $(clientList).show('slide', {direction: 'right'}, 175);    
        }
        else
        {
            $(clientList).show();
        }
    }

    // -- updateClients ---------------------------------------------------------------------

    function updateClients() {
        var app = window.location.pathname;
        var match;

        var clients$ = $(this.clientList);

        jQuery.getJSON( "/" + app.substring(1, app.indexOf('/', 1)) + "/admin/instances", function( data ) {
            jQuery.each( data, function( key, value ) {
                if ( match = key.match( RegExp( "/([^/]*)$" ) ) ) { // assignment is intentional

                    var instanceHTML = String( match[1] ).
                      replace( /&/g, "&amp;" ).
                      replace( /"/g, "&quot;" ).
                      replace( /'/g, "&#39;" ).
                      replace( /</g, "&lt;" ).
                      replace( />/g, "&gt;" );

                    if(instanceHTML == app.substring(app.indexOf('/', 1)+1, app.lastIndexOf('/')))
                    {
                        clients$.html("<div class='header'>Users</div>");
                        for (var clientID in value.clients) { 
                            clients$.append("<div class='clientEntry'>" + clientID + "</div><hr>"); 
                        }

                        clients$.append("<div style='padding:6px'><input class='update_button' type='button' id='load' value='Load' /><input class='update_button' type='button' id='save' value='Save' /></div>");
                        $('#load').click(function(evt) {
                            // Call function here
                        });
                        $('#save').click(function(evt) {
                            // Call function here
                        });
                    }
                }
            } );
        } );

        //setTimeout(updateClients.call(this), 5000);
    };

    // -- drillDown -------------------------------------------------------------------------

    function drillDown(nodeID) // invoke with the view as "this"
    {
        var topdownName = this.topdownName;
        var topdownTemp = this.topdownTemp;
        
        drill.call(this, nodeID);
        
        if(nodeID != "index-vwf") $(topdownName).hide('slide', {direction: 'left'}, 175); 
        $(topdownTemp).show('slide', {direction: 'right'}, 175);    
        
        this.topdownName = topdownTemp;
        this.topdownTemp = topdownName;
    }
    
    // -- drillUp ---------------------------------------------------------------------------

    function drillUp(nodeID) // invoke with the view as "this"
    {
        var topdownName = this.topdownName;
        var topdownTemp = this.topdownTemp;
        
        drill.call(this, nodeID);
        
        $(topdownName).hide('slide', {direction: 'right'}, 175); 
        $(topdownTemp).show('slide', {direction: 'left'}, 175);    
        
        this.topdownName = topdownTemp;
        this.topdownTemp = topdownName;
    }
    
    // -- drill -----------------------------------------------------------------------------

    function drill(nodeID) // invoke with the view as "this"
    {
        var self = this;
        var topdownName = this.topdownName;
        var topdownTemp = this.topdownTemp;
        
        var node = this.nodes[ nodeID ];
        this.currentNodeID = nodeID;
     
        if(nodeID == "index-vwf") 
        {
            $(topdownTemp).html("<div class='header'>index</div>");
        }
        else
        {
            $(topdownTemp).html("<div class='header'><img src='images/back.png' id='" + nodeID + "-back' alt='back'/> " + node.name + "</div>");
            jQuery('#' + nodeID + '-back').click ( function(evt) {
                drillUp.call(self, node.parentID);
            });
        }

        // Add node behaviors
        for ( var i = 0; i < node.implementsIDs.length; i++ ) {
            $(topdownTemp).append("<div class='propEntry'><table><tr><td style='width:92%'><b>" + node.implementsIDs[i] + "</b></td><td><input id='" + node.implementsIDs[i] + "-enable' type='checkbox' checked='checked' disabled='disabled' /></td></tr></table></div><hr>");

            /* 
            //Placeholder to Enable/Disable behaviors
            $('#' + node.implementsID[i] + '-enable').change( function(evt) {
            
            }); 
            */
        }

        $(topdownTemp + ' hr:last').css('height', '3px');

        // Add node scripts
        for( var i=0; i < this.allScripts[ nodeID ].length; i++ )
        {
            var scriptFull = this.allScripts[nodeID][i].text;
            if(scriptFull != undefined)
            {
                var scriptName = scriptFull.substring(0, scriptFull.indexOf('='));
                $(topdownTemp).append("<div id='script-" + nodeID + "-" + i + "' class='childContainer'><div class='childEntry'><b>script </b>" + scriptName + "</div><hr></div>");
                $('#script-' + nodeID + "-" + i).click( function(evt) {
                    var id = $(this).attr("id").substring($(this).attr("id").indexOf('-')+1,$(this).attr("id").lastIndexOf('-'));
                    var scriptID = $(this).attr("id").substring($(this).attr("id").lastIndexOf('-')+1);
                    viewScript.call(self, id, scriptID);
                });
            }
        }

        $(topdownTemp + ' hr:last').css('height', '3px');
        
        var displayedProperties = {};
        // Add node properties
        for ( var i = 0; i < node.properties.length; i++ ) {
            if ( !displayedProperties[ node.properties[i].name ] ) {
                displayedProperties[ node.properties[i].name ] = "instance";
                $(topdownTemp).append("<div id='" + nodeID + "-" + node.properties[i].name + "' class='propEntry'><table><tr><td><b>" + node.properties[i].name + " </b></td><td><input type='text' class='input_text' id='input-" + nodeID + "-" + node.properties[i].name + "' value='" + node.properties[i].value + "'></td></tr></table></div><hr>");
            
                $('#input-' + nodeID + '-' + node.properties[i].name).change( function(evt) {
                    var inputID = ($(this).attr("id"));
                    var nodeID = inputID.substring(6, inputID.lastIndexOf('-'));
                    var propName = inputID.substring(inputID.lastIndexOf('-')+1);
                    var propValue = $(this).val();
                
                    try {
                        propValue = JSON.parse(propValue);
                        self.kernel.setProperty(nodeID, propName, propValue);
                    } catch (e) {
                        // restore the original value on error
                        $(this).val(node.properties[ propName ].value);
                    }
                } );

                $('#input-' + nodeID + '-' + node.properties[i].name).keydown( function(evt) {
                    evt.stopPropagation();
                });

                $('#input-' + nodeID + '-' + node.properties[i].name).keypress( function(evt) {
                    evt.stopPropagation();
                });

                $('#input-' + nodeID + '-' + node.properties[i].name).keyup( function(evt) {
                    evt.stopPropagation();
                });
            }
        }

        $(topdownTemp + ' hr:last').css('height', '3px');

        this.logger.info(self + "    " + nodeID);

        // Add prototype properties
        var prototypeProperties = getProperties.call( this, this.kernel.kernel, node.extendsID );
        for ( var key in prototypeProperties ) {
            var prop = prototypeProperties[key].prop;
            if ( !displayedProperties[ prop.name ]  ) {
                displayedProperties[ prop.name ] = prototypeProperties[key].prototype;
                if(prop.value == undefined)
                {
                    prop.value = JSON.stringify( vwf.getProperty( nodeID, prop.name, []) );
                }
                $(topdownTemp).append("<div id='" + nodeID + "-" + prop.name + "' class='propEntry'><table><tr><td><b>" + prop.name + " </b></td><td><input type='text' class='input_text' id='input-" + nodeID + "-" + prop.name + "' value='" + prop.value + "'></td></tr></table></div><hr>");
            
                $('#input-' + nodeID + '-' + prop.name).change( function(evt) {
                    var inputID = ($(this).attr("id"));
                    var nodeID = inputID.substring(6, inputID.lastIndexOf('-'));
                    var propName = inputID.substring(inputID.lastIndexOf('-')+1);
                    var propValue = $(this).val();
                
                    try {
                        propValue = JSON.parse(propValue);
                        self.kernel.setProperty(nodeID, propName, propValue);
                    } catch (e) {
                        // restore the original value on error
                        $(this).val(node.properties[ propName ].value);
                    }
                } );

                $('#input-' + nodeID + '-' + prop.name).keydown( function(evt) {
                    evt.stopPropagation();
                });

                $('#input-' + nodeID + '-' + prop.name).keypress( function(evt) {
                    evt.stopPropagation();
                });

                $('#input-' + nodeID + '-' + prop.name).keyup( function(evt) {
                    evt.stopPropagation();
                });
            }
        }

        $(topdownTemp + ' hr:last').css('height', '3px');
        
        // Add node children
        for ( var i = 0; i < node.children.length; i++ ) {
            $(topdownTemp).append("<div id='" + node.children[i].ID + "' class='childContainer'><div class='childEntry'><b>" + node.children[i].name + "</b></div><hr></div>");
            $('#' + node.children[i].ID).click( function(evt) {
                drillDown.call(self, $(this).attr("id"));
            });
        }

        $(topdownTemp + ' hr:last').css('height', '3px');

        // Add node methods
        for ( var key in node.methods ) {
            var method = node.methods[key];
            $(topdownTemp).append("<div id='" + key + "' class='methodEntry'><table><tr><td><b>" + key + " </b></td><td style='text-align:right;overflow:visible'><div id='rollover-" + key + "' style='position:relative;left:12px'><input type='button' class='input_button_call' id='call-" + key + "' value='Call'><img id='param-" + key + "' src='images/arrow.png' alt='arrow' style='position:relative;top:4px;left:2px;visibility:hidden'></div></td></tr></table></div><hr>");
            $('#rollover-' + key).mouseover( function(evt) {
                $('#param-' + $(this).attr("id").substring(9)).css('visibility', 'visible');
            });
            $('#rollover-' + key).mouseleave( function(evt) {
                $('#param-' + $(this).attr("id").substring(9)).css('visibility', 'hidden');
            });
            $('#call-' + key).click( function(evt) {
                self.kernel.callMethod( nodeID, $(this).attr("id").substring(5) );
            });
            $('#param-' + key).click( function(evt) {
                setParams.call(self, $(this).attr("id").substring(6), method, nodeID);                
            });
        }

        $(topdownTemp + ' hr:last').css('height', '3px');

        // Add prototype methods
        var prototypeMethods = getMethods.call( this, this.kernel.kernel, node.extendsID );
        for ( var key in prototypeMethods ) {
            var method = prototypeMethods[key];
            $(topdownTemp).append("<div id='" + key + "' class='methodEntry'><table><tr><td><b>" + key + " </b></td><td style='text-align:right;overflow:visible'><div id='rollover-" + key + "' style='position:relative;left:12px'><input type='button' class='input_button_call' id='call-" + key + "' value='Call'><img id='param-" + key + "' src='images/arrow.png' alt='arrow' style='position:relative;top:4px;left:2px;visibility:hidden'></div></td></tr></table></div><hr>");
            $('#rollover-' + key).mouseover( function(evt) {
                $('#param-' + $(this).attr("id").substring(9)).css('visibility', 'visible');
            });
            $('#rollover-' + key).mouseleave( function(evt) {
                $('#param-' + $(this).attr("id").substring(9)).css('visibility', 'hidden');
            });
            $('#call-' + key).click( function(evt) {
                self.kernel.callMethod( nodeID, $(this).attr("id").substring(5) );
            });
            $('#param-' + key).click( function(evt) {
                setParams.call(self, $(this).attr("id").substring(6), method, nodeID);                
            });
        }

        $(topdownTemp + ' hr:last').css('height', '3px');

        // Add node events
        for ( var key in node.events ) {
            var nodeEvent = node.events[key];
            $(topdownTemp).append("<div id='" + key + "' class='methodEntry'><table><tr><td><b>" + key + " </b></td><td style='text-align:right;overflow:visible'><div id='rollover-" + key + "' style='position:relative;left:12px'><input type='button' class='input_button_call' id='fire-" + key + "' value='Fire'><img id='arg-" + key + "' src='images/arrow.png' alt='arrow' style='position:relative;top:4px;left:2px;visibility:hidden'></div></td></tr></table></div><hr>");
            $('#rollover-' + key).mouseover( function(evt) {
                $('#arg-' + $(this).attr("id").substring(9)).css('visibility', 'visible');
            });
            $('#rollover-' + key).mouseleave( function(evt) {
                $('#arg-' + $(this).attr("id").substring(9)).css('visibility', 'hidden');
            });
            $('#fire-' + key).click( function(evt) {
                self.kernel.fireEvent( nodeID, $(this).attr("id").substring(5) );
            });
            $('#arg-' + key).click( function(evt) {
                setArgs.call(self, $(this).attr("id").substring(4), nodeEvent, nodeID); 
            });
        }

        $(topdownTemp + ' hr:last').css('height', '3px');

        // Add prototype events
        var prototypeEvents = getEvents.call( this, this.kernel.kernel, node.extendsID );
        for ( var key in prototypeEvents ) {
            var nodeEvent = prototypeEvents[key];
            $(topdownTemp).append("<div id='" + key + "' class='methodEntry'><table><tr><td><b>" + key + " </b></td><td style='text-align:right;overflow:visible'><div id='rollover-" + key + "' style='position:relative;left:12px'><input type='button' class='input_button_call' id='fire-" + key + "' value='Fire'><img id='arg-" + key + "' src='images/arrow.png' alt='arrow' style='position:relative;top:4px;left:2px;visibility:hidden'></div></td></tr></table></div><hr>");
            $('#rollover-' + key).mouseover( function(evt) {
                $('#arg-' + $(this).attr("id").substring(9)).css('visibility', 'visible');
            });
            $('#rollover-' + key).mouseleave( function(evt) {
                $('#arg-' + $(this).attr("id").substring(9)).css('visibility', 'hidden');
            });
            $('#fire-' + key).click( function(evt) {
                self.kernel.fireEvent( nodeID, $(this).attr("id").substring(5) );
            });
            $('#arg-' + key).click( function(evt) {
                setArgs.call(self, $(this).attr("id").substring(4), nodeEvent, nodeID); 
            });
        }

        $(topdownTemp + ' hr:last').css('height', '3px');
    }

    // -- viewScript ------------------------------------------------------------------------

    function viewScript (nodeID, scriptID) // invoke with the view as "this"
    {
        var self = this;
        var topdownName = this.topdownName;
        var topdownTemp = this.topdownTemp;
        var allScripts = this.allScripts;

        this.editingScript = true;
        
        $(topdownTemp).html("<div class='header'><img src='images/back.png' id='script-" + nodeID + "-back' alt='back'/> script</div>");
        jQuery('#script-' + nodeID + '-back').click ( function(evt) {
            self.editingScript = false;
            var id = $(this).attr("id").substring(7, $(this).attr("id").lastIndexOf('-'));
            drillUp.call(self, id);
        });

        var scriptText = self.allScripts[nodeID][scriptID].text;
        if(scriptText != undefined)
        {
            $(topdownTemp).append("<div class='scriptEntry'><pre class='scriptCode'><textarea id='scriptTextArea' class='scriptEdit' spellcheck='false' wrap='off'>" + scriptText + "</textarea></pre><input class='update_button' type='button' id='update-" + nodeID + "-" + scriptID + "' value='Update' /></div><hr>");
            $("#update-" + nodeID + "-" + scriptID).click ( function(evt) {
                var id = $(this).attr("id").substring(7, $(this).attr("id").lastIndexOf('-'));
                var s_id = $(this).attr("id").substring($(this).attr("id").lastIndexOf('-') + 1);
                self.allScripts[id][s_id].text = undefined;
                vwf.execute( id, $("#scriptTextArea").val() );
            });
            jQuery('#scriptTextArea').change( function(evt) { 
                evt.stopPropagation();
            });
        }
        
        $(topdownName).hide('slide', {direction: 'left'}, 175); 
        $(topdownTemp).show('slide', {direction: 'right'}, 175);
        
        this.topdownName = topdownTemp;
        this.topdownTemp = topdownName;
    }

    // -- setParams -------------------------------------------------------------------------

    function setParams (methodName, methodParams, nodeID) // invoke with the view as "this"
    {
        var self = this;
        var topdownName = this.topdownName;
        var topdownTemp = this.topdownTemp;
     
        $(topdownTemp).html("<div class='header'><img src='images/back.png' id='" + methodName + "-back' alt='back'/> " + methodName + "<input type='button' class='input_button_call' id='call' value='Call' style='float:right;position:relative;top:5px;right:33px'></input></div>");
        jQuery('#' + methodName + '-back').click ( function(evt) {
            
            drillUp.call(self, nodeID);
        });

        for(var i=1; i<=16; i++)
        {
            $(topdownTemp).append("<div id='param" + i + "' class='propEntry'><table><tr><td><b>Parameter " + i + ": </b></td><td><input type='text' class='input_text' id='input-param" + i + "'></td></tr></table></div>");
        }

        $('#call').click ( function (evt) {

            var parameters = new Array();
            for(var i=1; i<=16; i++)
            {
                if( $('#input-param'+ i).val() )
                {
                    var prmtr = $('#input-param'+ i).val();
                    try {
                        prmtr = JSON.parse(prmtr);
                        parameters.push( prmtr );
                    } catch (e) {
                        this.logger.error('Invalid Value');
                    }
                }
            }

            self.kernel.callMethod(nodeID, methodName, parameters);
        });

        $(topdownName).hide('slide', {direction: 'left'}, 175); 
        $(topdownTemp).show('slide', {direction: 'right'}, 175);    

        this.topdownName = topdownTemp;
        this.topdownTemp = topdownName;
    }

    // -- setArgs ---------------------------------------------------------------------------

    function setArgs (eventName, eventArgs, nodeID) // invoke with the view as "this"
    {
        var self = this;
        var topdownName = this.topdownName;
        var topdownTemp = this.topdownTemp;
     
        $(topdownTemp).html("<div class='header'><img src='images/back.png' id='" + eventName + "-back' alt='back'/> " + eventName + "<input type='button' class='input_button_call' id='fire' value='Fire' style='float:right;position:relative;top:5px;right:33px'></input></div>");
        jQuery('#' + eventName + '-back').click ( function(evt) {
            drillUp.call(self, nodeID);
        });

        for(var i=1; i<=8; i++)
        {
            $(topdownTemp).append("<div id='arg" + i + "' class='propEntry'><table><tr><td><b>Argument " + i + ": </b></td><td><input type='text' class='input_text' id='input-arg" + i + "'></td></tr></table></div>");
        }

        $(topdownTemp).append("<div style='font-weight:bold;text-align:right;padding-right:10px'></div>");
        $('#fire').click ( function (evt) {

            var args = new Array();
            for(var i=1; i<=8; i++)
            {
                if( $('#input-arg'+ i).val() )
                {
                    var arg = $('#input-arg'+ i).val();
                    try {
                        arg = JSON.parse(arg);
                        args.push( arg );
                    } catch (e) {
                        this.logger.error('Invalid Value');
                    }
                }
            }

            self.kernel.fireEvent(nodeID, eventName, args);
        });

        $(topdownName).hide('slide', {direction: 'left'}, 175); 
        $(topdownTemp).show('slide', {direction: 'right'}, 175);    

        this.topdownName = topdownTemp;
        this.topdownTemp = topdownName;

    }

    function getPrototypes( kernel, extendsID ) {
        var prototypes = [];
        var id = extendsID;

        while ( id !== undefined ) {
            prototypes.push( id );
            id = kernel.prototype( id );
        }
                
        return prototypes;
    }

    function getProperties( kernel, extendsID ) {
        var pTypes = getPrototypes( kernel, extendsID );
        var pProperties = {};
        if ( pTypes ) {
            for ( var i=0; i < pTypes.length; i++ ) {
                var nd = this.nodes[ pTypes[i] ];
                if ( nd && nd.properties ) {
                    for ( var key in nd.properties ) {
                        pProperties[ key ] = { "prop": nd.properties[ key ], "prototype": pTypes[i]  };
                    }
                }
            }
        }
        return pProperties;
    }

    function getEvents( kernel, extendsID ) {
        var pTypes = getPrototypes( kernel, extendsID );
        var events = {};
        if ( pTypes ) {
            for ( var i = 0; i < pTypes.length; i++ ) {
                var nd = this.nodes[ pTypes[i] ];
                if  ( nd && nd.events ) {
                    for ( var key in nd.events ) {
                        events[ key ] = nd.events[key];
                    }
                }
            }
        }
        return events;
    }

    function getMethods( kernel, extendsID ) {
        var pTypes = getPrototypes( kernel, extendsID );
        var methods = {};
        if ( pTypes ) {
            for ( var i = 0; i < pTypes.length; i++ ) {
                var nd = this.nodes[ pTypes[i] ];
                if  ( nd && nd.methods ) {
                    for ( var key in nd.methods ) {
                        methods[ key ] = nd.methods[key];
                    }
                }
            }
        }
        return methods;
    }

    function isGlgeSceneDefinition( prototypes ) {
        var foundGlge = false;
        if ( prototypes ) {
            for ( var i = 0; i < prototypes.length && !foundGlge; i++ ) {
                foundGlge = ( prototypes[i] == "http-vwf-example-com-scene-vwf" );    
            }
        }

        return foundGlge;
    }

    // -- showTimeline ----------------------------------------------------------------------

    function showTimeline() // invoke with the view as "this"
    {
        var timeline = this.timeline;

        if(!this.timelineInit)
        {
            jQuery('#time_control').append("<div class='header'>Timeline</div>" + 
                "<div style='text-align:center;padding-top:10px'><span><button id='play'></button><button id='stop'></button></span>" +
                "<span><span class='rate slider'></span>&nbsp;" + 
                "<span class='rate vwf-label' style='display: inline-block; width:8ex'></span></span></div>");

            var options = {};

            [ "play", "pause", "stop" ].forEach( function( state ) {
                options[state] = { icons: { primary: "ui-icon-" + state }, label: state, text: false };
            } );

            options.rate = { value: 0, min: -2, max: 2, step: 0.1, };

            var state = {};

            jQuery.get(
                "admin/state", 
                undefined, 
                function( data ) {
                    state = data;

                    jQuery( "button#play" ).button( "option", state.playing ? options.pause : options.play );
                    jQuery( "button#stop" ).button( "option", "disabled", state.stopped );

                    jQuery( ".rate.slider" ).slider( "value", Math.log( state.rate ) / Math.LN10 );

                    if ( state.rate < 1.0 ) {
                        var label_rate = 1.0 / state.rate;
                    } 
                    else {
                        var label_rate = state.rate;
                    }

                    var label = label_rate.toFixed(2).toString().replace( /(\.\d*?)0+$/, "$1" ).replace( /\.$/, "" );

                    if ( state.rate < 1.0 ) {
                        label = "&#x2215; " + label;
                    } else {
                        label = label + " &times;";
                    }

                    jQuery( ".rate.vwf-label" ).html( label );
                }, 
                "json" 
            );

            jQuery( "button#play" ).button(
                options.pause
            ). click( function() {
                jQuery.post(
                    state.playing ? "admin/pause" : "admin/play", 
                    undefined, 
                    function( data ) {
                        state = data;

                        jQuery( "button#play" ).button( "option", state.playing ? options.pause : options.play );
                        jQuery( "button#stop" ).button( "option", "disabled", state.stopped );
                    },
                    "json" 
                );
            } );


            jQuery( "button#stop" ).button(
                options.stop
            ). click( function() {
                jQuery.post(
                    "admin/stop", 
                    undefined, 
                    function( data ) {
                        state = data;

                        jQuery( "button#play" ).button( "option", state.playing ? options.pause : options.play );
                        jQuery( "button#stop" ).button( "option", "disabled", state.stopped );
                    }, 
                    "json" 
                );
            } );

            jQuery( ".rate.slider" ).slider(
                options.rate
            ) .bind( "slide", function( event, ui ) {
                jQuery.get( 
                    "admin/state", 

                    { "rate": Math.pow( 10, Number(ui.value) ) }, 

                    function( data ) {
                        state = data;

                        jQuery( ".rate.slider" ).slider( "value", Math.log( state.rate ) / Math.LN10 );

                        if ( state.rate < 1.0 ) {
                            var label_rate = 1.0 / state.rate;
                        } 
                        else {
                            var label_rate = state.rate;
                        }

                        var label = label_rate.toFixed(2).toString().replace( /(\.\d*?)0+$/, "$1" ).replace( /\.$/, "" );

                        if ( state.rate < 1.0 ) {
                            label = "&#x2215; " + label;
                        } else {
                            label = label + " &times;";
                        }

                        jQuery( ".rate.vwf-label" ).html( label );
                    }, 
                    "json"
                );
            } );

            this.timelineInit = true;
        }

        if (!this.editorOpen)
        {
            $(timeline).show('slide', {direction: 'right'}, 175);    
        }
        else
        {
            $(timeline).show();
        }
    }

        // -- showAboutTab ----------------------------------------------------------------------

    function showAboutTab() // invoke with the view as "this"
    {
        var about = this.about;

        if(!this.aboutInit)
        {
            jQuery('#about_tab').append("<div class='header'>About</div>" + 
                "<div class='about'><p style='font:bold 12pt Arial'>Virtual World Framework</p>" +
                "<p><b>Version: </b>" + version.join(".") + "</p>" +
                "<p><b>Site: </b><a href='http://virtualworldframework.com' target='_blank'>http://virtualworldframework.com</a></p>" +
                "<p><b>Source: </b><a href='https://github.com/virtual-world-framework' target='_blank'>https://github.com/virtual-world-framework</a></p></div>");

            this.aboutInit = true;
        }

        if (!this.editorOpen)
        {
            $(about).show('slide', {direction: 'right'}, 175);    
        }
        else
        {
            $(about).show();
        }
    }

    //  -- showModelsTab ----------------------------------------------------------------------

    function showModelsTab() // invoke with the view as "this"
    {
        var models = this.models;
        if(!this.modelsInit) {
            $(models).append("<div class='header'>Models</div>");
            this.modelsInit = true;
        }
        else {
            $(models+' .childContainer').remove();
        }

        $.getJSON("admin/models", function( data ) {
            $.each( data, function( key, value ) {
                var fileName = encodeURIComponent(value['basename']);
                var divId = fileName;
                if(divId.indexOf('.') != -1) {
                    divId = divId.replace(/\./g, "_");
                }
                var url = value['url'];

                $(models).append("<div><div id='" + divId + "' class='modelEntry' draggable='true' data-url='" + url + "'>"
                    + fileName + "</div><hr></div>");
                $("#" + divId).on("dragstart", function (e) {
                    var fileData = "{\"fileName\":\""+e.target.textContent+"\", \"fileUrl\":\""+e.target.getAttribute("data-url")+"\"}";
                    e.originalEvent.dataTransfer.setData('text/plain', fileData);
                    e.originalEvent.dataTransfer.setDragImage(e.target, 0, 0);
                    return true;
                });
            });
        } );

        if(!this.editorOpen) {
            $(models).show('slide', {direction: 'right'}, 175);
        }
        else {
            $(models).show();
        }
    }
} );
<|MERGE_RESOLUTION|>--- conflicted
+++ resolved
@@ -1,1184 +1,1181 @@
-"use strict";
-
-// Copyright 2012 United States Government, as represented by the Secretary of Defense, Under
-// Secretary of Defense (Personnel & Readiness).
-// 
-// Licensed under the Apache License, Version 2.0 (the "License"); you may not use this file except
-// in compliance with the License. You may obtain a copy of the License at
-// 
-//   http://www.apache.org/licenses/LICENSE-2.0
-// 
-// Unless required by applicable law or agreed to in writing, software distributed under the License
-// is distributed on an "AS IS" BASIS, WITHOUT WARRANTIES OR CONDITIONS OF ANY KIND, either express
-// or implied. See the License for the specific language governing permissions and limitations under
-// the License.
-
-define( [ "module", "version", "vwf/view" ], function( module, version, view ) {
-
-    // vwf/view/editor creates a view interface for editor functions. 
-
-    return view.load( module, {
-
-        // == Module Definition ====================================================================
-
-        initialize: function() {
-
-            var self = this;
-            window.slideOffset = 0;
-
-            this.nodes = {};
-            this.scenes = {};
-            this.allScripts = {};
-
-            // EDITOR CLOSED  --> 0
-            // HIERARCHY OPEN --> 1
-            // USER LIST OPEN --> 2
-            // TIMELINE OPEN  --> 3
-            // ABOUT OPEN     --> 4
-            this.editorView = 0;
-            this.editorOpen = false;
-            this.timelineInit = false;
-            this.aboutInit = false;
-<<<<<<< HEAD
-=======
-            this.modelsInit = false;
->>>>>>> a337dcaf
-            this.editingScript = false;
-
-            this.topdownName = '#topdown_a';
-            this.topdownTemp = '#topdown_b';
-            this.clientList = '#client_list';
-            this.timeline = '#time_control';
-            this.about = '#about_tab';
-            this.models = '#model_tab';
-            this.currentNodeID = '';
-            
-            jQuery('body').append(
-                "<div id='editor' class='relClass'><div class='uiContainer'><div class='editor-tabs' id='tabs'><img id='x' style='display:none' src='images/tab_X.png' alt='x' /><img id='hierarchy' src='images/tab_Hierarchy.png' alt='hierarchy' /><img id='userlist' src='images/tab_UserList.png' alt='userlist' /><img id='timeline' src='images/tab_Timeline.png' alt='timeline' /><img id='about' src='images/tab_About.png' alt='about' /><img id='models' src='images/tab_Models.png' alt='models' /></div></div></div>" + 
-                "<div class='relClass'><div class='uiContainer'><div class='vwf-tree' id='topdown_a'></div></div></div>" + 
-                "<div class='relClass'><div class='uiContainer'><div class='vwf-tree' id='topdown_b'></div></div></div>" + 
-                "<div class='relClass'><div class='uiContainer'><div class='vwf-tree' id='client_list'></div></div></div>" +
-                "<div class='relClass'><div class='uiContainer'><div class='vwf-tree' id='time_control'></div></div></div>" +
-                "<div class='relClass'><div class='uiContainer'><div class='vwf-tree' id='about_tab'></div></div></div>" +
-                "<div class='relClass'><div class='uiContainer'><div class='vwf-tree' id='model_tab'></div></div></div>"
-            );
-            
-            $('#tabs').stop().animate({ opacity:0.0 }, 0);
-            
-            jQuery('#tabs').mouseenter( function(evt) { 
-                evt.stopPropagation();
-                $('#tabs').stop().animate({ opacity:1.0 }, 175);
-                return false; 
-            });
-            
-            jQuery('#tabs').mouseleave( function(evt) { 
-                evt.stopPropagation(); 
-                $('#tabs').stop().animate({ opacity:0.0 }, 175);
-                return false; 
-            });
-            
-            jQuery('#hierarchy').click ( function(evt) {
-                openEditor.call(self, 1);
-            });
-
-            jQuery('#userlist').click ( function(evt) {
-                openEditor.call(self, 2);
-            });
-
-            jQuery('#timeline').click ( function(evt) {
-                openEditor.call(self, 3);
-            });
-
-            jQuery('#about').click ( function(evt) {
-                openEditor.call(self, 4);
-            });
-
-            jQuery('#models').click ( function(evt) {
-                openEditor.call(self, 5);
-            });
-
-            jQuery('#x').click ( function(evt) {
-                closeEditor.call(self);
-            });
-
-            $('#topdown_a').hide();
-            $('#topdown_b').hide();
-            $('#client_list').hide();
-            $('#time_control').hide();
-            $('#about_tab').hide();
-            $('#model_tab').hide();
-            
-            var canvas = document.getElementById("index-vwf");
-            if ( canvas ) {
-                $('#topdown_a').height(canvas.height);
-                $('#topdown_b').height(canvas.height);
-                $('#client_list').height(canvas.height);
-                $('#time_control').height(canvas.height);
-                $('#about_tab').height(canvas.height);
-                $('#model_tab').height(canvas.height);
-            }
-            else
-            {    
-                $('#topdown_a').height(window.innerHeight-20);
-                $('#topdown_b').height(window.innerHeight-20);
-                $('#client_list').height(window.innerHeight-20);
-                $('#time_control').height(window.innerHeight-20);
-                $('#about_tab').height(window.innerHeight-20);
-                $('#model_tab').height(window.innerHeight-20);
-            }
-        },
-        
-        createdNode: function( nodeID, childID, childExtendsID, childImplementsIDs,
-            childSource, childType, childName, callback /* ( ready ) */ ) {
-            
-            var kernel = this.kernel.kernel;
-            var self = this;
-            var parent = this.nodes[ nodeID ];
-            var node = this.nodes[ childID ] = {
-                children: [],
-                properties: [],
-                events: {},
-                methods: {},
-                parent: parent,
-                parentID: nodeID,
-                ID: childID,
-                extendsID: childExtendsID,
-                implementsIDs: childImplementsIDs,
-                source: childSource, 
-                name: childName,
-            };
-
-            if ( parent ) {
-                parent.children.push( node );
-            }
-
-            var prototypes = getPrototypes.call( this, kernel, childExtendsID );
-            if ( prototypes && isGlgeSceneDefinition.call( this, prototypes ) && childID == "index-vwf" ) {
-                this.scenes[ childID ] = node;
-            }
-            
-            if ( nodeID === this.currentNodeID && this.editingScript == false )
-            {
-                $(this.topdownName + ' hr:last').css('height', '1px');
-                $(this.topdownName).append("<div id='" + childID + "' class='childContainer'><div class='childEntry'><b>" + childName + "</b></div><hr></div>");
-                $('#' + childID).click( function(evt) {
-                    drillDown.call(self, $(this).attr("id"));
-                });
-                $(this.topdownName + ' hr:last').css('height', '3px');
-            }
-        },
-        
-        createdProperty: function (nodeID, propertyName, propertyValue) {
-
-            return this.initializedProperty(nodeID, propertyName, propertyValue);   
-        },
-        
-        initializedProperty: function (nodeID, propertyName, propertyValue) {
-   
-            var node = this.nodes[ nodeID ];
-if ( ! node ) return;  // TODO: patch until full-graph sync is working; drivers should be able to assume that nodeIDs refer to valid objects
-
-            var property = node.properties[ propertyName ] = {
-                name: propertyName,
-                value: propertyValue,
-            };
-
-            try {
-                node.properties[ propertyName ].value = JSON.stringify( propertyValue );
-            } catch (e) {
-                this.logger.warnc( "createdProperty", nodeID, propertyName, propertyValue,
-                    "stringify error:", e.message );
-                node.properties[ propertyName ].value = propertyValue;
-            }
-            
-            if ( node ) {
-                node.properties.push( property );
-            }
-        },
-        
-        deletedNode: function (nodeID) {
-            var node = this.nodes[ nodeID ];
-            node.parent.children.splice( node );
-            $('#' + nodeID).remove();
-            $(this.topdownName + ' hr:last').css('height', '3px');
-        },
-
-        //addedChild: [ /* nodeID, childID, childName */ ],
-        //removedChild: [ /* nodeID, childID */ ],
-
-        satProperty: function (nodeID, propertyName, propertyValue) {
-
-            var node = this.nodes[ nodeID ];
-if ( ! node ) return;  // TODO: patch until full-graph sync is working; drivers should be able to assume that nodeIDs refer to valid objects
-
-            try {
-                node.properties[ propertyName ].value = JSON.stringify( propertyValue );
-            } catch (e) {
-                this.logger.warnc( "satProperty", nodeID, propertyName, propertyValue,
-                    "stringify error:", e.message );
-                node.properties[ propertyName ].value = propertyValue;
-            }
-
-            $('#input-' + nodeID + '-' + propertyName).val(node.properties[ propertyName ].value);
-        },
-        
-        //gotProperty: [ /* nodeID, propertyName, propertyValue */ ],
-        
-        createdMethod: function( nodeID, methodName, methodParameters, methodBody ){
-            var node = this.nodes[ nodeID ];
-            if ( node ) {
-                node.methods[ methodName ] = methodParameters;
-            }
-        },
-
-        //calledMethod: function( nodeID, methodName, methodParameters ) {
-
-        //},
-
-        createdEvent: function( nodeID, eventName, eventParameters ) {
-            var node = this.nodes[ nodeID ];
-            if ( node ) {
-                node.events[ eventName ] = eventParameters;
-            }         
-        },
-
-        //firedEvent: function ( nodeID, eventName, eventParameters ) {
-
-        //},
-
-        executed: function( nodeID, scriptText, scriptType ) {
-
-            var nodeScript = {
-                text: scriptText,
-                type: scriptType,
-            };
-
-            if ( !this.allScripts[ nodeID ] ) {
-                var nodeScripts = new Array();
-                nodeScripts.push(nodeScript);
-
-                this.allScripts[ nodeID ] = nodeScripts;
-            }
-
-            else {
-                this.allScripts[ nodeID ].push(nodeScript);
-            }
-        },
-
-        //ticked: [ /* time */ ],
-        
-    } );
-
-    // -- getPropertyValues -----------------------------------------------------------------
-
-    function getPropertyValues( node ) {
-        var pv = {};
-        if ( node ) {
-            for ( var i = 0; i < node.properties.length; i++ ) {
-                pv[ node.properties[i] ] = vwf.getProperty( node.ID, node.properties[i], [] );
-            }
-        }
-        return pv;
-    };
-    
-    // -- getChildByName --------------------------------------------------------------------
-    
-    function getChildByName( node, childName ) {
-        var childNode = undefined;
-        for ( var i = 0; i < node.children.length && childNode === undefined; i++ ) {
-            if ( node.children[i].name == childName ) {
-                childNode = node.children[i];    
-            }
-        }
-        return childNode;
-    };
-    
-    // -- openEditor ------------------------------------------------------------------------
-
-    function openEditor(eView) // invoke with the view as "this"
-    {
-        if(eView == 0)
-        {
-            closeEditor.call(this);
-        }
-        
-        if(this.editorView != eView)
-        {
-            // Hierarchy
-            if(eView == 1)
-            {
-                var topdownName = this.topdownName;
-                var topdownTemp = this.topdownTemp;
-
-                if( this.currentNodeID == '' )
-                {
-                    this.currentNodeID = "index-vwf";
-                }
-
-                drill.call(this, this.currentNodeID);
-                $(this.clientList).hide();
-                $(this.timeline).hide();
-                $(this.about).hide();
-                $(this.models).hide();
-
-                if(this.editorOpen)
-                {
-                    $(topdownName).hide();
-                    $(topdownTemp).show();
-                }
-
-                else
-                {
-                    $(topdownTemp).show('slide', {direction: 'right'}, 175);    
-                }
-
-                this.topdownName = topdownTemp;
-                this.topdownTemp = topdownName;
-            }
-
-            // User List
-            else if(eView == 2)
-            {
-                $(this.topdownName).hide();
-                $(this.topdownTemp).hide();
-                $(this.timeline).hide();
-                $(this.about).hide();
-                $(this.models).hide();
-                showUserList.call(this);
-            }
-
-            // Timeline
-            else if(eView == 3)
-            {
-                $(this.topdownName).hide();
-                $(this.topdownTemp).hide();
-                $(this.clientList).hide();
-                $(this.about).hide();
-                $(this.models).hide();
-                showTimeline.call(this);
-            }
-
-            // About
-            else if(eView == 4)
-            {
-                $(this.topdownName).hide();
-                $(this.topdownTemp).hide();
-                $(this.clientList).hide();
-                $(this.timeline).hide();
-                $(this.models).hide();
-                showAboutTab.call(this);
-            }
-
-            // Models
-            else if(eView == 5)
-            {
-                $(this.topdownName).hide();
-                $(this.topdownTemp).hide();
-                $(this.clientList).hide();
-                $(this.timeline).hide();
-                $(this.about).hide();
-                showModelsTab.call(this);
-            }
-
-
-            if(this.editorView == 0)
-            {
-                window.slideOffset = 260;
-                $('#vwf-root').animate({ 'left' : "-=260px" }, 175);
-                $('#editor').animate({ 'left' : "-=260px" }, 175);
-                $('#x').delay(1000).css({ 'display' : 'inline' });
-            }
-
-            this.editorView = eView;
-            this.editorOpen = true;
-        }
-    }
-
-    // -- closeEditor -----------------------------------------------------------------------
-
-    function closeEditor() // invoke with the view as "this"
-    {
-        var topdownName = this.topdownName;
-
-        window.slideOffset = 0;
-
-        if (this.editorOpen && this.editorView == 1) // Hierarchy view open
-        {
-            $(topdownName).hide('slide', {direction: 'right'}, 175);
-            $(this.clientList).hide();
-            $(this.timeline).hide();
-            $(this.about).hide();
-            $(this.models).hide();
-        }
-
-        else if (this.editorOpen && this.editorView == 2) // Client list open
-        {
-            $(this.clientList).hide('slide', {direction: 'right'}, 175);
-            $(topdownName).hide();
-            $(this.timeline).hide();
-            $(this.about).hide();
-            $(this.models).hide();
-        }
-
-        else if (this.editorOpen && this.editorView == 3) // Timeline open
-        {
-            $(this.timeline).hide('slide', {direction: 'right'}, 175);
-            $(topdownName).hide();
-            $(this.clientList).hide();
-            $(this.about).hide();
-            $(this.models).hide();
-        }
-
-        else if (this.editorOpen && this.editorView == 4) // About open
-        {
-            $(this.about).hide('slide', {direction: 'right'}, 175);
-            $(topdownName).hide();
-            $(this.clientList).hide();
-            $(this.timeline).hide();
-            $(this.models).hide();
-        }
-
-        else if (this.editorOpen && this.editorView == 5) // Models open
-        {
-            $(this.models).hide('slide', {direction: 'right'}, 175);
-            $(topdownName).hide();
-            $(this.clientList).hide();
-            $(this.timeline).hide();
-            $(this.about).hide();
-        }
-        
-        $('#vwf-root').animate({ 'left' : "+=260px" }, 175);
-        $('#editor').animate({ 'left' : "+=260px" }, 175);
-        $('#x').css({ 'display' : 'none' });
-        this.editorView = 0;
-        this.editorOpen = false;
-    }
-
-    // -- showUserList ----------------------------------------------------------------------
-
-    function showUserList() // invoke with the view as "this"
-    {
-        var clientList = this.clientList;
-
-        updateClients.call(this);
-
-        if (!this.editorOpen)
-        {
-            $(clientList).show('slide', {direction: 'right'}, 175);    
-        }
-        else
-        {
-            $(clientList).show();
-        }
-    }
-
-    // -- updateClients ---------------------------------------------------------------------
-
-    function updateClients() {
-        var app = window.location.pathname;
-        var match;
-
-        var clients$ = $(this.clientList);
-
-        jQuery.getJSON( "/" + app.substring(1, app.indexOf('/', 1)) + "/admin/instances", function( data ) {
-            jQuery.each( data, function( key, value ) {
-                if ( match = key.match( RegExp( "/([^/]*)$" ) ) ) { // assignment is intentional
-
-                    var instanceHTML = String( match[1] ).
-                      replace( /&/g, "&amp;" ).
-                      replace( /"/g, "&quot;" ).
-                      replace( /'/g, "&#39;" ).
-                      replace( /</g, "&lt;" ).
-                      replace( />/g, "&gt;" );
-
-                    if(instanceHTML == app.substring(app.indexOf('/', 1)+1, app.lastIndexOf('/')))
-                    {
-                        clients$.html("<div class='header'>Users</div>");
-                        for (var clientID in value.clients) { 
-                            clients$.append("<div class='clientEntry'>" + clientID + "</div><hr>"); 
-                        }
-
-                        clients$.append("<div style='padding:6px'><input class='update_button' type='button' id='load' value='Load' /><input class='update_button' type='button' id='save' value='Save' /></div>");
-                        $('#load').click(function(evt) {
-                            // Call function here
-                        });
-                        $('#save').click(function(evt) {
-                            // Call function here
-                        });
-                    }
-                }
-            } );
-        } );
-
-        //setTimeout(updateClients.call(this), 5000);
-    };
-
-    // -- drillDown -------------------------------------------------------------------------
-
-    function drillDown(nodeID) // invoke with the view as "this"
-    {
-        var topdownName = this.topdownName;
-        var topdownTemp = this.topdownTemp;
-        
-        drill.call(this, nodeID);
-        
-        if(nodeID != "index-vwf") $(topdownName).hide('slide', {direction: 'left'}, 175); 
-        $(topdownTemp).show('slide', {direction: 'right'}, 175);    
-        
-        this.topdownName = topdownTemp;
-        this.topdownTemp = topdownName;
-    }
-    
-    // -- drillUp ---------------------------------------------------------------------------
-
-    function drillUp(nodeID) // invoke with the view as "this"
-    {
-        var topdownName = this.topdownName;
-        var topdownTemp = this.topdownTemp;
-        
-        drill.call(this, nodeID);
-        
-        $(topdownName).hide('slide', {direction: 'right'}, 175); 
-        $(topdownTemp).show('slide', {direction: 'left'}, 175);    
-        
-        this.topdownName = topdownTemp;
-        this.topdownTemp = topdownName;
-    }
-    
-    // -- drill -----------------------------------------------------------------------------
-
-    function drill(nodeID) // invoke with the view as "this"
-    {
-        var self = this;
-        var topdownName = this.topdownName;
-        var topdownTemp = this.topdownTemp;
-        
-        var node = this.nodes[ nodeID ];
-        this.currentNodeID = nodeID;
-     
-        if(nodeID == "index-vwf") 
-        {
-            $(topdownTemp).html("<div class='header'>index</div>");
-        }
-        else
-        {
-            $(topdownTemp).html("<div class='header'><img src='images/back.png' id='" + nodeID + "-back' alt='back'/> " + node.name + "</div>");
-            jQuery('#' + nodeID + '-back').click ( function(evt) {
-                drillUp.call(self, node.parentID);
-            });
-        }
-
-        // Add node behaviors
-        for ( var i = 0; i < node.implementsIDs.length; i++ ) {
-            $(topdownTemp).append("<div class='propEntry'><table><tr><td style='width:92%'><b>" + node.implementsIDs[i] + "</b></td><td><input id='" + node.implementsIDs[i] + "-enable' type='checkbox' checked='checked' disabled='disabled' /></td></tr></table></div><hr>");
-
-            /* 
-            //Placeholder to Enable/Disable behaviors
-            $('#' + node.implementsID[i] + '-enable').change( function(evt) {
-            
-            }); 
-            */
-        }
-
-        $(topdownTemp + ' hr:last').css('height', '3px');
-
-        // Add node scripts
-        for( var i=0; i < this.allScripts[ nodeID ].length; i++ )
-        {
-            var scriptFull = this.allScripts[nodeID][i].text;
-            if(scriptFull != undefined)
-            {
-                var scriptName = scriptFull.substring(0, scriptFull.indexOf('='));
-                $(topdownTemp).append("<div id='script-" + nodeID + "-" + i + "' class='childContainer'><div class='childEntry'><b>script </b>" + scriptName + "</div><hr></div>");
-                $('#script-' + nodeID + "-" + i).click( function(evt) {
-                    var id = $(this).attr("id").substring($(this).attr("id").indexOf('-')+1,$(this).attr("id").lastIndexOf('-'));
-                    var scriptID = $(this).attr("id").substring($(this).attr("id").lastIndexOf('-')+1);
-                    viewScript.call(self, id, scriptID);
-                });
-            }
-        }
-
-        $(topdownTemp + ' hr:last').css('height', '3px');
-        
-        var displayedProperties = {};
-        // Add node properties
-        for ( var i = 0; i < node.properties.length; i++ ) {
-            if ( !displayedProperties[ node.properties[i].name ] ) {
-                displayedProperties[ node.properties[i].name ] = "instance";
-                $(topdownTemp).append("<div id='" + nodeID + "-" + node.properties[i].name + "' class='propEntry'><table><tr><td><b>" + node.properties[i].name + " </b></td><td><input type='text' class='input_text' id='input-" + nodeID + "-" + node.properties[i].name + "' value='" + node.properties[i].value + "'></td></tr></table></div><hr>");
-            
-                $('#input-' + nodeID + '-' + node.properties[i].name).change( function(evt) {
-                    var inputID = ($(this).attr("id"));
-                    var nodeID = inputID.substring(6, inputID.lastIndexOf('-'));
-                    var propName = inputID.substring(inputID.lastIndexOf('-')+1);
-                    var propValue = $(this).val();
-                
-                    try {
-                        propValue = JSON.parse(propValue);
-                        self.kernel.setProperty(nodeID, propName, propValue);
-                    } catch (e) {
-                        // restore the original value on error
-                        $(this).val(node.properties[ propName ].value);
-                    }
-                } );
-
-                $('#input-' + nodeID + '-' + node.properties[i].name).keydown( function(evt) {
-                    evt.stopPropagation();
-                });
-
-                $('#input-' + nodeID + '-' + node.properties[i].name).keypress( function(evt) {
-                    evt.stopPropagation();
-                });
-
-                $('#input-' + nodeID + '-' + node.properties[i].name).keyup( function(evt) {
-                    evt.stopPropagation();
-                });
-            }
-        }
-
-        $(topdownTemp + ' hr:last').css('height', '3px');
-
-        this.logger.info(self + "    " + nodeID);
-
-        // Add prototype properties
-        var prototypeProperties = getProperties.call( this, this.kernel.kernel, node.extendsID );
-        for ( var key in prototypeProperties ) {
-            var prop = prototypeProperties[key].prop;
-            if ( !displayedProperties[ prop.name ]  ) {
-                displayedProperties[ prop.name ] = prototypeProperties[key].prototype;
-                if(prop.value == undefined)
-                {
-                    prop.value = JSON.stringify( vwf.getProperty( nodeID, prop.name, []) );
-                }
-                $(topdownTemp).append("<div id='" + nodeID + "-" + prop.name + "' class='propEntry'><table><tr><td><b>" + prop.name + " </b></td><td><input type='text' class='input_text' id='input-" + nodeID + "-" + prop.name + "' value='" + prop.value + "'></td></tr></table></div><hr>");
-            
-                $('#input-' + nodeID + '-' + prop.name).change( function(evt) {
-                    var inputID = ($(this).attr("id"));
-                    var nodeID = inputID.substring(6, inputID.lastIndexOf('-'));
-                    var propName = inputID.substring(inputID.lastIndexOf('-')+1);
-                    var propValue = $(this).val();
-                
-                    try {
-                        propValue = JSON.parse(propValue);
-                        self.kernel.setProperty(nodeID, propName, propValue);
-                    } catch (e) {
-                        // restore the original value on error
-                        $(this).val(node.properties[ propName ].value);
-                    }
-                } );
-
-                $('#input-' + nodeID + '-' + prop.name).keydown( function(evt) {
-                    evt.stopPropagation();
-                });
-
-                $('#input-' + nodeID + '-' + prop.name).keypress( function(evt) {
-                    evt.stopPropagation();
-                });
-
-                $('#input-' + nodeID + '-' + prop.name).keyup( function(evt) {
-                    evt.stopPropagation();
-                });
-            }
-        }
-
-        $(topdownTemp + ' hr:last').css('height', '3px');
-        
-        // Add node children
-        for ( var i = 0; i < node.children.length; i++ ) {
-            $(topdownTemp).append("<div id='" + node.children[i].ID + "' class='childContainer'><div class='childEntry'><b>" + node.children[i].name + "</b></div><hr></div>");
-            $('#' + node.children[i].ID).click( function(evt) {
-                drillDown.call(self, $(this).attr("id"));
-            });
-        }
-
-        $(topdownTemp + ' hr:last').css('height', '3px');
-
-        // Add node methods
-        for ( var key in node.methods ) {
-            var method = node.methods[key];
-            $(topdownTemp).append("<div id='" + key + "' class='methodEntry'><table><tr><td><b>" + key + " </b></td><td style='text-align:right;overflow:visible'><div id='rollover-" + key + "' style='position:relative;left:12px'><input type='button' class='input_button_call' id='call-" + key + "' value='Call'><img id='param-" + key + "' src='images/arrow.png' alt='arrow' style='position:relative;top:4px;left:2px;visibility:hidden'></div></td></tr></table></div><hr>");
-            $('#rollover-' + key).mouseover( function(evt) {
-                $('#param-' + $(this).attr("id").substring(9)).css('visibility', 'visible');
-            });
-            $('#rollover-' + key).mouseleave( function(evt) {
-                $('#param-' + $(this).attr("id").substring(9)).css('visibility', 'hidden');
-            });
-            $('#call-' + key).click( function(evt) {
-                self.kernel.callMethod( nodeID, $(this).attr("id").substring(5) );
-            });
-            $('#param-' + key).click( function(evt) {
-                setParams.call(self, $(this).attr("id").substring(6), method, nodeID);                
-            });
-        }
-
-        $(topdownTemp + ' hr:last').css('height', '3px');
-
-        // Add prototype methods
-        var prototypeMethods = getMethods.call( this, this.kernel.kernel, node.extendsID );
-        for ( var key in prototypeMethods ) {
-            var method = prototypeMethods[key];
-            $(topdownTemp).append("<div id='" + key + "' class='methodEntry'><table><tr><td><b>" + key + " </b></td><td style='text-align:right;overflow:visible'><div id='rollover-" + key + "' style='position:relative;left:12px'><input type='button' class='input_button_call' id='call-" + key + "' value='Call'><img id='param-" + key + "' src='images/arrow.png' alt='arrow' style='position:relative;top:4px;left:2px;visibility:hidden'></div></td></tr></table></div><hr>");
-            $('#rollover-' + key).mouseover( function(evt) {
-                $('#param-' + $(this).attr("id").substring(9)).css('visibility', 'visible');
-            });
-            $('#rollover-' + key).mouseleave( function(evt) {
-                $('#param-' + $(this).attr("id").substring(9)).css('visibility', 'hidden');
-            });
-            $('#call-' + key).click( function(evt) {
-                self.kernel.callMethod( nodeID, $(this).attr("id").substring(5) );
-            });
-            $('#param-' + key).click( function(evt) {
-                setParams.call(self, $(this).attr("id").substring(6), method, nodeID);                
-            });
-        }
-
-        $(topdownTemp + ' hr:last').css('height', '3px');
-
-        // Add node events
-        for ( var key in node.events ) {
-            var nodeEvent = node.events[key];
-            $(topdownTemp).append("<div id='" + key + "' class='methodEntry'><table><tr><td><b>" + key + " </b></td><td style='text-align:right;overflow:visible'><div id='rollover-" + key + "' style='position:relative;left:12px'><input type='button' class='input_button_call' id='fire-" + key + "' value='Fire'><img id='arg-" + key + "' src='images/arrow.png' alt='arrow' style='position:relative;top:4px;left:2px;visibility:hidden'></div></td></tr></table></div><hr>");
-            $('#rollover-' + key).mouseover( function(evt) {
-                $('#arg-' + $(this).attr("id").substring(9)).css('visibility', 'visible');
-            });
-            $('#rollover-' + key).mouseleave( function(evt) {
-                $('#arg-' + $(this).attr("id").substring(9)).css('visibility', 'hidden');
-            });
-            $('#fire-' + key).click( function(evt) {
-                self.kernel.fireEvent( nodeID, $(this).attr("id").substring(5) );
-            });
-            $('#arg-' + key).click( function(evt) {
-                setArgs.call(self, $(this).attr("id").substring(4), nodeEvent, nodeID); 
-            });
-        }
-
-        $(topdownTemp + ' hr:last').css('height', '3px');
-
-        // Add prototype events
-        var prototypeEvents = getEvents.call( this, this.kernel.kernel, node.extendsID );
-        for ( var key in prototypeEvents ) {
-            var nodeEvent = prototypeEvents[key];
-            $(topdownTemp).append("<div id='" + key + "' class='methodEntry'><table><tr><td><b>" + key + " </b></td><td style='text-align:right;overflow:visible'><div id='rollover-" + key + "' style='position:relative;left:12px'><input type='button' class='input_button_call' id='fire-" + key + "' value='Fire'><img id='arg-" + key + "' src='images/arrow.png' alt='arrow' style='position:relative;top:4px;left:2px;visibility:hidden'></div></td></tr></table></div><hr>");
-            $('#rollover-' + key).mouseover( function(evt) {
-                $('#arg-' + $(this).attr("id").substring(9)).css('visibility', 'visible');
-            });
-            $('#rollover-' + key).mouseleave( function(evt) {
-                $('#arg-' + $(this).attr("id").substring(9)).css('visibility', 'hidden');
-            });
-            $('#fire-' + key).click( function(evt) {
-                self.kernel.fireEvent( nodeID, $(this).attr("id").substring(5) );
-            });
-            $('#arg-' + key).click( function(evt) {
-                setArgs.call(self, $(this).attr("id").substring(4), nodeEvent, nodeID); 
-            });
-        }
-
-        $(topdownTemp + ' hr:last').css('height', '3px');
-    }
-
-    // -- viewScript ------------------------------------------------------------------------
-
-    function viewScript (nodeID, scriptID) // invoke with the view as "this"
-    {
-        var self = this;
-        var topdownName = this.topdownName;
-        var topdownTemp = this.topdownTemp;
-        var allScripts = this.allScripts;
-
-        this.editingScript = true;
-        
-        $(topdownTemp).html("<div class='header'><img src='images/back.png' id='script-" + nodeID + "-back' alt='back'/> script</div>");
-        jQuery('#script-' + nodeID + '-back').click ( function(evt) {
-            self.editingScript = false;
-            var id = $(this).attr("id").substring(7, $(this).attr("id").lastIndexOf('-'));
-            drillUp.call(self, id);
-        });
-
-        var scriptText = self.allScripts[nodeID][scriptID].text;
-        if(scriptText != undefined)
-        {
-            $(topdownTemp).append("<div class='scriptEntry'><pre class='scriptCode'><textarea id='scriptTextArea' class='scriptEdit' spellcheck='false' wrap='off'>" + scriptText + "</textarea></pre><input class='update_button' type='button' id='update-" + nodeID + "-" + scriptID + "' value='Update' /></div><hr>");
-            $("#update-" + nodeID + "-" + scriptID).click ( function(evt) {
-                var id = $(this).attr("id").substring(7, $(this).attr("id").lastIndexOf('-'));
-                var s_id = $(this).attr("id").substring($(this).attr("id").lastIndexOf('-') + 1);
-                self.allScripts[id][s_id].text = undefined;
-                vwf.execute( id, $("#scriptTextArea").val() );
-            });
-            jQuery('#scriptTextArea').change( function(evt) { 
-                evt.stopPropagation();
-            });
-        }
-        
-        $(topdownName).hide('slide', {direction: 'left'}, 175); 
-        $(topdownTemp).show('slide', {direction: 'right'}, 175);
-        
-        this.topdownName = topdownTemp;
-        this.topdownTemp = topdownName;
-    }
-
-    // -- setParams -------------------------------------------------------------------------
-
-    function setParams (methodName, methodParams, nodeID) // invoke with the view as "this"
-    {
-        var self = this;
-        var topdownName = this.topdownName;
-        var topdownTemp = this.topdownTemp;
-     
-        $(topdownTemp).html("<div class='header'><img src='images/back.png' id='" + methodName + "-back' alt='back'/> " + methodName + "<input type='button' class='input_button_call' id='call' value='Call' style='float:right;position:relative;top:5px;right:33px'></input></div>");
-        jQuery('#' + methodName + '-back').click ( function(evt) {
-            
-            drillUp.call(self, nodeID);
-        });
-
-        for(var i=1; i<=16; i++)
-        {
-            $(topdownTemp).append("<div id='param" + i + "' class='propEntry'><table><tr><td><b>Parameter " + i + ": </b></td><td><input type='text' class='input_text' id='input-param" + i + "'></td></tr></table></div>");
-        }
-
-        $('#call').click ( function (evt) {
-
-            var parameters = new Array();
-            for(var i=1; i<=16; i++)
-            {
-                if( $('#input-param'+ i).val() )
-                {
-                    var prmtr = $('#input-param'+ i).val();
-                    try {
-                        prmtr = JSON.parse(prmtr);
-                        parameters.push( prmtr );
-                    } catch (e) {
-                        this.logger.error('Invalid Value');
-                    }
-                }
-            }
-
-            self.kernel.callMethod(nodeID, methodName, parameters);
-        });
-
-        $(topdownName).hide('slide', {direction: 'left'}, 175); 
-        $(topdownTemp).show('slide', {direction: 'right'}, 175);    
-
-        this.topdownName = topdownTemp;
-        this.topdownTemp = topdownName;
-    }
-
-    // -- setArgs ---------------------------------------------------------------------------
-
-    function setArgs (eventName, eventArgs, nodeID) // invoke with the view as "this"
-    {
-        var self = this;
-        var topdownName = this.topdownName;
-        var topdownTemp = this.topdownTemp;
-     
-        $(topdownTemp).html("<div class='header'><img src='images/back.png' id='" + eventName + "-back' alt='back'/> " + eventName + "<input type='button' class='input_button_call' id='fire' value='Fire' style='float:right;position:relative;top:5px;right:33px'></input></div>");
-        jQuery('#' + eventName + '-back').click ( function(evt) {
-            drillUp.call(self, nodeID);
-        });
-
-        for(var i=1; i<=8; i++)
-        {
-            $(topdownTemp).append("<div id='arg" + i + "' class='propEntry'><table><tr><td><b>Argument " + i + ": </b></td><td><input type='text' class='input_text' id='input-arg" + i + "'></td></tr></table></div>");
-        }
-
-        $(topdownTemp).append("<div style='font-weight:bold;text-align:right;padding-right:10px'></div>");
-        $('#fire').click ( function (evt) {
-
-            var args = new Array();
-            for(var i=1; i<=8; i++)
-            {
-                if( $('#input-arg'+ i).val() )
-                {
-                    var arg = $('#input-arg'+ i).val();
-                    try {
-                        arg = JSON.parse(arg);
-                        args.push( arg );
-                    } catch (e) {
-                        this.logger.error('Invalid Value');
-                    }
-                }
-            }
-
-            self.kernel.fireEvent(nodeID, eventName, args);
-        });
-
-        $(topdownName).hide('slide', {direction: 'left'}, 175); 
-        $(topdownTemp).show('slide', {direction: 'right'}, 175);    
-
-        this.topdownName = topdownTemp;
-        this.topdownTemp = topdownName;
-
-    }
-
-    function getPrototypes( kernel, extendsID ) {
-        var prototypes = [];
-        var id = extendsID;
-
-        while ( id !== undefined ) {
-            prototypes.push( id );
-            id = kernel.prototype( id );
-        }
-                
-        return prototypes;
-    }
-
-    function getProperties( kernel, extendsID ) {
-        var pTypes = getPrototypes( kernel, extendsID );
-        var pProperties = {};
-        if ( pTypes ) {
-            for ( var i=0; i < pTypes.length; i++ ) {
-                var nd = this.nodes[ pTypes[i] ];
-                if ( nd && nd.properties ) {
-                    for ( var key in nd.properties ) {
-                        pProperties[ key ] = { "prop": nd.properties[ key ], "prototype": pTypes[i]  };
-                    }
-                }
-            }
-        }
-        return pProperties;
-    }
-
-    function getEvents( kernel, extendsID ) {
-        var pTypes = getPrototypes( kernel, extendsID );
-        var events = {};
-        if ( pTypes ) {
-            for ( var i = 0; i < pTypes.length; i++ ) {
-                var nd = this.nodes[ pTypes[i] ];
-                if  ( nd && nd.events ) {
-                    for ( var key in nd.events ) {
-                        events[ key ] = nd.events[key];
-                    }
-                }
-            }
-        }
-        return events;
-    }
-
-    function getMethods( kernel, extendsID ) {
-        var pTypes = getPrototypes( kernel, extendsID );
-        var methods = {};
-        if ( pTypes ) {
-            for ( var i = 0; i < pTypes.length; i++ ) {
-                var nd = this.nodes[ pTypes[i] ];
-                if  ( nd && nd.methods ) {
-                    for ( var key in nd.methods ) {
-                        methods[ key ] = nd.methods[key];
-                    }
-                }
-            }
-        }
-        return methods;
-    }
-
-    function isGlgeSceneDefinition( prototypes ) {
-        var foundGlge = false;
-        if ( prototypes ) {
-            for ( var i = 0; i < prototypes.length && !foundGlge; i++ ) {
-                foundGlge = ( prototypes[i] == "http-vwf-example-com-scene-vwf" );    
-            }
-        }
-
-        return foundGlge;
-    }
-
-    // -- showTimeline ----------------------------------------------------------------------
-
-    function showTimeline() // invoke with the view as "this"
-    {
-        var timeline = this.timeline;
-
-        if(!this.timelineInit)
-        {
-            jQuery('#time_control').append("<div class='header'>Timeline</div>" + 
-                "<div style='text-align:center;padding-top:10px'><span><button id='play'></button><button id='stop'></button></span>" +
-                "<span><span class='rate slider'></span>&nbsp;" + 
-                "<span class='rate vwf-label' style='display: inline-block; width:8ex'></span></span></div>");
-
-            var options = {};
-
-            [ "play", "pause", "stop" ].forEach( function( state ) {
-                options[state] = { icons: { primary: "ui-icon-" + state }, label: state, text: false };
-            } );
-
-            options.rate = { value: 0, min: -2, max: 2, step: 0.1, };
-
-            var state = {};
-
-            jQuery.get(
-                "admin/state", 
-                undefined, 
-                function( data ) {
-                    state = data;
-
-                    jQuery( "button#play" ).button( "option", state.playing ? options.pause : options.play );
-                    jQuery( "button#stop" ).button( "option", "disabled", state.stopped );
-
-                    jQuery( ".rate.slider" ).slider( "value", Math.log( state.rate ) / Math.LN10 );
-
-                    if ( state.rate < 1.0 ) {
-                        var label_rate = 1.0 / state.rate;
-                    } 
-                    else {
-                        var label_rate = state.rate;
-                    }
-
-                    var label = label_rate.toFixed(2).toString().replace( /(\.\d*?)0+$/, "$1" ).replace( /\.$/, "" );
-
-                    if ( state.rate < 1.0 ) {
-                        label = "&#x2215; " + label;
-                    } else {
-                        label = label + " &times;";
-                    }
-
-                    jQuery( ".rate.vwf-label" ).html( label );
-                }, 
-                "json" 
-            );
-
-            jQuery( "button#play" ).button(
-                options.pause
-            ). click( function() {
-                jQuery.post(
-                    state.playing ? "admin/pause" : "admin/play", 
-                    undefined, 
-                    function( data ) {
-                        state = data;
-
-                        jQuery( "button#play" ).button( "option", state.playing ? options.pause : options.play );
-                        jQuery( "button#stop" ).button( "option", "disabled", state.stopped );
-                    },
-                    "json" 
-                );
-            } );
-
-
-            jQuery( "button#stop" ).button(
-                options.stop
-            ). click( function() {
-                jQuery.post(
-                    "admin/stop", 
-                    undefined, 
-                    function( data ) {
-                        state = data;
-
-                        jQuery( "button#play" ).button( "option", state.playing ? options.pause : options.play );
-                        jQuery( "button#stop" ).button( "option", "disabled", state.stopped );
-                    }, 
-                    "json" 
-                );
-            } );
-
-            jQuery( ".rate.slider" ).slider(
-                options.rate
-            ) .bind( "slide", function( event, ui ) {
-                jQuery.get( 
-                    "admin/state", 
-
-                    { "rate": Math.pow( 10, Number(ui.value) ) }, 
-
-                    function( data ) {
-                        state = data;
-
-                        jQuery( ".rate.slider" ).slider( "value", Math.log( state.rate ) / Math.LN10 );
-
-                        if ( state.rate < 1.0 ) {
-                            var label_rate = 1.0 / state.rate;
-                        } 
-                        else {
-                            var label_rate = state.rate;
-                        }
-
-                        var label = label_rate.toFixed(2).toString().replace( /(\.\d*?)0+$/, "$1" ).replace( /\.$/, "" );
-
-                        if ( state.rate < 1.0 ) {
-                            label = "&#x2215; " + label;
-                        } else {
-                            label = label + " &times;";
-                        }
-
-                        jQuery( ".rate.vwf-label" ).html( label );
-                    }, 
-                    "json"
-                );
-            } );
-
-            this.timelineInit = true;
-        }
-
-        if (!this.editorOpen)
-        {
-            $(timeline).show('slide', {direction: 'right'}, 175);    
-        }
-        else
-        {
-            $(timeline).show();
-        }
-    }
-
-        // -- showAboutTab ----------------------------------------------------------------------
-
-    function showAboutTab() // invoke with the view as "this"
-    {
-        var about = this.about;
-
-        if(!this.aboutInit)
-        {
-            jQuery('#about_tab').append("<div class='header'>About</div>" + 
-                "<div class='about'><p style='font:bold 12pt Arial'>Virtual World Framework</p>" +
-                "<p><b>Version: </b>" + version.join(".") + "</p>" +
-                "<p><b>Site: </b><a href='http://virtualworldframework.com' target='_blank'>http://virtualworldframework.com</a></p>" +
-                "<p><b>Source: </b><a href='https://github.com/virtual-world-framework' target='_blank'>https://github.com/virtual-world-framework</a></p></div>");
-
-            this.aboutInit = true;
-        }
-
-        if (!this.editorOpen)
-        {
-            $(about).show('slide', {direction: 'right'}, 175);    
-        }
-        else
-        {
-            $(about).show();
-        }
-    }
-
-    //  -- showModelsTab ----------------------------------------------------------------------
-
-    function showModelsTab() // invoke with the view as "this"
-    {
-        var models = this.models;
-        if(!this.modelsInit) {
-            $(models).append("<div class='header'>Models</div>");
-            this.modelsInit = true;
-        }
-        else {
-            $(models+' .childContainer').remove();
-        }
-
-        $.getJSON("admin/models", function( data ) {
-            $.each( data, function( key, value ) {
-                var fileName = encodeURIComponent(value['basename']);
-                var divId = fileName;
-                if(divId.indexOf('.') != -1) {
-                    divId = divId.replace(/\./g, "_");
-                }
-                var url = value['url'];
-
-                $(models).append("<div><div id='" + divId + "' class='modelEntry' draggable='true' data-url='" + url + "'>"
-                    + fileName + "</div><hr></div>");
-                $("#" + divId).on("dragstart", function (e) {
-                    var fileData = "{\"fileName\":\""+e.target.textContent+"\", \"fileUrl\":\""+e.target.getAttribute("data-url")+"\"}";
-                    e.originalEvent.dataTransfer.setData('text/plain', fileData);
-                    e.originalEvent.dataTransfer.setDragImage(e.target, 0, 0);
-                    return true;
-                });
-            });
-        } );
-
-        if(!this.editorOpen) {
-            $(models).show('slide', {direction: 'right'}, 175);
-        }
-        else {
-            $(models).show();
-        }
-    }
-} );
+"use strict";
+
+// Copyright 2012 United States Government, as represented by the Secretary of Defense, Under
+// Secretary of Defense (Personnel & Readiness).
+// 
+// Licensed under the Apache License, Version 2.0 (the "License"); you may not use this file except
+// in compliance with the License. You may obtain a copy of the License at
+// 
+//   http://www.apache.org/licenses/LICENSE-2.0
+// 
+// Unless required by applicable law or agreed to in writing, software distributed under the License
+// is distributed on an "AS IS" BASIS, WITHOUT WARRANTIES OR CONDITIONS OF ANY KIND, either express
+// or implied. See the License for the specific language governing permissions and limitations under
+// the License.
+
+define( [ "module", "version", "vwf/view" ], function( module, version, view ) {
+
+    // vwf/view/editor creates a view interface for editor functions. 
+
+    return view.load( module, {
+
+        // == Module Definition ====================================================================
+
+        initialize: function() {
+
+            var self = this;
+            window.slideOffset = 0;
+
+            this.nodes = {};
+            this.scenes = {};
+            this.allScripts = {};
+
+            // EDITOR CLOSED  --> 0
+            // HIERARCHY OPEN --> 1
+            // USER LIST OPEN --> 2
+            // TIMELINE OPEN  --> 3
+            // ABOUT OPEN     --> 4
+            this.editorView = 0;
+            this.editorOpen = false;
+            this.timelineInit = false;
+            this.aboutInit = false;
+            this.modelsInit = false;
+            this.editingScript = false;
+
+            this.topdownName = '#topdown_a';
+            this.topdownTemp = '#topdown_b';
+            this.clientList = '#client_list';
+            this.timeline = '#time_control';
+            this.about = '#about_tab';
+            this.models = '#model_tab';
+            this.currentNodeID = '';
+            
+            jQuery('body').append(
+                "<div id='editor' class='relClass'><div class='uiContainer'><div class='editor-tabs' id='tabs'><img id='x' style='display:none' src='images/tab_X.png' alt='x' /><img id='hierarchy' src='images/tab_Hierarchy.png' alt='hierarchy' /><img id='userlist' src='images/tab_UserList.png' alt='userlist' /><img id='timeline' src='images/tab_Timeline.png' alt='timeline' /><img id='about' src='images/tab_About.png' alt='about' /><img id='models' src='images/tab_Models.png' alt='models' /></div></div></div>" + 
+                "<div class='relClass'><div class='uiContainer'><div class='vwf-tree' id='topdown_a'></div></div></div>" + 
+                "<div class='relClass'><div class='uiContainer'><div class='vwf-tree' id='topdown_b'></div></div></div>" + 
+                "<div class='relClass'><div class='uiContainer'><div class='vwf-tree' id='client_list'></div></div></div>" +
+                "<div class='relClass'><div class='uiContainer'><div class='vwf-tree' id='time_control'></div></div></div>" +
+                "<div class='relClass'><div class='uiContainer'><div class='vwf-tree' id='about_tab'></div></div></div>" +
+                "<div class='relClass'><div class='uiContainer'><div class='vwf-tree' id='model_tab'></div></div></div>"
+            );
+            
+            $('#tabs').stop().animate({ opacity:0.0 }, 0);
+            
+            jQuery('#tabs').mouseenter( function(evt) { 
+                evt.stopPropagation();
+                $('#tabs').stop().animate({ opacity:1.0 }, 175);
+                return false; 
+            });
+            
+            jQuery('#tabs').mouseleave( function(evt) { 
+                evt.stopPropagation(); 
+                $('#tabs').stop().animate({ opacity:0.0 }, 175);
+                return false; 
+            });
+            
+            jQuery('#hierarchy').click ( function(evt) {
+                openEditor.call(self, 1);
+            });
+
+            jQuery('#userlist').click ( function(evt) {
+                openEditor.call(self, 2);
+            });
+
+            jQuery('#timeline').click ( function(evt) {
+                openEditor.call(self, 3);
+            });
+
+            jQuery('#about').click ( function(evt) {
+                openEditor.call(self, 4);
+            });
+
+            jQuery('#models').click ( function(evt) {
+                openEditor.call(self, 5);
+            });
+
+            jQuery('#x').click ( function(evt) {
+                closeEditor.call(self);
+            });
+
+            $('#topdown_a').hide();
+            $('#topdown_b').hide();
+            $('#client_list').hide();
+            $('#time_control').hide();
+            $('#about_tab').hide();
+            $('#model_tab').hide();
+            
+            var canvas = document.getElementById("index-vwf");
+            if ( canvas ) {
+                $('#topdown_a').height(canvas.height);
+                $('#topdown_b').height(canvas.height);
+                $('#client_list').height(canvas.height);
+                $('#time_control').height(canvas.height);
+                $('#about_tab').height(canvas.height);
+                $('#model_tab').height(canvas.height);
+            }
+            else
+            {    
+                $('#topdown_a').height(window.innerHeight-20);
+                $('#topdown_b').height(window.innerHeight-20);
+                $('#client_list').height(window.innerHeight-20);
+                $('#time_control').height(window.innerHeight-20);
+                $('#about_tab').height(window.innerHeight-20);
+                $('#model_tab').height(window.innerHeight-20);
+            }
+        },
+        
+        createdNode: function( nodeID, childID, childExtendsID, childImplementsIDs,
+            childSource, childType, childName, callback /* ( ready ) */ ) {
+            
+            var kernel = this.kernel.kernel;
+            var self = this;
+            var parent = this.nodes[ nodeID ];
+            var node = this.nodes[ childID ] = {
+                children: [],
+                properties: [],
+                events: {},
+                methods: {},
+                parent: parent,
+                parentID: nodeID,
+                ID: childID,
+                extendsID: childExtendsID,
+                implementsIDs: childImplementsIDs,
+                source: childSource, 
+                name: childName,
+            };
+
+            if ( parent ) {
+                parent.children.push( node );
+            }
+
+            var prototypes = getPrototypes.call( this, kernel, childExtendsID );
+            if ( prototypes && isGlgeSceneDefinition.call( this, prototypes ) && childID == "index-vwf" ) {
+                this.scenes[ childID ] = node;
+            }
+            
+            if ( nodeID === this.currentNodeID && this.editingScript == false )
+            {
+                $(this.topdownName + ' hr:last').css('height', '1px');
+                $(this.topdownName).append("<div id='" + childID + "' class='childContainer'><div class='childEntry'><b>" + childName + "</b></div><hr></div>");
+                $('#' + childID).click( function(evt) {
+                    drillDown.call(self, $(this).attr("id"));
+                });
+                $(this.topdownName + ' hr:last').css('height', '3px');
+            }
+        },
+        
+        createdProperty: function (nodeID, propertyName, propertyValue) {
+
+            return this.initializedProperty(nodeID, propertyName, propertyValue);   
+        },
+        
+        initializedProperty: function (nodeID, propertyName, propertyValue) {
+   
+            var node = this.nodes[ nodeID ];
+if ( ! node ) return;  // TODO: patch until full-graph sync is working; drivers should be able to assume that nodeIDs refer to valid objects
+
+            var property = node.properties[ propertyName ] = {
+                name: propertyName,
+                value: propertyValue,
+            };
+
+            try {
+                node.properties[ propertyName ].value = JSON.stringify( propertyValue );
+            } catch (e) {
+                this.logger.warnc( "createdProperty", nodeID, propertyName, propertyValue,
+                    "stringify error:", e.message );
+                node.properties[ propertyName ].value = propertyValue;
+            }
+            
+            if ( node ) {
+                node.properties.push( property );
+            }
+        },
+        
+        deletedNode: function (nodeID) {
+            var node = this.nodes[ nodeID ];
+            node.parent.children.splice( node );
+            $('#' + nodeID).remove();
+            $(this.topdownName + ' hr:last').css('height', '3px');
+        },
+
+        //addedChild: [ /* nodeID, childID, childName */ ],
+        //removedChild: [ /* nodeID, childID */ ],
+
+        satProperty: function (nodeID, propertyName, propertyValue) {
+
+            var node = this.nodes[ nodeID ];
+if ( ! node ) return;  // TODO: patch until full-graph sync is working; drivers should be able to assume that nodeIDs refer to valid objects
+
+            try {
+                node.properties[ propertyName ].value = JSON.stringify( propertyValue );
+            } catch (e) {
+                this.logger.warnc( "satProperty", nodeID, propertyName, propertyValue,
+                    "stringify error:", e.message );
+                node.properties[ propertyName ].value = propertyValue;
+            }
+
+            $('#input-' + nodeID + '-' + propertyName).val(node.properties[ propertyName ].value);
+        },
+        
+        //gotProperty: [ /* nodeID, propertyName, propertyValue */ ],
+        
+        createdMethod: function( nodeID, methodName, methodParameters, methodBody ){
+            var node = this.nodes[ nodeID ];
+            if ( node ) {
+                node.methods[ methodName ] = methodParameters;
+            }
+        },
+
+        //calledMethod: function( nodeID, methodName, methodParameters ) {
+
+        //},
+
+        createdEvent: function( nodeID, eventName, eventParameters ) {
+            var node = this.nodes[ nodeID ];
+            if ( node ) {
+                node.events[ eventName ] = eventParameters;
+            }         
+        },
+
+        //firedEvent: function ( nodeID, eventName, eventParameters ) {
+
+        //},
+
+        executed: function( nodeID, scriptText, scriptType ) {
+
+            var nodeScript = {
+                text: scriptText,
+                type: scriptType,
+            };
+
+            if ( !this.allScripts[ nodeID ] ) {
+                var nodeScripts = new Array();
+                nodeScripts.push(nodeScript);
+
+                this.allScripts[ nodeID ] = nodeScripts;
+            }
+
+            else {
+                this.allScripts[ nodeID ].push(nodeScript);
+            }
+        },
+
+        //ticked: [ /* time */ ],
+        
+    } );
+
+    // -- getPropertyValues -----------------------------------------------------------------
+
+    function getPropertyValues( node ) {
+        var pv = {};
+        if ( node ) {
+            for ( var i = 0; i < node.properties.length; i++ ) {
+                pv[ node.properties[i] ] = vwf.getProperty( node.ID, node.properties[i], [] );
+            }
+        }
+        return pv;
+    };
+    
+    // -- getChildByName --------------------------------------------------------------------
+    
+    function getChildByName( node, childName ) {
+        var childNode = undefined;
+        for ( var i = 0; i < node.children.length && childNode === undefined; i++ ) {
+            if ( node.children[i].name == childName ) {
+                childNode = node.children[i];    
+            }
+        }
+        return childNode;
+    };
+    
+    // -- openEditor ------------------------------------------------------------------------
+
+    function openEditor(eView) // invoke with the view as "this"
+    {
+        if(eView == 0)
+        {
+            closeEditor.call(this);
+        }
+        
+        if(this.editorView != eView)
+        {
+            // Hierarchy
+            if(eView == 1)
+            {
+                var topdownName = this.topdownName;
+                var topdownTemp = this.topdownTemp;
+
+                if( this.currentNodeID == '' )
+                {
+                    this.currentNodeID = "index-vwf";
+                }
+
+                drill.call(this, this.currentNodeID);
+                $(this.clientList).hide();
+                $(this.timeline).hide();
+                $(this.about).hide();
+                $(this.models).hide();
+
+                if(this.editorOpen)
+                {
+                    $(topdownName).hide();
+                    $(topdownTemp).show();
+                }
+
+                else
+                {
+                    $(topdownTemp).show('slide', {direction: 'right'}, 175);    
+                }
+
+                this.topdownName = topdownTemp;
+                this.topdownTemp = topdownName;
+            }
+
+            // User List
+            else if(eView == 2)
+            {
+                $(this.topdownName).hide();
+                $(this.topdownTemp).hide();
+                $(this.timeline).hide();
+                $(this.about).hide();
+                $(this.models).hide();
+                showUserList.call(this);
+            }
+
+            // Timeline
+            else if(eView == 3)
+            {
+                $(this.topdownName).hide();
+                $(this.topdownTemp).hide();
+                $(this.clientList).hide();
+                $(this.about).hide();
+                $(this.models).hide();
+                showTimeline.call(this);
+            }
+
+            // About
+            else if(eView == 4)
+            {
+                $(this.topdownName).hide();
+                $(this.topdownTemp).hide();
+                $(this.clientList).hide();
+                $(this.timeline).hide();
+                $(this.models).hide();
+                showAboutTab.call(this);
+            }
+
+            // Models
+            else if(eView == 5)
+            {
+                $(this.topdownName).hide();
+                $(this.topdownTemp).hide();
+                $(this.clientList).hide();
+                $(this.timeline).hide();
+                $(this.about).hide();
+                showModelsTab.call(this);
+            }
+
+
+            if(this.editorView == 0)
+            {
+                window.slideOffset = 260;
+                $('#vwf-root').animate({ 'left' : "-=260px" }, 175);
+                $('#editor').animate({ 'left' : "-=260px" }, 175);
+                $('#x').delay(1000).css({ 'display' : 'inline' });
+            }
+
+            this.editorView = eView;
+            this.editorOpen = true;
+        }
+    }
+
+    // -- closeEditor -----------------------------------------------------------------------
+
+    function closeEditor() // invoke with the view as "this"
+    {
+        var topdownName = this.topdownName;
+
+        window.slideOffset = 0;
+
+        if (this.editorOpen && this.editorView == 1) // Hierarchy view open
+        {
+            $(topdownName).hide('slide', {direction: 'right'}, 175);
+            $(this.clientList).hide();
+            $(this.timeline).hide();
+            $(this.about).hide();
+            $(this.models).hide();
+        }
+
+        else if (this.editorOpen && this.editorView == 2) // Client list open
+        {
+            $(this.clientList).hide('slide', {direction: 'right'}, 175);
+            $(topdownName).hide();
+            $(this.timeline).hide();
+            $(this.about).hide();
+            $(this.models).hide();
+        }
+
+        else if (this.editorOpen && this.editorView == 3) // Timeline open
+        {
+            $(this.timeline).hide('slide', {direction: 'right'}, 175);
+            $(topdownName).hide();
+            $(this.clientList).hide();
+            $(this.about).hide();
+            $(this.models).hide();
+        }
+
+        else if (this.editorOpen && this.editorView == 4) // About open
+        {
+            $(this.about).hide('slide', {direction: 'right'}, 175);
+            $(topdownName).hide();
+            $(this.clientList).hide();
+            $(this.timeline).hide();
+            $(this.models).hide();
+        }
+
+        else if (this.editorOpen && this.editorView == 5) // Models open
+        {
+            $(this.models).hide('slide', {direction: 'right'}, 175);
+            $(topdownName).hide();
+            $(this.clientList).hide();
+            $(this.timeline).hide();
+            $(this.about).hide();
+        }
+        
+        $('#vwf-root').animate({ 'left' : "+=260px" }, 175);
+        $('#editor').animate({ 'left' : "+=260px" }, 175);
+        $('#x').css({ 'display' : 'none' });
+        this.editorView = 0;
+        this.editorOpen = false;
+    }
+
+    // -- showUserList ----------------------------------------------------------------------
+
+    function showUserList() // invoke with the view as "this"
+    {
+        var clientList = this.clientList;
+
+        updateClients.call(this);
+
+        if (!this.editorOpen)
+        {
+            $(clientList).show('slide', {direction: 'right'}, 175);    
+        }
+        else
+        {
+            $(clientList).show();
+        }
+    }
+
+    // -- updateClients ---------------------------------------------------------------------
+
+    function updateClients() {
+        var app = window.location.pathname;
+        var match;
+
+        var clients$ = $(this.clientList);
+
+        jQuery.getJSON( "/" + app.substring(1, app.indexOf('/', 1)) + "/admin/instances", function( data ) {
+            jQuery.each( data, function( key, value ) {
+                if ( match = key.match( RegExp( "/([^/]*)$" ) ) ) { // assignment is intentional
+
+                    var instanceHTML = String( match[1] ).
+                      replace( /&/g, "&amp;" ).
+                      replace( /"/g, "&quot;" ).
+                      replace( /'/g, "&#39;" ).
+                      replace( /</g, "&lt;" ).
+                      replace( />/g, "&gt;" );
+
+                    if(instanceHTML == app.substring(app.indexOf('/', 1)+1, app.lastIndexOf('/')))
+                    {
+                        clients$.html("<div class='header'>Users</div>");
+                        for (var clientID in value.clients) { 
+                            clients$.append("<div class='clientEntry'>" + clientID + "</div><hr>"); 
+                        }
+
+                        clients$.append("<div style='padding:6px'><input class='update_button' type='button' id='load' value='Load' /><input class='update_button' type='button' id='save' value='Save' /></div>");
+                        $('#load').click(function(evt) {
+                            // Call function here
+                        });
+                        $('#save').click(function(evt) {
+                            // Call function here
+                        });
+                    }
+                }
+            } );
+        } );
+
+        //setTimeout(updateClients.call(this), 5000);
+    };
+
+    // -- drillDown -------------------------------------------------------------------------
+
+    function drillDown(nodeID) // invoke with the view as "this"
+    {
+        var topdownName = this.topdownName;
+        var topdownTemp = this.topdownTemp;
+        
+        drill.call(this, nodeID);
+        
+        if(nodeID != "index-vwf") $(topdownName).hide('slide', {direction: 'left'}, 175); 
+        $(topdownTemp).show('slide', {direction: 'right'}, 175);    
+        
+        this.topdownName = topdownTemp;
+        this.topdownTemp = topdownName;
+    }
+    
+    // -- drillUp ---------------------------------------------------------------------------
+
+    function drillUp(nodeID) // invoke with the view as "this"
+    {
+        var topdownName = this.topdownName;
+        var topdownTemp = this.topdownTemp;
+        
+        drill.call(this, nodeID);
+        
+        $(topdownName).hide('slide', {direction: 'right'}, 175); 
+        $(topdownTemp).show('slide', {direction: 'left'}, 175);    
+        
+        this.topdownName = topdownTemp;
+        this.topdownTemp = topdownName;
+    }
+    
+    // -- drill -----------------------------------------------------------------------------
+
+    function drill(nodeID) // invoke with the view as "this"
+    {
+        var self = this;
+        var topdownName = this.topdownName;
+        var topdownTemp = this.topdownTemp;
+        
+        var node = this.nodes[ nodeID ];
+        this.currentNodeID = nodeID;
+     
+        if(nodeID == "index-vwf") 
+        {
+            $(topdownTemp).html("<div class='header'>index</div>");
+        }
+        else
+        {
+            $(topdownTemp).html("<div class='header'><img src='images/back.png' id='" + nodeID + "-back' alt='back'/> " + node.name + "</div>");
+            jQuery('#' + nodeID + '-back').click ( function(evt) {
+                drillUp.call(self, node.parentID);
+            });
+        }
+
+        // Add node behaviors
+        for ( var i = 0; i < node.implementsIDs.length; i++ ) {
+            $(topdownTemp).append("<div class='propEntry'><table><tr><td style='width:92%'><b>" + node.implementsIDs[i] + "</b></td><td><input id='" + node.implementsIDs[i] + "-enable' type='checkbox' checked='checked' disabled='disabled' /></td></tr></table></div><hr>");
+
+            /* 
+            //Placeholder to Enable/Disable behaviors
+            $('#' + node.implementsID[i] + '-enable').change( function(evt) {
+            
+            }); 
+            */
+        }
+
+        $(topdownTemp + ' hr:last').css('height', '3px');
+
+        // Add node scripts
+        for( var i=0; i < this.allScripts[ nodeID ].length; i++ )
+        {
+            var scriptFull = this.allScripts[nodeID][i].text;
+            if(scriptFull != undefined)
+            {
+                var scriptName = scriptFull.substring(0, scriptFull.indexOf('='));
+                $(topdownTemp).append("<div id='script-" + nodeID + "-" + i + "' class='childContainer'><div class='childEntry'><b>script </b>" + scriptName + "</div><hr></div>");
+                $('#script-' + nodeID + "-" + i).click( function(evt) {
+                    var id = $(this).attr("id").substring($(this).attr("id").indexOf('-')+1,$(this).attr("id").lastIndexOf('-'));
+                    var scriptID = $(this).attr("id").substring($(this).attr("id").lastIndexOf('-')+1);
+                    viewScript.call(self, id, scriptID);
+                });
+            }
+        }
+
+        $(topdownTemp + ' hr:last').css('height', '3px');
+        
+        var displayedProperties = {};
+        // Add node properties
+        for ( var i = 0; i < node.properties.length; i++ ) {
+            if ( !displayedProperties[ node.properties[i].name ] ) {
+                displayedProperties[ node.properties[i].name ] = "instance";
+                $(topdownTemp).append("<div id='" + nodeID + "-" + node.properties[i].name + "' class='propEntry'><table><tr><td><b>" + node.properties[i].name + " </b></td><td><input type='text' class='input_text' id='input-" + nodeID + "-" + node.properties[i].name + "' value='" + node.properties[i].value + "'></td></tr></table></div><hr>");
+            
+                $('#input-' + nodeID + '-' + node.properties[i].name).change( function(evt) {
+                    var inputID = ($(this).attr("id"));
+                    var nodeID = inputID.substring(6, inputID.lastIndexOf('-'));
+                    var propName = inputID.substring(inputID.lastIndexOf('-')+1);
+                    var propValue = $(this).val();
+                
+                    try {
+                        propValue = JSON.parse(propValue);
+                        self.kernel.setProperty(nodeID, propName, propValue);
+                    } catch (e) {
+                        // restore the original value on error
+                        $(this).val(node.properties[ propName ].value);
+                    }
+                } );
+
+                $('#input-' + nodeID + '-' + node.properties[i].name).keydown( function(evt) {
+                    evt.stopPropagation();
+                });
+
+                $('#input-' + nodeID + '-' + node.properties[i].name).keypress( function(evt) {
+                    evt.stopPropagation();
+                });
+
+                $('#input-' + nodeID + '-' + node.properties[i].name).keyup( function(evt) {
+                    evt.stopPropagation();
+                });
+            }
+        }
+
+        $(topdownTemp + ' hr:last').css('height', '3px');
+
+        this.logger.info(self + "    " + nodeID);
+
+        // Add prototype properties
+        var prototypeProperties = getProperties.call( this, this.kernel.kernel, node.extendsID );
+        for ( var key in prototypeProperties ) {
+            var prop = prototypeProperties[key].prop;
+            if ( !displayedProperties[ prop.name ]  ) {
+                displayedProperties[ prop.name ] = prototypeProperties[key].prototype;
+                if(prop.value == undefined)
+                {
+                    prop.value = JSON.stringify( vwf.getProperty( nodeID, prop.name, []) );
+                }
+                $(topdownTemp).append("<div id='" + nodeID + "-" + prop.name + "' class='propEntry'><table><tr><td><b>" + prop.name + " </b></td><td><input type='text' class='input_text' id='input-" + nodeID + "-" + prop.name + "' value='" + prop.value + "'></td></tr></table></div><hr>");
+            
+                $('#input-' + nodeID + '-' + prop.name).change( function(evt) {
+                    var inputID = ($(this).attr("id"));
+                    var nodeID = inputID.substring(6, inputID.lastIndexOf('-'));
+                    var propName = inputID.substring(inputID.lastIndexOf('-')+1);
+                    var propValue = $(this).val();
+                
+                    try {
+                        propValue = JSON.parse(propValue);
+                        self.kernel.setProperty(nodeID, propName, propValue);
+                    } catch (e) {
+                        // restore the original value on error
+                        $(this).val(node.properties[ propName ].value);
+                    }
+                } );
+
+                $('#input-' + nodeID + '-' + prop.name).keydown( function(evt) {
+                    evt.stopPropagation();
+                });
+
+                $('#input-' + nodeID + '-' + prop.name).keypress( function(evt) {
+                    evt.stopPropagation();
+                });
+
+                $('#input-' + nodeID + '-' + prop.name).keyup( function(evt) {
+                    evt.stopPropagation();
+                });
+            }
+        }
+
+        $(topdownTemp + ' hr:last').css('height', '3px');
+        
+        // Add node children
+        for ( var i = 0; i < node.children.length; i++ ) {
+            $(topdownTemp).append("<div id='" + node.children[i].ID + "' class='childContainer'><div class='childEntry'><b>" + node.children[i].name + "</b></div><hr></div>");
+            $('#' + node.children[i].ID).click( function(evt) {
+                drillDown.call(self, $(this).attr("id"));
+            });
+        }
+
+        $(topdownTemp + ' hr:last').css('height', '3px');
+
+        // Add node methods
+        for ( var key in node.methods ) {
+            var method = node.methods[key];
+            $(topdownTemp).append("<div id='" + key + "' class='methodEntry'><table><tr><td><b>" + key + " </b></td><td style='text-align:right;overflow:visible'><div id='rollover-" + key + "' style='position:relative;left:12px'><input type='button' class='input_button_call' id='call-" + key + "' value='Call'><img id='param-" + key + "' src='images/arrow.png' alt='arrow' style='position:relative;top:4px;left:2px;visibility:hidden'></div></td></tr></table></div><hr>");
+            $('#rollover-' + key).mouseover( function(evt) {
+                $('#param-' + $(this).attr("id").substring(9)).css('visibility', 'visible');
+            });
+            $('#rollover-' + key).mouseleave( function(evt) {
+                $('#param-' + $(this).attr("id").substring(9)).css('visibility', 'hidden');
+            });
+            $('#call-' + key).click( function(evt) {
+                self.kernel.callMethod( nodeID, $(this).attr("id").substring(5) );
+            });
+            $('#param-' + key).click( function(evt) {
+                setParams.call(self, $(this).attr("id").substring(6), method, nodeID);                
+            });
+        }
+
+        $(topdownTemp + ' hr:last').css('height', '3px');
+
+        // Add prototype methods
+        var prototypeMethods = getMethods.call( this, this.kernel.kernel, node.extendsID );
+        for ( var key in prototypeMethods ) {
+            var method = prototypeMethods[key];
+            $(topdownTemp).append("<div id='" + key + "' class='methodEntry'><table><tr><td><b>" + key + " </b></td><td style='text-align:right;overflow:visible'><div id='rollover-" + key + "' style='position:relative;left:12px'><input type='button' class='input_button_call' id='call-" + key + "' value='Call'><img id='param-" + key + "' src='images/arrow.png' alt='arrow' style='position:relative;top:4px;left:2px;visibility:hidden'></div></td></tr></table></div><hr>");
+            $('#rollover-' + key).mouseover( function(evt) {
+                $('#param-' + $(this).attr("id").substring(9)).css('visibility', 'visible');
+            });
+            $('#rollover-' + key).mouseleave( function(evt) {
+                $('#param-' + $(this).attr("id").substring(9)).css('visibility', 'hidden');
+            });
+            $('#call-' + key).click( function(evt) {
+                self.kernel.callMethod( nodeID, $(this).attr("id").substring(5) );
+            });
+            $('#param-' + key).click( function(evt) {
+                setParams.call(self, $(this).attr("id").substring(6), method, nodeID);                
+            });
+        }
+
+        $(topdownTemp + ' hr:last').css('height', '3px');
+
+        // Add node events
+        for ( var key in node.events ) {
+            var nodeEvent = node.events[key];
+            $(topdownTemp).append("<div id='" + key + "' class='methodEntry'><table><tr><td><b>" + key + " </b></td><td style='text-align:right;overflow:visible'><div id='rollover-" + key + "' style='position:relative;left:12px'><input type='button' class='input_button_call' id='fire-" + key + "' value='Fire'><img id='arg-" + key + "' src='images/arrow.png' alt='arrow' style='position:relative;top:4px;left:2px;visibility:hidden'></div></td></tr></table></div><hr>");
+            $('#rollover-' + key).mouseover( function(evt) {
+                $('#arg-' + $(this).attr("id").substring(9)).css('visibility', 'visible');
+            });
+            $('#rollover-' + key).mouseleave( function(evt) {
+                $('#arg-' + $(this).attr("id").substring(9)).css('visibility', 'hidden');
+            });
+            $('#fire-' + key).click( function(evt) {
+                self.kernel.fireEvent( nodeID, $(this).attr("id").substring(5) );
+            });
+            $('#arg-' + key).click( function(evt) {
+                setArgs.call(self, $(this).attr("id").substring(4), nodeEvent, nodeID); 
+            });
+        }
+
+        $(topdownTemp + ' hr:last').css('height', '3px');
+
+        // Add prototype events
+        var prototypeEvents = getEvents.call( this, this.kernel.kernel, node.extendsID );
+        for ( var key in prototypeEvents ) {
+            var nodeEvent = prototypeEvents[key];
+            $(topdownTemp).append("<div id='" + key + "' class='methodEntry'><table><tr><td><b>" + key + " </b></td><td style='text-align:right;overflow:visible'><div id='rollover-" + key + "' style='position:relative;left:12px'><input type='button' class='input_button_call' id='fire-" + key + "' value='Fire'><img id='arg-" + key + "' src='images/arrow.png' alt='arrow' style='position:relative;top:4px;left:2px;visibility:hidden'></div></td></tr></table></div><hr>");
+            $('#rollover-' + key).mouseover( function(evt) {
+                $('#arg-' + $(this).attr("id").substring(9)).css('visibility', 'visible');
+            });
+            $('#rollover-' + key).mouseleave( function(evt) {
+                $('#arg-' + $(this).attr("id").substring(9)).css('visibility', 'hidden');
+            });
+            $('#fire-' + key).click( function(evt) {
+                self.kernel.fireEvent( nodeID, $(this).attr("id").substring(5) );
+            });
+            $('#arg-' + key).click( function(evt) {
+                setArgs.call(self, $(this).attr("id").substring(4), nodeEvent, nodeID); 
+            });
+        }
+
+        $(topdownTemp + ' hr:last').css('height', '3px');
+    }
+
+    // -- viewScript ------------------------------------------------------------------------
+
+    function viewScript (nodeID, scriptID) // invoke with the view as "this"
+    {
+        var self = this;
+        var topdownName = this.topdownName;
+        var topdownTemp = this.topdownTemp;
+        var allScripts = this.allScripts;
+
+        this.editingScript = true;
+        
+        $(topdownTemp).html("<div class='header'><img src='images/back.png' id='script-" + nodeID + "-back' alt='back'/> script</div>");
+        jQuery('#script-' + nodeID + '-back').click ( function(evt) {
+            self.editingScript = false;
+            var id = $(this).attr("id").substring(7, $(this).attr("id").lastIndexOf('-'));
+            drillUp.call(self, id);
+        });
+
+        var scriptText = self.allScripts[nodeID][scriptID].text;
+        if(scriptText != undefined)
+        {
+            $(topdownTemp).append("<div class='scriptEntry'><pre class='scriptCode'><textarea id='scriptTextArea' class='scriptEdit' spellcheck='false' wrap='off'>" + scriptText + "</textarea></pre><input class='update_button' type='button' id='update-" + nodeID + "-" + scriptID + "' value='Update' /></div><hr>");
+            $("#update-" + nodeID + "-" + scriptID).click ( function(evt) {
+                var id = $(this).attr("id").substring(7, $(this).attr("id").lastIndexOf('-'));
+                var s_id = $(this).attr("id").substring($(this).attr("id").lastIndexOf('-') + 1);
+                self.allScripts[id][s_id].text = undefined;
+                vwf.execute( id, $("#scriptTextArea").val() );
+            });
+            jQuery('#scriptTextArea').change( function(evt) { 
+                evt.stopPropagation();
+            });
+        }
+        
+        $(topdownName).hide('slide', {direction: 'left'}, 175); 
+        $(topdownTemp).show('slide', {direction: 'right'}, 175);
+        
+        this.topdownName = topdownTemp;
+        this.topdownTemp = topdownName;
+    }
+
+    // -- setParams -------------------------------------------------------------------------
+
+    function setParams (methodName, methodParams, nodeID) // invoke with the view as "this"
+    {
+        var self = this;
+        var topdownName = this.topdownName;
+        var topdownTemp = this.topdownTemp;
+     
+        $(topdownTemp).html("<div class='header'><img src='images/back.png' id='" + methodName + "-back' alt='back'/> " + methodName + "<input type='button' class='input_button_call' id='call' value='Call' style='float:right;position:relative;top:5px;right:33px'></input></div>");
+        jQuery('#' + methodName + '-back').click ( function(evt) {
+            
+            drillUp.call(self, nodeID);
+        });
+
+        for(var i=1; i<=16; i++)
+        {
+            $(topdownTemp).append("<div id='param" + i + "' class='propEntry'><table><tr><td><b>Parameter " + i + ": </b></td><td><input type='text' class='input_text' id='input-param" + i + "'></td></tr></table></div>");
+        }
+
+        $('#call').click ( function (evt) {
+
+            var parameters = new Array();
+            for(var i=1; i<=16; i++)
+            {
+                if( $('#input-param'+ i).val() )
+                {
+                    var prmtr = $('#input-param'+ i).val();
+                    try {
+                        prmtr = JSON.parse(prmtr);
+                        parameters.push( prmtr );
+                    } catch (e) {
+                        this.logger.error('Invalid Value');
+                    }
+                }
+            }
+
+            self.kernel.callMethod(nodeID, methodName, parameters);
+        });
+
+        $(topdownName).hide('slide', {direction: 'left'}, 175); 
+        $(topdownTemp).show('slide', {direction: 'right'}, 175);    
+
+        this.topdownName = topdownTemp;
+        this.topdownTemp = topdownName;
+    }
+
+    // -- setArgs ---------------------------------------------------------------------------
+
+    function setArgs (eventName, eventArgs, nodeID) // invoke with the view as "this"
+    {
+        var self = this;
+        var topdownName = this.topdownName;
+        var topdownTemp = this.topdownTemp;
+     
+        $(topdownTemp).html("<div class='header'><img src='images/back.png' id='" + eventName + "-back' alt='back'/> " + eventName + "<input type='button' class='input_button_call' id='fire' value='Fire' style='float:right;position:relative;top:5px;right:33px'></input></div>");
+        jQuery('#' + eventName + '-back').click ( function(evt) {
+            drillUp.call(self, nodeID);
+        });
+
+        for(var i=1; i<=8; i++)
+        {
+            $(topdownTemp).append("<div id='arg" + i + "' class='propEntry'><table><tr><td><b>Argument " + i + ": </b></td><td><input type='text' class='input_text' id='input-arg" + i + "'></td></tr></table></div>");
+        }
+
+        $(topdownTemp).append("<div style='font-weight:bold;text-align:right;padding-right:10px'></div>");
+        $('#fire').click ( function (evt) {
+
+            var args = new Array();
+            for(var i=1; i<=8; i++)
+            {
+                if( $('#input-arg'+ i).val() )
+                {
+                    var arg = $('#input-arg'+ i).val();
+                    try {
+                        arg = JSON.parse(arg);
+                        args.push( arg );
+                    } catch (e) {
+                        this.logger.error('Invalid Value');
+                    }
+                }
+            }
+
+            self.kernel.fireEvent(nodeID, eventName, args);
+        });
+
+        $(topdownName).hide('slide', {direction: 'left'}, 175); 
+        $(topdownTemp).show('slide', {direction: 'right'}, 175);    
+
+        this.topdownName = topdownTemp;
+        this.topdownTemp = topdownName;
+
+    }
+
+    function getPrototypes( kernel, extendsID ) {
+        var prototypes = [];
+        var id = extendsID;
+
+        while ( id !== undefined ) {
+            prototypes.push( id );
+            id = kernel.prototype( id );
+        }
+                
+        return prototypes;
+    }
+
+    function getProperties( kernel, extendsID ) {
+        var pTypes = getPrototypes( kernel, extendsID );
+        var pProperties = {};
+        if ( pTypes ) {
+            for ( var i=0; i < pTypes.length; i++ ) {
+                var nd = this.nodes[ pTypes[i] ];
+                if ( nd && nd.properties ) {
+                    for ( var key in nd.properties ) {
+                        pProperties[ key ] = { "prop": nd.properties[ key ], "prototype": pTypes[i]  };
+                    }
+                }
+            }
+        }
+        return pProperties;
+    }
+
+    function getEvents( kernel, extendsID ) {
+        var pTypes = getPrototypes( kernel, extendsID );
+        var events = {};
+        if ( pTypes ) {
+            for ( var i = 0; i < pTypes.length; i++ ) {
+                var nd = this.nodes[ pTypes[i] ];
+                if  ( nd && nd.events ) {
+                    for ( var key in nd.events ) {
+                        events[ key ] = nd.events[key];
+                    }
+                }
+            }
+        }
+        return events;
+    }
+
+    function getMethods( kernel, extendsID ) {
+        var pTypes = getPrototypes( kernel, extendsID );
+        var methods = {};
+        if ( pTypes ) {
+            for ( var i = 0; i < pTypes.length; i++ ) {
+                var nd = this.nodes[ pTypes[i] ];
+                if  ( nd && nd.methods ) {
+                    for ( var key in nd.methods ) {
+                        methods[ key ] = nd.methods[key];
+                    }
+                }
+            }
+        }
+        return methods;
+    }
+
+    function isGlgeSceneDefinition( prototypes ) {
+        var foundGlge = false;
+        if ( prototypes ) {
+            for ( var i = 0; i < prototypes.length && !foundGlge; i++ ) {
+                foundGlge = ( prototypes[i] == "http-vwf-example-com-scene-vwf" );    
+            }
+        }
+
+        return foundGlge;
+    }
+
+    // -- showTimeline ----------------------------------------------------------------------
+
+    function showTimeline() // invoke with the view as "this"
+    {
+        var timeline = this.timeline;
+
+        if(!this.timelineInit)
+        {
+            jQuery('#time_control').append("<div class='header'>Timeline</div>" + 
+                "<div style='text-align:center;padding-top:10px'><span><button id='play'></button><button id='stop'></button></span>" +
+                "<span><span class='rate slider'></span>&nbsp;" + 
+                "<span class='rate vwf-label' style='display: inline-block; width:8ex'></span></span></div>");
+
+            var options = {};
+
+            [ "play", "pause", "stop" ].forEach( function( state ) {
+                options[state] = { icons: { primary: "ui-icon-" + state }, label: state, text: false };
+            } );
+
+            options.rate = { value: 0, min: -2, max: 2, step: 0.1, };
+
+            var state = {};
+
+            jQuery.get(
+                "admin/state", 
+                undefined, 
+                function( data ) {
+                    state = data;
+
+                    jQuery( "button#play" ).button( "option", state.playing ? options.pause : options.play );
+                    jQuery( "button#stop" ).button( "option", "disabled", state.stopped );
+
+                    jQuery( ".rate.slider" ).slider( "value", Math.log( state.rate ) / Math.LN10 );
+
+                    if ( state.rate < 1.0 ) {
+                        var label_rate = 1.0 / state.rate;
+                    } 
+                    else {
+                        var label_rate = state.rate;
+                    }
+
+                    var label = label_rate.toFixed(2).toString().replace( /(\.\d*?)0+$/, "$1" ).replace( /\.$/, "" );
+
+                    if ( state.rate < 1.0 ) {
+                        label = "&#x2215; " + label;
+                    } else {
+                        label = label + " &times;";
+                    }
+
+                    jQuery( ".rate.vwf-label" ).html( label );
+                }, 
+                "json" 
+            );
+
+            jQuery( "button#play" ).button(
+                options.pause
+            ). click( function() {
+                jQuery.post(
+                    state.playing ? "admin/pause" : "admin/play", 
+                    undefined, 
+                    function( data ) {
+                        state = data;
+
+                        jQuery( "button#play" ).button( "option", state.playing ? options.pause : options.play );
+                        jQuery( "button#stop" ).button( "option", "disabled", state.stopped );
+                    },
+                    "json" 
+                );
+            } );
+
+
+            jQuery( "button#stop" ).button(
+                options.stop
+            ). click( function() {
+                jQuery.post(
+                    "admin/stop", 
+                    undefined, 
+                    function( data ) {
+                        state = data;
+
+                        jQuery( "button#play" ).button( "option", state.playing ? options.pause : options.play );
+                        jQuery( "button#stop" ).button( "option", "disabled", state.stopped );
+                    }, 
+                    "json" 
+                );
+            } );
+
+            jQuery( ".rate.slider" ).slider(
+                options.rate
+            ) .bind( "slide", function( event, ui ) {
+                jQuery.get( 
+                    "admin/state", 
+
+                    { "rate": Math.pow( 10, Number(ui.value) ) }, 
+
+                    function( data ) {
+                        state = data;
+
+                        jQuery( ".rate.slider" ).slider( "value", Math.log( state.rate ) / Math.LN10 );
+
+                        if ( state.rate < 1.0 ) {
+                            var label_rate = 1.0 / state.rate;
+                        } 
+                        else {
+                            var label_rate = state.rate;
+                        }
+
+                        var label = label_rate.toFixed(2).toString().replace( /(\.\d*?)0+$/, "$1" ).replace( /\.$/, "" );
+
+                        if ( state.rate < 1.0 ) {
+                            label = "&#x2215; " + label;
+                        } else {
+                            label = label + " &times;";
+                        }
+
+                        jQuery( ".rate.vwf-label" ).html( label );
+                    }, 
+                    "json"
+                );
+            } );
+
+            this.timelineInit = true;
+        }
+
+        if (!this.editorOpen)
+        {
+            $(timeline).show('slide', {direction: 'right'}, 175);    
+        }
+        else
+        {
+            $(timeline).show();
+        }
+    }
+
+        // -- showAboutTab ----------------------------------------------------------------------
+
+    function showAboutTab() // invoke with the view as "this"
+    {
+        var about = this.about;
+
+        if(!this.aboutInit)
+        {
+            jQuery('#about_tab').append("<div class='header'>About</div>" + 
+                "<div class='about'><p style='font:bold 12pt Arial'>Virtual World Framework</p>" +
+                "<p><b>Version: </b>" + version.join(".") + "</p>" +
+                "<p><b>Site: </b><a href='http://virtualworldframework.com' target='_blank'>http://virtualworldframework.com</a></p>" +
+                "<p><b>Source: </b><a href='https://github.com/virtual-world-framework' target='_blank'>https://github.com/virtual-world-framework</a></p></div>");
+
+            this.aboutInit = true;
+        }
+
+        if (!this.editorOpen)
+        {
+            $(about).show('slide', {direction: 'right'}, 175);    
+        }
+        else
+        {
+            $(about).show();
+        }
+    }
+
+    //  -- showModelsTab ----------------------------------------------------------------------
+
+    function showModelsTab() // invoke with the view as "this"
+    {
+        var models = this.models;
+        if(!this.modelsInit) {
+            $(models).append("<div class='header'>Models</div>");
+            this.modelsInit = true;
+        }
+        else {
+            $(models+' .childContainer').remove();
+        }
+
+        $.getJSON("admin/models", function( data ) {
+            $.each( data, function( key, value ) {
+                var fileName = encodeURIComponent(value['basename']);
+                var divId = fileName;
+                if(divId.indexOf('.') != -1) {
+                    divId = divId.replace(/\./g, "_");
+                }
+                var url = value['url'];
+
+                $(models).append("<div><div id='" + divId + "' class='modelEntry' draggable='true' data-url='" + url + "'>"
+                    + fileName + "</div><hr></div>");
+                $("#" + divId).on("dragstart", function (e) {
+                    var fileData = "{\"fileName\":\""+e.target.textContent+"\", \"fileUrl\":\""+e.target.getAttribute("data-url")+"\"}";
+                    e.originalEvent.dataTransfer.setData('text/plain', fileData);
+                    e.originalEvent.dataTransfer.setDragImage(e.target, 0, 0);
+                    return true;
+                });
+            });
+        } );
+
+        if(!this.editorOpen) {
+            $(models).show('slide', {direction: 'right'}, 175);
+        }
+        else {
+            $(models).show();
+        }
+    }
+} );