--- conflicted
+++ resolved
@@ -1,10 +1,7 @@
-<<<<<<< HEAD
+"use strict";
 /// @name vwf.api.kernel
 /// @namespace
 
-=======
-"use strict";
->>>>>>> f3ed357e
 define( {
 
     /// Description.
