# Copyright 2012 United States Government, as represented by the Secretary of Defense, Under
# Secretary of Defense (Personnel & Readiness).
# 
# Licensed under the Apache License, Version 2.0 (the "License"); you may not use this file except
# in compliance with the License. You may obtain a copy of the License at
# 
#   http://www.apache.org/licenses/LICENSE-2.0
# 
# Unless required by applicable law or agreed to in writing, software distributed under the License
# is distributed on an "AS IS" BASIS, WITHOUT WARRANTIES OR CONDITIONS OF ANY KIND, either express
# or implied. See the License for the specific language governing permissions and limitations under
# the License.

## The component representation of a navigation scene
## 
## @name navscene.vwf
## @namespace

--- 
extends: http://vwf.example.com/scene.vwf
properties: 
  
  ## Navigation mode
  ## 
  ## @name navscene.vwf#navmode
  ## @property

  navmode:
    set: |
      switch ( value ) {
        case "walk":
        case "orbit":
        case "none":
          if ( this.setNavMode ) {
            this.setNavMode( value );
          }
          this.navmode = value;
          break;
      }
    value: "walk"

  ## Orbit radius
  ## 
  ## @name navscene.vwf#orbitRadius
  ## @property

  orbitRadius: -1

  ## ID of object around which to orbit
  ## 
  ## @name navscene.vwf#orbitObjectID
  ## @property

  orbitObjectID: "http-vwf-example-com-node3-vwf-sceneCenter"
<<<<<<< HEAD
  # rotationSpeed: At a speed of 1, will take 4 seconds to go around 360 degrees.
  rotationSpeed: 1.0
  translationSpeed: 1.0
=======

  ## Rotation speed. At a speed of 1, will take 4 seconds to go around 360 degrees.
  ## 
  ## @name navscene.vwf#rotationSpeed
  ## @property

  rotationSpeed: 1.0

  ## Translation speed
  ## 
  ## @name navscene.vwf#translationSpeed
  ## @property

  translationSpeed: 1.0

  ## Maximum speed
  ## 
  ## @name navscene.vwf#maxSpeed
  ## @property

>>>>>>> 7a627cde
  maxSpeed: 500

  ## Drag mode move boolean. Default value is false.
  ## 
  ## @name navscene.vwf#dragModeMove
  ## @property

  dragModeMove: false

events:
  keyUp:
  keyDown:
  pointerDown:
  pointerUp:
  pointerMove:
  pointerLeave:
  pointerWheel:

methods:
  
  ## Updates scene
  ## 
  ## @name navscene.vwf#update
  ## @function
  ## 
  ## @returns undefined

  update:

  ## Gets camera at vector
  ## 
  ## @name navscene.vwf#getCameraAt
  ## @function
  ## 
  ## @returns camera at vector

  getCameraAt:

scripts:
- |
    var counter = 1;
    var _piDiv180 = Math.PI / 180;
    var _180DivPI = 180 / Math.PI;
    var _2PI = 2 * Math.PI;
    var _85 = 85.0 * _piDiv180;
    var _10 = 10.0 * _piDiv180;
    var phi, theta;
    this.initialize = function() {
      this.input = { 
        futureActive: function() {
          return ( this.lookActive || this.moveActive || this.button1Down || this.button2Down || this.keysAreDown() ); 
        },
        timeSinceLastEvent: function() { return this.time - this.pointerEventTime; },
        timeSinceDownEvent: function() { return this.time - this.pointerDownTime; },
        pointerDelta: function() { 
          if ( this.pointerInfo && this.lastPointerInfo ) {
            return [ (this.lastPointerInfo.position[0] - this.pointerInfo.position[0]) * 50,
                     (this.lastPointerInfo.position[1] - this.pointerInfo.position[1]) * 50 
                   ];
          }
          return undefined;
        },        
        keysAreDown: function() { return ( this.keyInfo && Object.keys( this.keyInfo.keysDown ).length > 0 ); },
        keyInfo: undefined,
        pointerInfo: undefined,
        lastPointerInfo: undefined,
        pickInfo: undefined,
        lastPickInfo: undefined,        
        pointerDownTime: undefined,
        pointerEventTime: undefined,
        lookActive: false, 
        moveActive: false, 
        look: [ 0, 0 ],
        move: [ 0, 0 ],
        button1Down: false,
        button2Down: false,
        turnLeftDown: false,
        turnRightDown: false,
        lastUpdateTime: undefined,
        lastInputTime: undefined,
      };
      this.setNavMode( this.navmode );
    }
    this.timeElapsed = function() {
      var timeElapsed = this.time - this.input.lastInputTime;
      if ( !this.input.lastInputTime || timeElapsed > 1 ) {
        timeElapsed = 1;  
      }
      return timeElapsed;
    }
    this.setNavMode = function( mode ) {
      if (!this.activeCameraComp) {
        this.getActiveCamera();
      }
      if ( this.activeCameraComp ) {
        switch( mode ) {
          case "orbit":
            this.activeCameraComp.lookAt = this.orbitObjectID;
            this.updateRadius();
            break;
          default:
            this.activeCameraComp.lookAt = "";
            break;
        }
      }
    }
    this.changeNavMode = function( state ) {
      if ( state == 1 ) {
        if ( this.navmode == "walk" ) this.navmode = "orbit";
        else if ( this.navmode == "orbit" ) this.navmode = "walk"; 
      }
    }
    this.raiseOrZoomIn = function( state ) {
      var active = this.input.futureActive();
      if ( this.navMode == "walk" ) {
        this.cameraZ( 1.0 );
      } else if ( this.navMode == "orbit" ) {
        this.zoom( true );
      }     
      this.input.button1Down = state;
      if ( state && !active ) {
         this.future( 0.1 ).update();
      }
    }
    this.lowerOrZoomOut = function( state ) {
      var active = this.input.futureActive();
      if ( this.navMode == "walk" ) {
        this.cameraZ( -1.0 );
      } else if ( this.navMode == "orbit" ) {
        this.zoom( false );
      }      
      this.input.button2Down = state;
      if ( state && !active ) {
         this.future( 0.1 ).update();
      }      
    }
    this.pointerIsDown = function() {
      if ( this.input && this.input.pointerInfo ) {
        var bInfo = this.input.pointerInfo.buttons;
        if ( bInfo ) {
          return bInfo.left || bInfo.right || bInfo.middle;        
        }
      }
      return false;
    }        
    this.pointerDown = function( parms, pickInfo ){
      this.input.lastPointerInfo = undefined;
      this.input.pointerInfo = parms;
      this.input.lastPickInfo = undefined;
      this.input.pickInfo = pickInfo;      
      this.input.pointerDownTime = this.time;
      this.input.lastInputTime = this.time;
    }
    this.pointerUp = function( parms, pickInfo ){
      this.input.lastPointerInfo = this.input.pointerInfo;
      this.input.pointerInfo = undefined;
      this.input.lastPickInfo = this.input.pickInfo;
      this.input.pickInfo = undefined;
      this.input.lastInputTime = this.time;            
    }
    this.pointerMove = function( parms, pickInfo ){
      this.input.pointerEventTime = this.time;
      this.input.lastPointerInfo = this.input.pointerInfo;
      this.input.pointerInfo = parms;
      this.input.lastPickInfo = this.input.pickInfo;
      this.input.pickInfo = pickInfo;  
 
      if ( this.pointerIsDown() /* && this.input.pointerEventTime - this.input.pointerDownTime > 6 */ ) {
        var active = this.input.futureActive();
        var delta = this.input.pointerDelta();
        var valid = this.navmode == "none" ? false : true;
        if ( valid && !active ) {
          this.future( 0.1 ).update();
        }
      } 
      this.input.lastInputTime = this.time;   
    }
    this.pointerLeave = function( parms ){
      this.input.lastPointerInfo = this.input.pointerInfo;
      this.input.pointerInfo = undefined;
      this.input.lastPickInfo = this.input.pickInfo;
      this.input.pickInfo = undefined; 
      this.input.lastInputTime = this.time;             
    }
    this.pointerWheel = function( parms, pickInfo ) {
      this.input.pointerEventTime = this.time;
      this.input.lastInputTime = this.time;

      this.input.lastPointerInfo = this.input.pointerInfo;
      this.input.pointerInfo = parms;      
      this.input.lastPickInfo = this.input.pickInfo;
      this.input.pickInfo = pickInfo;

      if (!this.activeCameraComp) {
        this.getActiveCamera();
      }
      if ( this.activeCameraComp ) {
        var cameraPos = this.activeCameraComp.translation;
        var cameraAt = this.getCameraAt();
<<<<<<< HEAD
        
        var xInc = 0;
        var yInc = 0;
        var zInc = 0;
        var distanceLimit;
        var moveDistance; 

        goog.vec.Vec3.normalize( cameraAt, cameraAt );

        var mult = 0;
        if ( this.input.pickInfo.wheel.deltaY ) {
          mult = Math.abs( this.input.pickInfo.wheel.deltaY);
          if ( this.input.pickInfo.wheel.deltaY > 0 ) {
            // backwards
            cameraAt[0] *= -1;
            cameraAt[1] *= -1;
            cameraAt[2] *= -1;
          } else if ( pickInfo && pickInfo.distance ) {
            distanceLimit = pickInfo.distance;
          }
        }
        if ( this.orbitRadius == -1 || this.input.pointerEventTime - this.input.lastUpdateTime > 0.5 ) {
          this.updateRadius();
        }
        moveDistance = this.distance() * mult;
        if ( distanceLimit && moveDistance > ( distanceLimit*0.4 )  ) {
          moveDistance = distanceLimit*0.4;
        }

        xInc = cameraAt[0] * moveDistance;
        yInc = cameraAt[1] * moveDistance;
        zInc = cameraAt[2] * moveDistance;

        // old code to handle when lookAt is valid
        //else {  
        //  z = cameraPos[2];
        //  var ratioHR = camerapos[2] / this.orbitRadius;
        //  zinc = Math.sqrt( Math.pow( x-cameraPos[0], 2 ) + Math.pow( y-cameraPos[1], 2 ) ) * ratioHR;
        //  if ( this.input.pickInfo.wheel.deltaY > 0 ) zinc *= -1;
        //  z = cameraPos[2] + zinc;
        //}
        this.activeCameraComp.translateBy( [ xInc, yInc, zInc ], 0 );
=======

        if ( this.orbitRadius == -1 || this.input.pointerEventTime - this.input.lastUpdateTime > 0.5 ) {
          this.updateRadius();
        }

        cameraAt = goog.vec.Vec3.scale(
          cameraAt,
          this.input.pickInfo.wheel.deltaY * -1,
          cameraAt
        );
        
        if ( goog.vec.Vec3.magnitudeSquared( cameraAt ) > goog.vec.EPSILON ) {
          this.activeCameraComp.translation = goog.vec.Vec3.add(
            this.activeCameraComp.translation,
            goog.vec.Vec3.scale(
              goog.vec.Vec3.normalize( cameraAt, cameraAt ),
              this.distance(),
              cameraAt
            ),
            cameraAt
          );
        }
>>>>>>> 7a627cde
      }
    }
    this.keyDown = function( parms ) {
      var active = this.input.futureActive();

      // capture the event input locally
      this.input.keyInfo = parms;

      // store the current Time
      this.input.lastInputTime = this.time;

      // call future.update if update was not currently occurring
      if ( !active ) {
        this.future( 0.1 ).update();
      }
      
    }
    this.keyUp = function( parms ) {
      this.input.keyInfo = parms;
      if ( Object.keys( parms.keysDown ).length == 0 ){
        this.handleKeyDown();
        this.input.lastInputTime = undefined;
      } else {
        this.input.lastInputTime = this.time;
      }
    }
    this.handleKeyDown = function() {
      if (!this.activeCameraComp) {
        this.getActiveCamera();
      }      
      if ( this.activeCameraComp ) {

        var deltaZ = 0;
        var kd = $.extend(true, {}, this.input.keyInfo.keysDown, this.input.keyInfo.keysUp);

        this.input.look = [ 0, 0 ];
        this.input.move = [ 0, 0 ];
        
        var temp;
        for ( var keyPress in kd ) {
          switch ( Number( kd[ keyPress ].code ) ) {
            case 87:  //w
            case 38:  //up
              this.input.move[1] += 1;
              break;
            case 83:  //s
            case 40:  //down
              this.input.move[1] += -1;
              break;
            case 37: // left              
            case 65:  //a
              this.input.move[0] += -1;
              break;
            case 39: // right              
            case 68:  //d
              this.input.move[0] += 1;
              break;
            case 81: // q
              this.input.look[0] += -1;
              break;
            case 69: // e
              this.input.look[0] += 1;
              break;
            case 90: // z
              temp = this.logger.enabled;
              this.logger.enabled = true;
              this.logger.info( "translation: [ " + Array.prototype.slice.call( this.activeCameraComp.translation ) + " ]" );
              this.logger.info( " quaternion: [ " + Array.prototype.slice.call( this.activeCameraComp.quaternion ) + " ]" );              
              this.logger.info( "   rotation: [ " + Array.prototype.slice.call( this.activeCameraComp.rotation ) + " ]" );
              this.logger.info( "  transform: [ " + Array.prototype.slice.call( this.activeCameraComp.transform )  + " ]" );
              this.logger.enabled = temp;
              break;
            case 88: // x
              break;
            case 82: // r
              deltaZ += 1.0;
              break;
            case 67: // c
              deltaZ += - 1.0;
              break;
            default:
              break;
          }
        }

        this.input.keyInfo.keysUp = {};
        
        if ( this.input.look[0] != 0 || this.input.look[1] != 0 ) {
          this.look( this.input.look[0], this.input.look[1] );
        }
        if ( this.input.move[0] != 0 || this.input.move[1] != 0 ) {
          this.move( this.input.move[0], this.input.move[1] );
        }
        if ( deltaZ != 0 ) {
          if ( this.navmode == "walk" ) {
            this.cameraZ( deltaZ );
          }
        }
         
      } 
    }

    this.onMove = function( x, y ) {
      if ( Math.abs( x ) < 0.1 && Math.abs( y ) < 0.1 ) {
        if ( this.input.moveActive ) {
          this.input.moveActive = false;
          this.input.move = [ 0, 0 ];
        }
        return; 
      }
      this.input.move = [ x, y ];      
      var active = this.input.futureActive();
      if ( !this.input.moveActive ) {
        this.input.moveActive = true;
        this.move( x, y );
      }
      if ( !active ) {
        this.future( 0.1 ).update();
      }
    }    
    this.move = function( x, y ) {
      if ( this.navmode == "walk" ) {
        this.translate( x, y );
      } else if ( this.navmode == "orbit" ) {
        this.orbit( x, y );
      }
    }
    this.onLook = function( x, y ) {
      if ( Math.abs( x ) < 0.1 && Math.abs( y ) < 0.1 ) {
        if ( this.input.lookActive ) {
          this.input.lookActive = false;
          this.input.look = [ 0, 0 ];  
        }        
        return; 
      }  
      this.input.look = [ x, y ];
      var active = this.input.futureActive();
      if ( !this.input.lookActive ) {
        this.input.lookActive = true;
        this.look( x, y );
      }
      if ( !active ) {
        this.future( 0.1 ).update();
      }
    }
    this.look = function( x, y ) {
      if (!this.activeCameraComp) 
        this.getActiveCamera();
      
      if ( this.activeCameraComp ) {
        if ( this.input.pointerInfo && this.input.pointerInfo.modifiers.ctrl ) {
          if ( y != 0 ) { this.activeCameraComp.rotateBy( [ 1, 0, 0, -y * this.angularDistance() ], 0 ) }
        } else {
          if ( x != 0 ) { this.activeCameraComp.rotateBy( [ 0, 0, 1, -x * this.angularDistance() ], 0 ) }
        } 
      }
    }    
    this.zoom = function( dirIn ) {
      if (!this.activeCameraComp) {
        this.getActiveCamera();
      }
      if ( this.activeCameraComp ) {
        var camerapos = this.activeCameraComp.translation;
        var camerarot = this.getCameraAt();
        
        var yinc = 0;
        var xinc = 0;
        var zinc = 0;

        var speed = this.distance();

        if ( !dirIn ) speed = -speed;
        yinc = yinc + parseFloat( camerarot[1] ) * speed; 
        xinc = xinc + parseFloat( camerarot[0] ) * speed;

        if ( this.orbitRadius == -1 || this.time - this.input.lastUpdateTime > 0.5 ) {
          this.updateRadius();
        }
        
        if ( xinc != 0 || yinc != 0 ) {
          var origX, origY, origZ;
          var x, y, z, atBounds = false;
          
          origX = camerapos[0];
          origY = camerapos[1];
          origZ = camerapos[2];
        
          x = origX + xinc * this.distance() * mult;
          y = origY + yinc * this.distance() * mult;
          z = origZ;

          var ratioHR = camerapos[2] / this.orbitRadius;
          zinc = Math.sqrt( Math.pow( x-origX, 2 ) + Math.pow( y-origY, 2 ) ) * ratioHR;
          if ( parms.wheelDeltaY > 0 ) zinc *= -1;
          z = origZ + zinc;
          
          this.activeCameraComp.translation = [ x, y, z ];
        }
      }
    }
    this.distance = function(){
      var dist = this.translationSpeed * 10;
      if(this.timeElapsed() > 0) {
        dist = dist * this.timeElapsed();
      }
      return dist;
    }
    this.angularDistance = function() {
      // Should take 4 seconds to go around 360 degrees
      var dist = this.rotationSpeed * 90;
      if(this.timeElapsed() > 0) {
        dist = dist * this.timeElapsed();
      }
      return dist;
    }
    this.cameraZ = function( dir ) {
      if (!this.activeCameraComp) this.getActiveCamera();
      
      if ( this.activeCameraComp ) {
        var pos = this.activeCameraComp.translation;
        
        this.activeCameraComp.translation = [ pos[0], pos[1], pos[2] + ( this.distance() * dir ) ];
      }
    }
    this.updateRadius = function() {
      var pos = this.activeCameraComp.translation || [ 1, 1, 1 ];
      var oldRadius = this.orbitRadius;
      this.orbitRadius = Math.sqrt( (pos[0] * pos[0]) + (pos[1] * pos[1]) + (pos[2] * pos[2]) );
      var dist2D = Math.sqrt( (pos[0] * pos[0]) + (pos[1] * pos[1]) );
      
      phi = Math.acos( pos[2] / this.orbitRadius );
      if ( 0 <= pos[0] ) theta = Math.asin( pos[1]/dist2D );
      else theta = Math.PI - Math.asin( pos[1]/dist2D );

      this.input.lastUpdateTime = this.time;
    }    
    this.orbit = function( xDelta, yDelta ){
      if (!this.activeCameraComp) this.getActiveCamera();
      if ( this.activeCameraComp ) {
        this.updateRadius();

        var pixelToRadian = _2PI * this.angularDistance() / 360;
        var phiDelta = -yDelta * pixelToRadian;
        var thetaDelta = -xDelta * pixelToRadian;
        
        phi = phi - phiDelta;
        theta = theta - thetaDelta;
        
        if ( theta >= _2PI ) theta -= _2PI;
        else if ( theta < 0 ) theta += _2PI;

        if ( phi > _85 ) phi = _85;
        else if ( phi < _10 ) phi = _10;
          
        // Spherical to Cartesian
        var x = this.orbitRadius * Math.sin( phi ) * Math.cos( theta );
        var y = this.orbitRadius * Math.sin( phi ) * Math.sin( theta );
        var z = this.orbitRadius * Math.cos( phi );
        
        this.activeCameraComp.translation = [ x, y, z ];
      }
    }
    this.getCameraAt = function() {
      var camRotMat = this.activeCameraComp.rotationMatrix;
      return goog.vec.Vec3.createFromValues( camRotMat[4], camRotMat[5], camRotMat[6] );  
    }
    this.getCameraUp = function() {
      var camRotMat = this.activeCameraComp.rotationMatrix;
      return goog.vec.Vec3.createFromValues( camRotMat[8], camRotMat[9], camRotMat[10] );  
    }
    this.getCameraRight = function() {
      var camRotMat = this.activeCameraComp.rotationMatrix;
      return goog.vec.Vec3.createFromValues( camRotMat[0], camRotMat[1], camRotMat[2] );  
    }            
    this.getCameraVec = function( x, y, z ) {
        var camRotMat = this.activeCameraComp.rotationMatrix;
        var camAt = goog.vec.Mat4.multVec4(
          camRotMat,
          goog.vec.Vec4.createFromValues( x, y, z, 1 ),
          goog.vec.Vec3.create()
        );
        return camAt;      
    }
    this.translate = function( x, y ) {
      if (!this.activeCameraComp) 
        this.getActiveCamera();

      if ( this.activeCameraComp ) {
        var trans = this.getCameraVec( x, y, 0 );
        trans[2] = 0;

        if ( goog.vec.Vec3.magnitudeSquared( trans ) > goog.vec.EPSILON ) {
          this.activeCameraComp.translation = goog.vec.Vec3.add(
            this.activeCameraComp.translation,
            goog.vec.Vec3.scale(
              goog.vec.Vec3.normalize( trans, trans ),
              this.distance(),
              trans
            ),
            trans
          );
        }
      }      
    }
    this.update = function() {
      if ( this.input ) {
        var delta = this.input.pointerDelta();
        var pi = this.input.pointerInfo;
        if ( delta ) {
          if ( this.pointerIsDown() ) {
            if ( this.input.pointerInfo.buttons.left ) {
              var pi = this.input.pointerInfo;
              switch( this.navmode ) {
                case "orbit":
                  this.orbit( delta[0], delta[1] );
                  break;          
                case "walk":
                  if ( this.dragModeMove )
                    this.move( (pi.position[0]*2.0)-1,(pi.position[1]*2.0)-1 );
                  else
                    this.look( (pi.position[0]*2.0)-1,(pi.position[1]*2.0)-1 );
                  break;
              } 
            }
          }   
          if ( this.input.lookActive ) {
            this.look( (pi.position[0]*2.0)-1,(pi.position[1]*2.0)-1 );
          }
          if ( this.input.moveActive ) {
            this.move( (pi.position[0]*2.0)-1,(pi.position[1]*2.0)-1 );
          }
        }
        if ( this.input.keysAreDown() ) {
        this.handleKeyDown();
        }        
        if ( this.input.button1Down ) {
          if ( this.navMode == "walk" ) {
            this.cameraZ( 1.0 );
          } else if ( this.navMode == "orbit" ) {
            this.zoom( true );
          }     
        }    
        if ( this.input.button2Down ) {
          if ( this.navMode == "walk" ) {
            this.cameraZ( -1.0 );
          } else if ( this.navMode == "orbit" ) {
            this.zoom( false );
          }     
        }     
        if ( this.input.futureActive() ) {
          this.future( 0.1 ).update();
        }
      } 
      this.input.lastInputTime = this.time;
    } //@ sourceURL=navScene.vwf<|MERGE_RESOLUTION|>--- conflicted
+++ resolved
@@ -1,701 +1,650 @@
-# Copyright 2012 United States Government, as represented by the Secretary of Defense, Under
-# Secretary of Defense (Personnel & Readiness).
-# 
-# Licensed under the Apache License, Version 2.0 (the "License"); you may not use this file except
-# in compliance with the License. You may obtain a copy of the License at
-# 
-#   http://www.apache.org/licenses/LICENSE-2.0
-# 
-# Unless required by applicable law or agreed to in writing, software distributed under the License
-# is distributed on an "AS IS" BASIS, WITHOUT WARRANTIES OR CONDITIONS OF ANY KIND, either express
-# or implied. See the License for the specific language governing permissions and limitations under
-# the License.
-
-## The component representation of a navigation scene
-## 
-## @name navscene.vwf
-## @namespace
-
---- 
-extends: http://vwf.example.com/scene.vwf
-properties: 
-  
-  ## Navigation mode
-  ## 
-  ## @name navscene.vwf#navmode
-  ## @property
-
-  navmode:
-    set: |
-      switch ( value ) {
-        case "walk":
-        case "orbit":
-        case "none":
-          if ( this.setNavMode ) {
-            this.setNavMode( value );
-          }
-          this.navmode = value;
-          break;
-      }
-    value: "walk"
-
-  ## Orbit radius
-  ## 
-  ## @name navscene.vwf#orbitRadius
-  ## @property
-
-  orbitRadius: -1
-
-  ## ID of object around which to orbit
-  ## 
-  ## @name navscene.vwf#orbitObjectID
-  ## @property
-
-  orbitObjectID: "http-vwf-example-com-node3-vwf-sceneCenter"
-<<<<<<< HEAD
-  # rotationSpeed: At a speed of 1, will take 4 seconds to go around 360 degrees.
-  rotationSpeed: 1.0
-  translationSpeed: 1.0
-=======
-
-  ## Rotation speed. At a speed of 1, will take 4 seconds to go around 360 degrees.
-  ## 
-  ## @name navscene.vwf#rotationSpeed
-  ## @property
-
-  rotationSpeed: 1.0
-
-  ## Translation speed
-  ## 
-  ## @name navscene.vwf#translationSpeed
-  ## @property
-
-  translationSpeed: 1.0
-
-  ## Maximum speed
-  ## 
-  ## @name navscene.vwf#maxSpeed
-  ## @property
-
->>>>>>> 7a627cde
-  maxSpeed: 500
-
-  ## Drag mode move boolean. Default value is false.
-  ## 
-  ## @name navscene.vwf#dragModeMove
-  ## @property
-
-  dragModeMove: false
-
-events:
-  keyUp:
-  keyDown:
-  pointerDown:
-  pointerUp:
-  pointerMove:
-  pointerLeave:
-  pointerWheel:
-
-methods:
-  
-  ## Updates scene
-  ## 
-  ## @name navscene.vwf#update
-  ## @function
-  ## 
-  ## @returns undefined
-
-  update:
-
-  ## Gets camera at vector
-  ## 
-  ## @name navscene.vwf#getCameraAt
-  ## @function
-  ## 
-  ## @returns camera at vector
-
-  getCameraAt:
-
-scripts:
-- |
-    var counter = 1;
-    var _piDiv180 = Math.PI / 180;
-    var _180DivPI = 180 / Math.PI;
-    var _2PI = 2 * Math.PI;
-    var _85 = 85.0 * _piDiv180;
-    var _10 = 10.0 * _piDiv180;
-    var phi, theta;
-    this.initialize = function() {
-      this.input = { 
-        futureActive: function() {
-          return ( this.lookActive || this.moveActive || this.button1Down || this.button2Down || this.keysAreDown() ); 
-        },
-        timeSinceLastEvent: function() { return this.time - this.pointerEventTime; },
-        timeSinceDownEvent: function() { return this.time - this.pointerDownTime; },
-        pointerDelta: function() { 
-          if ( this.pointerInfo && this.lastPointerInfo ) {
-            return [ (this.lastPointerInfo.position[0] - this.pointerInfo.position[0]) * 50,
-                     (this.lastPointerInfo.position[1] - this.pointerInfo.position[1]) * 50 
-                   ];
-          }
-          return undefined;
-        },        
-        keysAreDown: function() { return ( this.keyInfo && Object.keys( this.keyInfo.keysDown ).length > 0 ); },
-        keyInfo: undefined,
-        pointerInfo: undefined,
-        lastPointerInfo: undefined,
-        pickInfo: undefined,
-        lastPickInfo: undefined,        
-        pointerDownTime: undefined,
-        pointerEventTime: undefined,
-        lookActive: false, 
-        moveActive: false, 
-        look: [ 0, 0 ],
-        move: [ 0, 0 ],
-        button1Down: false,
-        button2Down: false,
-        turnLeftDown: false,
-        turnRightDown: false,
-        lastUpdateTime: undefined,
-        lastInputTime: undefined,
-      };
-      this.setNavMode( this.navmode );
-    }
-    this.timeElapsed = function() {
-      var timeElapsed = this.time - this.input.lastInputTime;
-      if ( !this.input.lastInputTime || timeElapsed > 1 ) {
-        timeElapsed = 1;  
-      }
-      return timeElapsed;
-    }
-    this.setNavMode = function( mode ) {
-      if (!this.activeCameraComp) {
-        this.getActiveCamera();
-      }
-      if ( this.activeCameraComp ) {
-        switch( mode ) {
-          case "orbit":
-            this.activeCameraComp.lookAt = this.orbitObjectID;
-            this.updateRadius();
-            break;
-          default:
-            this.activeCameraComp.lookAt = "";
-            break;
-        }
-      }
-    }
-    this.changeNavMode = function( state ) {
-      if ( state == 1 ) {
-        if ( this.navmode == "walk" ) this.navmode = "orbit";
-        else if ( this.navmode == "orbit" ) this.navmode = "walk"; 
-      }
-    }
-    this.raiseOrZoomIn = function( state ) {
-      var active = this.input.futureActive();
-      if ( this.navMode == "walk" ) {
-        this.cameraZ( 1.0 );
-      } else if ( this.navMode == "orbit" ) {
-        this.zoom( true );
-      }     
-      this.input.button1Down = state;
-      if ( state && !active ) {
-         this.future( 0.1 ).update();
-      }
-    }
-    this.lowerOrZoomOut = function( state ) {
-      var active = this.input.futureActive();
-      if ( this.navMode == "walk" ) {
-        this.cameraZ( -1.0 );
-      } else if ( this.navMode == "orbit" ) {
-        this.zoom( false );
-      }      
-      this.input.button2Down = state;
-      if ( state && !active ) {
-         this.future( 0.1 ).update();
-      }      
-    }
-    this.pointerIsDown = function() {
-      if ( this.input && this.input.pointerInfo ) {
-        var bInfo = this.input.pointerInfo.buttons;
-        if ( bInfo ) {
-          return bInfo.left || bInfo.right || bInfo.middle;        
-        }
-      }
-      return false;
-    }        
-    this.pointerDown = function( parms, pickInfo ){
-      this.input.lastPointerInfo = undefined;
-      this.input.pointerInfo = parms;
-      this.input.lastPickInfo = undefined;
-      this.input.pickInfo = pickInfo;      
-      this.input.pointerDownTime = this.time;
-      this.input.lastInputTime = this.time;
-    }
-    this.pointerUp = function( parms, pickInfo ){
-      this.input.lastPointerInfo = this.input.pointerInfo;
-      this.input.pointerInfo = undefined;
-      this.input.lastPickInfo = this.input.pickInfo;
-      this.input.pickInfo = undefined;
-      this.input.lastInputTime = this.time;            
-    }
-    this.pointerMove = function( parms, pickInfo ){
-      this.input.pointerEventTime = this.time;
-      this.input.lastPointerInfo = this.input.pointerInfo;
-      this.input.pointerInfo = parms;
-      this.input.lastPickInfo = this.input.pickInfo;
-      this.input.pickInfo = pickInfo;  
- 
-      if ( this.pointerIsDown() /* && this.input.pointerEventTime - this.input.pointerDownTime > 6 */ ) {
-        var active = this.input.futureActive();
-        var delta = this.input.pointerDelta();
-        var valid = this.navmode == "none" ? false : true;
-        if ( valid && !active ) {
-          this.future( 0.1 ).update();
-        }
-      } 
-      this.input.lastInputTime = this.time;   
-    }
-    this.pointerLeave = function( parms ){
-      this.input.lastPointerInfo = this.input.pointerInfo;
-      this.input.pointerInfo = undefined;
-      this.input.lastPickInfo = this.input.pickInfo;
-      this.input.pickInfo = undefined; 
-      this.input.lastInputTime = this.time;             
-    }
-    this.pointerWheel = function( parms, pickInfo ) {
-      this.input.pointerEventTime = this.time;
-      this.input.lastInputTime = this.time;
-
-      this.input.lastPointerInfo = this.input.pointerInfo;
-      this.input.pointerInfo = parms;      
-      this.input.lastPickInfo = this.input.pickInfo;
-      this.input.pickInfo = pickInfo;
-
-      if (!this.activeCameraComp) {
-        this.getActiveCamera();
-      }
-      if ( this.activeCameraComp ) {
-        var cameraPos = this.activeCameraComp.translation;
-        var cameraAt = this.getCameraAt();
-<<<<<<< HEAD
-        
-        var xInc = 0;
-        var yInc = 0;
-        var zInc = 0;
-        var distanceLimit;
-        var moveDistance; 
-
-        goog.vec.Vec3.normalize( cameraAt, cameraAt );
-
-        var mult = 0;
-        if ( this.input.pickInfo.wheel.deltaY ) {
-          mult = Math.abs( this.input.pickInfo.wheel.deltaY);
-          if ( this.input.pickInfo.wheel.deltaY > 0 ) {
-            // backwards
-            cameraAt[0] *= -1;
-            cameraAt[1] *= -1;
-            cameraAt[2] *= -1;
-          } else if ( pickInfo && pickInfo.distance ) {
-            distanceLimit = pickInfo.distance;
-          }
-        }
-        if ( this.orbitRadius == -1 || this.input.pointerEventTime - this.input.lastUpdateTime > 0.5 ) {
-          this.updateRadius();
-        }
-        moveDistance = this.distance() * mult;
-        if ( distanceLimit && moveDistance > ( distanceLimit*0.4 )  ) {
-          moveDistance = distanceLimit*0.4;
-        }
-
-        xInc = cameraAt[0] * moveDistance;
-        yInc = cameraAt[1] * moveDistance;
-        zInc = cameraAt[2] * moveDistance;
-
-        // old code to handle when lookAt is valid
-        //else {  
-        //  z = cameraPos[2];
-        //  var ratioHR = camerapos[2] / this.orbitRadius;
-        //  zinc = Math.sqrt( Math.pow( x-cameraPos[0], 2 ) + Math.pow( y-cameraPos[1], 2 ) ) * ratioHR;
-        //  if ( this.input.pickInfo.wheel.deltaY > 0 ) zinc *= -1;
-        //  z = cameraPos[2] + zinc;
-        //}
-        this.activeCameraComp.translateBy( [ xInc, yInc, zInc ], 0 );
-=======
-
-        if ( this.orbitRadius == -1 || this.input.pointerEventTime - this.input.lastUpdateTime > 0.5 ) {
-          this.updateRadius();
-        }
-
-        cameraAt = goog.vec.Vec3.scale(
-          cameraAt,
-          this.input.pickInfo.wheel.deltaY * -1,
-          cameraAt
-        );
-        
-        if ( goog.vec.Vec3.magnitudeSquared( cameraAt ) > goog.vec.EPSILON ) {
-          this.activeCameraComp.translation = goog.vec.Vec3.add(
-            this.activeCameraComp.translation,
-            goog.vec.Vec3.scale(
-              goog.vec.Vec3.normalize( cameraAt, cameraAt ),
-              this.distance(),
-              cameraAt
-            ),
-            cameraAt
-          );
-        }
->>>>>>> 7a627cde
-      }
-    }
-    this.keyDown = function( parms ) {
-      var active = this.input.futureActive();
-
-      // capture the event input locally
-      this.input.keyInfo = parms;
-
-      // store the current Time
-      this.input.lastInputTime = this.time;
-
-      // call future.update if update was not currently occurring
-      if ( !active ) {
-        this.future( 0.1 ).update();
-      }
-      
-    }
-    this.keyUp = function( parms ) {
-      this.input.keyInfo = parms;
-      if ( Object.keys( parms.keysDown ).length == 0 ){
-        this.handleKeyDown();
-        this.input.lastInputTime = undefined;
-      } else {
-        this.input.lastInputTime = this.time;
-      }
-    }
-    this.handleKeyDown = function() {
-      if (!this.activeCameraComp) {
-        this.getActiveCamera();
-      }      
-      if ( this.activeCameraComp ) {
-
-        var deltaZ = 0;
-        var kd = $.extend(true, {}, this.input.keyInfo.keysDown, this.input.keyInfo.keysUp);
-
-        this.input.look = [ 0, 0 ];
-        this.input.move = [ 0, 0 ];
-        
-        var temp;
-        for ( var keyPress in kd ) {
-          switch ( Number( kd[ keyPress ].code ) ) {
-            case 87:  //w
-            case 38:  //up
-              this.input.move[1] += 1;
-              break;
-            case 83:  //s
-            case 40:  //down
-              this.input.move[1] += -1;
-              break;
-            case 37: // left              
-            case 65:  //a
-              this.input.move[0] += -1;
-              break;
-            case 39: // right              
-            case 68:  //d
-              this.input.move[0] += 1;
-              break;
-            case 81: // q
-              this.input.look[0] += -1;
-              break;
-            case 69: // e
-              this.input.look[0] += 1;
-              break;
-            case 90: // z
-              temp = this.logger.enabled;
-              this.logger.enabled = true;
-              this.logger.info( "translation: [ " + Array.prototype.slice.call( this.activeCameraComp.translation ) + " ]" );
-              this.logger.info( " quaternion: [ " + Array.prototype.slice.call( this.activeCameraComp.quaternion ) + " ]" );              
-              this.logger.info( "   rotation: [ " + Array.prototype.slice.call( this.activeCameraComp.rotation ) + " ]" );
-              this.logger.info( "  transform: [ " + Array.prototype.slice.call( this.activeCameraComp.transform )  + " ]" );
-              this.logger.enabled = temp;
-              break;
-            case 88: // x
-              break;
-            case 82: // r
-              deltaZ += 1.0;
-              break;
-            case 67: // c
-              deltaZ += - 1.0;
-              break;
-            default:
-              break;
-          }
-        }
-
-        this.input.keyInfo.keysUp = {};
-        
-        if ( this.input.look[0] != 0 || this.input.look[1] != 0 ) {
-          this.look( this.input.look[0], this.input.look[1] );
-        }
-        if ( this.input.move[0] != 0 || this.input.move[1] != 0 ) {
-          this.move( this.input.move[0], this.input.move[1] );
-        }
-        if ( deltaZ != 0 ) {
-          if ( this.navmode == "walk" ) {
-            this.cameraZ( deltaZ );
-          }
-        }
-         
-      } 
-    }
-
-    this.onMove = function( x, y ) {
-      if ( Math.abs( x ) < 0.1 && Math.abs( y ) < 0.1 ) {
-        if ( this.input.moveActive ) {
-          this.input.moveActive = false;
-          this.input.move = [ 0, 0 ];
-        }
-        return; 
-      }
-      this.input.move = [ x, y ];      
-      var active = this.input.futureActive();
-      if ( !this.input.moveActive ) {
-        this.input.moveActive = true;
-        this.move( x, y );
-      }
-      if ( !active ) {
-        this.future( 0.1 ).update();
-      }
-    }    
-    this.move = function( x, y ) {
-      if ( this.navmode == "walk" ) {
-        this.translate( x, y );
-      } else if ( this.navmode == "orbit" ) {
-        this.orbit( x, y );
-      }
-    }
-    this.onLook = function( x, y ) {
-      if ( Math.abs( x ) < 0.1 && Math.abs( y ) < 0.1 ) {
-        if ( this.input.lookActive ) {
-          this.input.lookActive = false;
-          this.input.look = [ 0, 0 ];  
-        }        
-        return; 
-      }  
-      this.input.look = [ x, y ];
-      var active = this.input.futureActive();
-      if ( !this.input.lookActive ) {
-        this.input.lookActive = true;
-        this.look( x, y );
-      }
-      if ( !active ) {
-        this.future( 0.1 ).update();
-      }
-    }
-    this.look = function( x, y ) {
-      if (!this.activeCameraComp) 
-        this.getActiveCamera();
-      
-      if ( this.activeCameraComp ) {
-        if ( this.input.pointerInfo && this.input.pointerInfo.modifiers.ctrl ) {
-          if ( y != 0 ) { this.activeCameraComp.rotateBy( [ 1, 0, 0, -y * this.angularDistance() ], 0 ) }
-        } else {
-          if ( x != 0 ) { this.activeCameraComp.rotateBy( [ 0, 0, 1, -x * this.angularDistance() ], 0 ) }
-        } 
-      }
-    }    
-    this.zoom = function( dirIn ) {
-      if (!this.activeCameraComp) {
-        this.getActiveCamera();
-      }
-      if ( this.activeCameraComp ) {
-        var camerapos = this.activeCameraComp.translation;
-        var camerarot = this.getCameraAt();
-        
-        var yinc = 0;
-        var xinc = 0;
-        var zinc = 0;
-
-        var speed = this.distance();
-
-        if ( !dirIn ) speed = -speed;
-        yinc = yinc + parseFloat( camerarot[1] ) * speed; 
-        xinc = xinc + parseFloat( camerarot[0] ) * speed;
-
-        if ( this.orbitRadius == -1 || this.time - this.input.lastUpdateTime > 0.5 ) {
-          this.updateRadius();
-        }
-        
-        if ( xinc != 0 || yinc != 0 ) {
-          var origX, origY, origZ;
-          var x, y, z, atBounds = false;
-          
-          origX = camerapos[0];
-          origY = camerapos[1];
-          origZ = camerapos[2];
-        
-          x = origX + xinc * this.distance() * mult;
-          y = origY + yinc * this.distance() * mult;
-          z = origZ;
-
-          var ratioHR = camerapos[2] / this.orbitRadius;
-          zinc = Math.sqrt( Math.pow( x-origX, 2 ) + Math.pow( y-origY, 2 ) ) * ratioHR;
-          if ( parms.wheelDeltaY > 0 ) zinc *= -1;
-          z = origZ + zinc;
-          
-          this.activeCameraComp.translation = [ x, y, z ];
-        }
-      }
-    }
-    this.distance = function(){
-      var dist = this.translationSpeed * 10;
-      if(this.timeElapsed() > 0) {
-        dist = dist * this.timeElapsed();
-      }
-      return dist;
-    }
-    this.angularDistance = function() {
-      // Should take 4 seconds to go around 360 degrees
-      var dist = this.rotationSpeed * 90;
-      if(this.timeElapsed() > 0) {
-        dist = dist * this.timeElapsed();
-      }
-      return dist;
-    }
-    this.cameraZ = function( dir ) {
-      if (!this.activeCameraComp) this.getActiveCamera();
-      
-      if ( this.activeCameraComp ) {
-        var pos = this.activeCameraComp.translation;
-        
-        this.activeCameraComp.translation = [ pos[0], pos[1], pos[2] + ( this.distance() * dir ) ];
-      }
-    }
-    this.updateRadius = function() {
-      var pos = this.activeCameraComp.translation || [ 1, 1, 1 ];
-      var oldRadius = this.orbitRadius;
-      this.orbitRadius = Math.sqrt( (pos[0] * pos[0]) + (pos[1] * pos[1]) + (pos[2] * pos[2]) );
-      var dist2D = Math.sqrt( (pos[0] * pos[0]) + (pos[1] * pos[1]) );
-      
-      phi = Math.acos( pos[2] / this.orbitRadius );
-      if ( 0 <= pos[0] ) theta = Math.asin( pos[1]/dist2D );
-      else theta = Math.PI - Math.asin( pos[1]/dist2D );
-
-      this.input.lastUpdateTime = this.time;
-    }    
-    this.orbit = function( xDelta, yDelta ){
-      if (!this.activeCameraComp) this.getActiveCamera();
-      if ( this.activeCameraComp ) {
-        this.updateRadius();
-
-        var pixelToRadian = _2PI * this.angularDistance() / 360;
-        var phiDelta = -yDelta * pixelToRadian;
-        var thetaDelta = -xDelta * pixelToRadian;
-        
-        phi = phi - phiDelta;
-        theta = theta - thetaDelta;
-        
-        if ( theta >= _2PI ) theta -= _2PI;
-        else if ( theta < 0 ) theta += _2PI;
-
-        if ( phi > _85 ) phi = _85;
-        else if ( phi < _10 ) phi = _10;
-          
-        // Spherical to Cartesian
-        var x = this.orbitRadius * Math.sin( phi ) * Math.cos( theta );
-        var y = this.orbitRadius * Math.sin( phi ) * Math.sin( theta );
-        var z = this.orbitRadius * Math.cos( phi );
-        
-        this.activeCameraComp.translation = [ x, y, z ];
-      }
-    }
-    this.getCameraAt = function() {
-      var camRotMat = this.activeCameraComp.rotationMatrix;
-      return goog.vec.Vec3.createFromValues( camRotMat[4], camRotMat[5], camRotMat[6] );  
-    }
-    this.getCameraUp = function() {
-      var camRotMat = this.activeCameraComp.rotationMatrix;
-      return goog.vec.Vec3.createFromValues( camRotMat[8], camRotMat[9], camRotMat[10] );  
-    }
-    this.getCameraRight = function() {
-      var camRotMat = this.activeCameraComp.rotationMatrix;
-      return goog.vec.Vec3.createFromValues( camRotMat[0], camRotMat[1], camRotMat[2] );  
-    }            
-    this.getCameraVec = function( x, y, z ) {
-        var camRotMat = this.activeCameraComp.rotationMatrix;
-        var camAt = goog.vec.Mat4.multVec4(
-          camRotMat,
-          goog.vec.Vec4.createFromValues( x, y, z, 1 ),
-          goog.vec.Vec3.create()
-        );
-        return camAt;      
-    }
-    this.translate = function( x, y ) {
-      if (!this.activeCameraComp) 
-        this.getActiveCamera();
-
-      if ( this.activeCameraComp ) {
-        var trans = this.getCameraVec( x, y, 0 );
-        trans[2] = 0;
-
-        if ( goog.vec.Vec3.magnitudeSquared( trans ) > goog.vec.EPSILON ) {
-          this.activeCameraComp.translation = goog.vec.Vec3.add(
-            this.activeCameraComp.translation,
-            goog.vec.Vec3.scale(
-              goog.vec.Vec3.normalize( trans, trans ),
-              this.distance(),
-              trans
-            ),
-            trans
-          );
-        }
-      }      
-    }
-    this.update = function() {
-      if ( this.input ) {
-        var delta = this.input.pointerDelta();
-        var pi = this.input.pointerInfo;
-        if ( delta ) {
-          if ( this.pointerIsDown() ) {
-            if ( this.input.pointerInfo.buttons.left ) {
-              var pi = this.input.pointerInfo;
-              switch( this.navmode ) {
-                case "orbit":
-                  this.orbit( delta[0], delta[1] );
-                  break;          
-                case "walk":
-                  if ( this.dragModeMove )
-                    this.move( (pi.position[0]*2.0)-1,(pi.position[1]*2.0)-1 );
-                  else
-                    this.look( (pi.position[0]*2.0)-1,(pi.position[1]*2.0)-1 );
-                  break;
-              } 
-            }
-          }   
-          if ( this.input.lookActive ) {
-            this.look( (pi.position[0]*2.0)-1,(pi.position[1]*2.0)-1 );
-          }
-          if ( this.input.moveActive ) {
-            this.move( (pi.position[0]*2.0)-1,(pi.position[1]*2.0)-1 );
-          }
-        }
-        if ( this.input.keysAreDown() ) {
-        this.handleKeyDown();
-        }        
-        if ( this.input.button1Down ) {
-          if ( this.navMode == "walk" ) {
-            this.cameraZ( 1.0 );
-          } else if ( this.navMode == "orbit" ) {
-            this.zoom( true );
-          }     
-        }    
-        if ( this.input.button2Down ) {
-          if ( this.navMode == "walk" ) {
-            this.cameraZ( -1.0 );
-          } else if ( this.navMode == "orbit" ) {
-            this.zoom( false );
-          }     
-        }     
-        if ( this.input.futureActive() ) {
-          this.future( 0.1 ).update();
-        }
-      } 
-      this.input.lastInputTime = this.time;
+# Copyright 2012 United States Government, as represented by the Secretary of Defense, Under
+# Secretary of Defense (Personnel & Readiness).
+# 
+# Licensed under the Apache License, Version 2.0 (the "License"); you may not use this file except
+# in compliance with the License. You may obtain a copy of the License at
+# 
+#   http://www.apache.org/licenses/LICENSE-2.0
+# 
+# Unless required by applicable law or agreed to in writing, software distributed under the License
+# is distributed on an "AS IS" BASIS, WITHOUT WARRANTIES OR CONDITIONS OF ANY KIND, either express
+# or implied. See the License for the specific language governing permissions and limitations under
+# the License.
+
+## The component representation of a navigation scene
+## 
+## @name navscene.vwf
+## @namespace
+
+--- 
+extends: http://vwf.example.com/scene.vwf
+properties: 
+  
+  ## Navigation mode
+  ## 
+  ## @name navscene.vwf#navmode
+  ## @property
+
+  navmode:
+    set: |
+      switch ( value ) {
+        case "walk":
+        case "orbit":
+        case "none":
+          if ( this.setNavMode ) {
+            this.setNavMode( value );
+          }
+          this.navmode = value;
+          break;
+      }
+    value: "walk"
+
+  ## Orbit radius
+  ## 
+  ## @name navscene.vwf#orbitRadius
+  ## @property
+
+  orbitRadius: -1
+
+  ## ID of object around which to orbit
+  ## 
+  ## @name navscene.vwf#orbitObjectID
+  ## @property
+
+  orbitObjectID: "http-vwf-example-com-node3-vwf-sceneCenter"
+
+  ## Rotation speed. At a speed of 1, will take 4 seconds to go around 360 degrees.
+  ## 
+  ## @name navscene.vwf#rotationSpeed
+  ## @property
+
+  rotationSpeed: 1.0
+
+  ## Translation speed
+  ## 
+  ## @name navscene.vwf#translationSpeed
+  ## @property
+
+  translationSpeed: 1.0
+
+  ## Maximum speed
+  ## 
+  ## @name navscene.vwf#maxSpeed
+  ## @property
+
+  maxSpeed: 500
+
+  ## Drag mode move boolean. Default value is false.
+  ## 
+  ## @name navscene.vwf#dragModeMove
+  ## @property
+
+  dragModeMove: false
+
+events:
+  keyUp:
+  keyDown:
+  pointerDown:
+  pointerUp:
+  pointerMove:
+  pointerLeave:
+  pointerWheel:
+
+methods:
+  
+  ## Updates scene
+  ## 
+  ## @name navscene.vwf#update
+  ## @function
+  ## 
+  ## @returns undefined
+
+  update:
+
+  ## Gets camera at vector
+  ## 
+  ## @name navscene.vwf#getCameraAt
+  ## @function
+  ## 
+  ## @returns camera at vector
+
+  getCameraAt:
+
+scripts:
+- |
+    var counter = 1;
+    var _piDiv180 = Math.PI / 180;
+    var _180DivPI = 180 / Math.PI;
+    var _2PI = 2 * Math.PI;
+    var _85 = 85.0 * _piDiv180;
+    var _10 = 10.0 * _piDiv180;
+    var phi, theta;
+    this.initialize = function() {
+      this.input = { 
+        futureActive: function() {
+          return ( this.lookActive || this.moveActive || this.button1Down || this.button2Down || this.keysAreDown() ); 
+        },
+        timeSinceLastEvent: function() { return this.time - this.pointerEventTime; },
+        timeSinceDownEvent: function() { return this.time - this.pointerDownTime; },
+        pointerDelta: function() { 
+          if ( this.pointerInfo && this.lastPointerInfo ) {
+            return [ (this.lastPointerInfo.position[0] - this.pointerInfo.position[0]) * 50,
+                     (this.lastPointerInfo.position[1] - this.pointerInfo.position[1]) * 50 
+                   ];
+          }
+          return undefined;
+        },        
+        keysAreDown: function() { return ( this.keyInfo && Object.keys( this.keyInfo.keysDown ).length > 0 ); },
+        keyInfo: undefined,
+        pointerInfo: undefined,
+        lastPointerInfo: undefined,
+        pickInfo: undefined,
+        lastPickInfo: undefined,        
+        pointerDownTime: undefined,
+        pointerEventTime: undefined,
+        lookActive: false, 
+        moveActive: false, 
+        look: [ 0, 0 ],
+        move: [ 0, 0 ],
+        button1Down: false,
+        button2Down: false,
+        turnLeftDown: false,
+        turnRightDown: false,
+        lastUpdateTime: undefined,
+        lastInputTime: undefined,
+      };
+      this.setNavMode( this.navmode );
+    }
+    this.timeElapsed = function() {
+      var timeElapsed = this.time - this.input.lastInputTime;
+      if ( !this.input.lastInputTime || timeElapsed > 1 ) {
+        timeElapsed = 1;  
+      }
+      return timeElapsed;
+    }
+    this.setNavMode = function( mode ) {
+      if (!this.activeCameraComp) {
+        this.getActiveCamera();
+      }
+      if ( this.activeCameraComp ) {
+        switch( mode ) {
+          case "orbit":
+            this.activeCameraComp.lookAt = this.orbitObjectID;
+            this.updateRadius();
+            break;
+          default:
+            this.activeCameraComp.lookAt = "";
+            break;
+        }
+      }
+    }
+    this.changeNavMode = function( state ) {
+      if ( state == 1 ) {
+        if ( this.navmode == "walk" ) this.navmode = "orbit";
+        else if ( this.navmode == "orbit" ) this.navmode = "walk"; 
+      }
+    }
+    this.raiseOrZoomIn = function( state ) {
+      var active = this.input.futureActive();
+      if ( this.navMode == "walk" ) {
+        this.cameraZ( 1.0 );
+      } else if ( this.navMode == "orbit" ) {
+        this.zoom( true );
+      }     
+      this.input.button1Down = state;
+      if ( state && !active ) {
+         this.future( 0.1 ).update();
+      }
+    }
+    this.lowerOrZoomOut = function( state ) {
+      var active = this.input.futureActive();
+      if ( this.navMode == "walk" ) {
+        this.cameraZ( -1.0 );
+      } else if ( this.navMode == "orbit" ) {
+        this.zoom( false );
+      }      
+      this.input.button2Down = state;
+      if ( state && !active ) {
+         this.future( 0.1 ).update();
+      }      
+    }
+    this.pointerIsDown = function() {
+      if ( this.input && this.input.pointerInfo ) {
+        var bInfo = this.input.pointerInfo.buttons;
+        if ( bInfo ) {
+          return bInfo.left || bInfo.right || bInfo.middle;        
+        }
+      }
+      return false;
+    }        
+    this.pointerDown = function( parms, pickInfo ){
+      this.input.lastPointerInfo = undefined;
+      this.input.pointerInfo = parms;
+      this.input.lastPickInfo = undefined;
+      this.input.pickInfo = pickInfo;      
+      this.input.pointerDownTime = this.time;
+      this.input.lastInputTime = this.time;
+    }
+    this.pointerUp = function( parms, pickInfo ){
+      this.input.lastPointerInfo = this.input.pointerInfo;
+      this.input.pointerInfo = undefined;
+      this.input.lastPickInfo = this.input.pickInfo;
+      this.input.pickInfo = undefined;
+      this.input.lastInputTime = this.time;            
+    }
+    this.pointerMove = function( parms, pickInfo ){
+      this.input.pointerEventTime = this.time;
+      this.input.lastPointerInfo = this.input.pointerInfo;
+      this.input.pointerInfo = parms;
+      this.input.lastPickInfo = this.input.pickInfo;
+      this.input.pickInfo = pickInfo;  
+ 
+      if ( this.pointerIsDown() /* && this.input.pointerEventTime - this.input.pointerDownTime > 6 */ ) {
+        var active = this.input.futureActive();
+        var delta = this.input.pointerDelta();
+        var valid = this.navmode == "none" ? false : true;
+        if ( valid && !active ) {
+          this.future( 0.1 ).update();
+        }
+      } 
+      this.input.lastInputTime = this.time;   
+    }
+    this.pointerLeave = function( parms ){
+      this.input.lastPointerInfo = this.input.pointerInfo;
+      this.input.pointerInfo = undefined;
+      this.input.lastPickInfo = this.input.pickInfo;
+      this.input.pickInfo = undefined; 
+      this.input.lastInputTime = this.time;             
+    }
+    this.pointerWheel = function( parms, pickInfo ) {
+      this.input.pointerEventTime = this.time;
+      this.input.lastInputTime = this.time;
+
+      this.input.lastPointerInfo = this.input.pointerInfo;
+      this.input.pointerInfo = parms;      
+      this.input.lastPickInfo = this.input.pickInfo;
+      this.input.pickInfo = pickInfo;
+
+      if (!this.activeCameraComp) {
+        this.getActiveCamera();
+      }
+      if ( this.activeCameraComp ) {
+        var cameraPos = this.activeCameraComp.translation;
+        var cameraAt = this.getCameraAt();
+
+        if ( this.orbitRadius == -1 || this.input.pointerEventTime - this.input.lastUpdateTime > 0.5 ) {
+          this.updateRadius();
+        }
+
+        cameraAt = goog.vec.Vec3.scale(
+          cameraAt,
+          this.input.pickInfo.wheel.deltaY * -1,
+          cameraAt
+        );
+        
+        if ( goog.vec.Vec3.magnitudeSquared( cameraAt ) > goog.vec.EPSILON ) {
+          this.activeCameraComp.translation = goog.vec.Vec3.add(
+            this.activeCameraComp.translation,
+            goog.vec.Vec3.scale(
+              goog.vec.Vec3.normalize( cameraAt, cameraAt ),
+              this.distance(),
+              cameraAt
+            ),
+            cameraAt
+          );
+        }
+      }
+    }
+    this.keyDown = function( parms ) {
+      var active = this.input.futureActive();
+
+      // capture the event input locally
+      this.input.keyInfo = parms;
+
+      // store the current Time
+      this.input.lastInputTime = this.time;
+
+      // call future.update if update was not currently occurring
+      if ( !active ) {
+        this.future( 0.1 ).update();
+      }
+      
+    }
+    this.keyUp = function( parms ) {
+      this.input.keyInfo = parms;
+      if ( Object.keys( parms.keysDown ).length == 0 ){
+        this.handleKeyDown();
+        this.input.lastInputTime = undefined;
+      } else {
+        this.input.lastInputTime = this.time;
+      }
+    }
+    this.handleKeyDown = function() {
+      if (!this.activeCameraComp) {
+        this.getActiveCamera();
+      }      
+      if ( this.activeCameraComp ) {
+
+        var deltaZ = 0;
+        var kd = $.extend(true, {}, this.input.keyInfo.keysDown, this.input.keyInfo.keysUp);
+
+        this.input.look = [ 0, 0 ];
+        this.input.move = [ 0, 0 ];
+        
+        var temp;
+        for ( var keyPress in kd ) {
+          switch ( Number( kd[ keyPress ].code ) ) {
+            case 87:  //w
+            case 38:  //up
+              this.input.move[1] += 1;
+              break;
+            case 83:  //s
+            case 40:  //down
+              this.input.move[1] += -1;
+              break;
+            case 37: // left              
+            case 65:  //a
+              this.input.move[0] += -1;
+              break;
+            case 39: // right              
+            case 68:  //d
+              this.input.move[0] += 1;
+              break;
+            case 81: // q
+              this.input.look[0] += -1;
+              break;
+            case 69: // e
+              this.input.look[0] += 1;
+              break;
+            case 90: // z
+              temp = this.logger.enabled;
+              this.logger.enabled = true;
+              this.logger.info( "translation: [ " + Array.prototype.slice.call( this.activeCameraComp.translation ) + " ]" );
+              this.logger.info( " quaternion: [ " + Array.prototype.slice.call( this.activeCameraComp.quaternion ) + " ]" );              
+              this.logger.info( "   rotation: [ " + Array.prototype.slice.call( this.activeCameraComp.rotation ) + " ]" );
+              this.logger.info( "  transform: [ " + Array.prototype.slice.call( this.activeCameraComp.transform )  + " ]" );
+              this.logger.enabled = temp;
+              break;
+            case 88: // x
+              break;
+            case 82: // r
+              deltaZ += 1.0;
+              break;
+            case 67: // c
+              deltaZ += - 1.0;
+              break;
+            default:
+              break;
+          }
+        }
+
+        this.input.keyInfo.keysUp = {};
+        
+        if ( this.input.look[0] != 0 || this.input.look[1] != 0 ) {
+          this.look( this.input.look[0], this.input.look[1] );
+        }
+        if ( this.input.move[0] != 0 || this.input.move[1] != 0 ) {
+          this.move( this.input.move[0], this.input.move[1] );
+        }
+        if ( deltaZ != 0 ) {
+          if ( this.navmode == "walk" ) {
+            this.cameraZ( deltaZ );
+          }
+        }
+         
+      } 
+    }
+
+    this.onMove = function( x, y ) {
+      if ( Math.abs( x ) < 0.1 && Math.abs( y ) < 0.1 ) {
+        if ( this.input.moveActive ) {
+          this.input.moveActive = false;
+          this.input.move = [ 0, 0 ];
+        }
+        return; 
+      }
+      this.input.move = [ x, y ];      
+      var active = this.input.futureActive();
+      if ( !this.input.moveActive ) {
+        this.input.moveActive = true;
+        this.move( x, y );
+      }
+      if ( !active ) {
+        this.future( 0.1 ).update();
+      }
+    }    
+    this.move = function( x, y ) {
+      if ( this.navmode == "walk" ) {
+        this.translate( x, y );
+      } else if ( this.navmode == "orbit" ) {
+        this.orbit( x, y );
+      }
+    }
+    this.onLook = function( x, y ) {
+      if ( Math.abs( x ) < 0.1 && Math.abs( y ) < 0.1 ) {
+        if ( this.input.lookActive ) {
+          this.input.lookActive = false;
+          this.input.look = [ 0, 0 ];  
+        }        
+        return; 
+      }  
+      this.input.look = [ x, y ];
+      var active = this.input.futureActive();
+      if ( !this.input.lookActive ) {
+        this.input.lookActive = true;
+        this.look( x, y );
+      }
+      if ( !active ) {
+        this.future( 0.1 ).update();
+      }
+    }
+    this.look = function( x, y ) {
+      if (!this.activeCameraComp) 
+        this.getActiveCamera();
+      
+      if ( this.activeCameraComp ) {
+        if ( this.input.pointerInfo && this.input.pointerInfo.modifiers.ctrl ) {
+          if ( y != 0 ) { this.activeCameraComp.rotateBy( [ 1, 0, 0, -y * this.angularDistance() ], 0 ) }
+        } else {
+          if ( x != 0 ) { this.activeCameraComp.rotateBy( [ 0, 0, 1, -x * this.angularDistance() ], 0 ) }
+        } 
+      }
+    }    
+    this.zoom = function( dirIn ) {
+      if (!this.activeCameraComp) {
+        this.getActiveCamera();
+      }
+      if ( this.activeCameraComp ) {
+        var camerapos = this.activeCameraComp.translation;
+        var camerarot = this.getCameraAt();
+        
+        var yinc = 0;
+        var xinc = 0;
+        var zinc = 0;
+
+        var speed = this.distance();
+
+        if ( !dirIn ) speed = -speed;
+        yinc = yinc + parseFloat( camerarot[1] ) * speed; 
+        xinc = xinc + parseFloat( camerarot[0] ) * speed;
+
+        if ( this.orbitRadius == -1 || this.time - this.input.lastUpdateTime > 0.5 ) {
+          this.updateRadius();
+        }
+        
+        if ( xinc != 0 || yinc != 0 ) {
+          var origX, origY, origZ;
+          var x, y, z, atBounds = false;
+          
+          origX = camerapos[0];
+          origY = camerapos[1];
+          origZ = camerapos[2];
+        
+          x = origX + xinc * this.distance() * mult;
+          y = origY + yinc * this.distance() * mult;
+          z = origZ;
+
+          var ratioHR = camerapos[2] / this.orbitRadius;
+          zinc = Math.sqrt( Math.pow( x-origX, 2 ) + Math.pow( y-origY, 2 ) ) * ratioHR;
+          if ( parms.wheelDeltaY > 0 ) zinc *= -1;
+          z = origZ + zinc;
+          
+          this.activeCameraComp.translation = [ x, y, z ];
+        }
+      }
+    }
+    this.distance = function(){
+      var dist = this.translationSpeed * 10;
+      if(this.timeElapsed() > 0) {
+        dist = dist * this.timeElapsed();
+      }
+      return dist;
+    }
+    this.angularDistance = function() {
+      // Should take 4 seconds to go around 360 degrees
+      var dist = this.rotationSpeed * 90;
+      if(this.timeElapsed() > 0) {
+        dist = dist * this.timeElapsed();
+      }
+      return dist;
+    }
+    this.cameraZ = function( dir ) {
+      if (!this.activeCameraComp) this.getActiveCamera();
+      
+      if ( this.activeCameraComp ) {
+        var pos = this.activeCameraComp.translation;
+        
+        this.activeCameraComp.translation = [ pos[0], pos[1], pos[2] + ( this.distance() * dir ) ];
+      }
+    }
+    this.updateRadius = function() {
+      var pos = this.activeCameraComp.translation || [ 1, 1, 1 ];
+      var oldRadius = this.orbitRadius;
+      this.orbitRadius = Math.sqrt( (pos[0] * pos[0]) + (pos[1] * pos[1]) + (pos[2] * pos[2]) );
+      var dist2D = Math.sqrt( (pos[0] * pos[0]) + (pos[1] * pos[1]) );
+      
+      phi = Math.acos( pos[2] / this.orbitRadius );
+      if ( 0 <= pos[0] ) theta = Math.asin( pos[1]/dist2D );
+      else theta = Math.PI - Math.asin( pos[1]/dist2D );
+
+      this.input.lastUpdateTime = this.time;
+    }    
+    this.orbit = function( xDelta, yDelta ){
+      if (!this.activeCameraComp) this.getActiveCamera();
+      if ( this.activeCameraComp ) {
+        this.updateRadius();
+
+        var pixelToRadian = _2PI * this.angularDistance() / 360;
+        var phiDelta = -yDelta * pixelToRadian;
+        var thetaDelta = -xDelta * pixelToRadian;
+        
+        phi = phi - phiDelta;
+        theta = theta - thetaDelta;
+        
+        if ( theta >= _2PI ) theta -= _2PI;
+        else if ( theta < 0 ) theta += _2PI;
+
+        if ( phi > _85 ) phi = _85;
+        else if ( phi < _10 ) phi = _10;
+          
+        // Spherical to Cartesian
+        var x = this.orbitRadius * Math.sin( phi ) * Math.cos( theta );
+        var y = this.orbitRadius * Math.sin( phi ) * Math.sin( theta );
+        var z = this.orbitRadius * Math.cos( phi );
+        
+        this.activeCameraComp.translation = [ x, y, z ];
+      }
+    }
+    this.getCameraAt = function() {
+      var camRotMat = this.activeCameraComp.rotationMatrix;
+      return goog.vec.Vec3.createFromValues( camRotMat[4], camRotMat[5], camRotMat[6] );  
+    }
+    this.getCameraUp = function() {
+      var camRotMat = this.activeCameraComp.rotationMatrix;
+      return goog.vec.Vec3.createFromValues( camRotMat[8], camRotMat[9], camRotMat[10] );  
+    }
+    this.getCameraRight = function() {
+      var camRotMat = this.activeCameraComp.rotationMatrix;
+      return goog.vec.Vec3.createFromValues( camRotMat[0], camRotMat[1], camRotMat[2] );  
+    }            
+    this.getCameraVec = function( x, y, z ) {
+        var camRotMat = this.activeCameraComp.rotationMatrix;
+        var camAt = goog.vec.Mat4.multVec4(
+          camRotMat,
+          goog.vec.Vec4.createFromValues( x, y, z, 1 ),
+          goog.vec.Vec3.create()
+        );
+        return camAt;      
+    }
+    this.translate = function( x, y ) {
+      if (!this.activeCameraComp) 
+        this.getActiveCamera();
+
+      if ( this.activeCameraComp ) {
+        var trans = this.getCameraVec( x, y, 0 );
+        trans[2] = 0;
+
+        if ( goog.vec.Vec3.magnitudeSquared( trans ) > goog.vec.EPSILON ) {
+          this.activeCameraComp.translation = goog.vec.Vec3.add(
+            this.activeCameraComp.translation,
+            goog.vec.Vec3.scale(
+              goog.vec.Vec3.normalize( trans, trans ),
+              this.distance(),
+              trans
+            ),
+            trans
+          );
+        }
+      }      
+    }
+    this.update = function() {
+      if ( this.input ) {
+        var delta = this.input.pointerDelta();
+        var pi = this.input.pointerInfo;
+        if ( delta ) {
+          if ( this.pointerIsDown() ) {
+            if ( this.input.pointerInfo.buttons.left ) {
+              var pi = this.input.pointerInfo;
+              switch( this.navmode ) {
+                case "orbit":
+                  this.orbit( delta[0], delta[1] );
+                  break;          
+                case "walk":
+                  if ( this.dragModeMove )
+                    this.move( (pi.position[0]*2.0)-1,(pi.position[1]*2.0)-1 );
+                  else
+                    this.look( (pi.position[0]*2.0)-1,(pi.position[1]*2.0)-1 );
+                  break;
+              } 
+            }
+          }   
+          if ( this.input.lookActive ) {
+            this.look( (pi.position[0]*2.0)-1,(pi.position[1]*2.0)-1 );
+          }
+          if ( this.input.moveActive ) {
+            this.move( (pi.position[0]*2.0)-1,(pi.position[1]*2.0)-1 );
+          }
+        }
+        if ( this.input.keysAreDown() ) {
+        this.handleKeyDown();
+        }        
+        if ( this.input.button1Down ) {
+          if ( this.navMode == "walk" ) {
+            this.cameraZ( 1.0 );
+          } else if ( this.navMode == "orbit" ) {
+            this.zoom( true );
+          }     
+        }    
+        if ( this.input.button2Down ) {
+          if ( this.navMode == "walk" ) {
+            this.cameraZ( -1.0 );
+          } else if ( this.navMode == "orbit" ) {
+            this.zoom( false );
+          }     
+        }     
+        if ( this.input.futureActive() ) {
+          this.future( 0.1 ).update();
+        }
+      } 
+      this.input.lastInputTime = this.time;
     } //@ sourceURL=navScene.vwf