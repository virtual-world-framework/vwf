--- conflicted
+++ resolved
@@ -214,13 +214,6 @@
   pointer-events:none;
 }
 
-<<<<<<< HEAD
-.loading {
-  margin:auto;
-  color:#FFF;
-  width:200px;
-  height:80px;
-=======
 .overlay p {
   padding:0px;
   margin:0px;
@@ -243,29 +236,12 @@
   color:#FFF;
   width:300px;
   height:200px;
->>>>>>> 2bbbdc66
   background:#222;
   opacity:0.9;
   -moz-border-radius: 20px;
   -webkit-border-radius: 20px;
   -khtml-border-radius: 20px;
   border-radius: 20px;
-<<<<<<< HEAD
-  /*visibility: hidden;*/
-}
-
-.loading span {
-  position:relative;
-  top:-18px;
-  left:30px;
-  font:18px Arial;
-}
-
-.loading img {
-  position:relative;
-  top:7px;
-  left:38px; 
-=======
   font:18px Arial;
   /*visibility: hidden;*/
 }
@@ -300,5 +276,4 @@
   position:relative;
   left:20px;
   top:30px;
->>>>>>> 2bbbdc66
 }