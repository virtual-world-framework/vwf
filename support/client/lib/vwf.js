"use strict";

// Copyright 2012 United States Government, as represented by the Secretary of Defense, Under
// Secretary of Defense (Personnel & Readiness).
// 
// Licensed under the Apache License, Version 2.0 (the "License"); you may not use this file except
// in compliance with the License. You may obtain a copy of the License at
// 
//   http://www.apache.org/licenses/LICENSE-2.0
// 
// Unless required by applicable law or agreed to in writing, software distributed under the License
// is distributed on an "AS IS" BASIS, WITHOUT WARRANTIES OR CONDITIONS OF ANY KIND, either express
// or implied. See the License for the specific language governing permissions and limitations under
// the License.

/// @module vwf

/// vwf.js is the main Virtual World Framework manager. It is constructed as a JavaScript module
/// (http://www.yuiblog.com/blog/2007/06/12/module-pattern) to isolate it from the rest of the
/// page's JavaScript environment. The vwf module self-creates its own instance when loaded and
/// attaches to the global window object as window.vwf. Nothing else should affect the global
/// environment.

( function( window ) {

    window.console && console.debug && console.debug( "loading vwf" );

    window.vwf = new function() {

        window.console && console.debug && console.debug( "creating vwf" );

        // == Public variables =====================================================================

        /// The runtime environment (production, development, testing) and other configuration
        /// settings appear here.
        /// 
        /// @name module:vwf.configuration
        /// 
        /// @private

        this.configuration = undefined; // require( "vwf/configuration" ).active; // "active" updates in place and changes don't invalidate the reference  // TODO: assign here after converting vwf.js to a RequireJS module and listing "vwf/configuration" as a dependency

        /// The kernel logger.
        /// 
        /// @name module:vwf.logger
        /// 
        /// @private

        this.logger = undefined; // require( "logger" ).for( undefined, this );  // TODO: for( "vwf", ... ), and update existing calls  // TODO: assign here after converting vwf.js to a RequireJS module and listing "vwf/logger" as a dependency

        /// Each model and view module loaded by the main page registers itself here.
        /// 
        /// @name module:vwf.modules
        /// 
        /// @private

        this.modules = [];

        /// vwf.initialize() creates an instance of each model and view module configured on the main
        /// page and attaches them here.
        /// 
        /// @name module:vwf.models
        /// 
        /// @private

        this.models = [];

        /// vwf.initialize() creates an instance of each model and view module configured on the main
        /// page and attaches them here.
        /// 
        /// @name module:vwf.views
        /// 
        /// @private

        this.views = [];

        /// this.models is a list of references to the head of each driver pipeline. Define an
        /// `actual` property that evaluates to a list of references to the pipeline tails. This is
        /// a list of the actual drivers after any intermediate stages and is useful for debugging.
        /// 
        /// @name module:vwf.models.actual

        Object.defineProperty( this.models, "actual", {

            get: function() {

                // Map the array to the result.

                var actual = this.map( function( model ) {
                    return last( model );
                } );

                // Map the non-integer properties too.

                for ( var propertyName in this ) {
                    if ( isNaN( Number( propertyName ) ) ) {
                        actual[propertyName] = last( this[propertyName] );
                    }
                }

                // Follow a pipeline to the last stage.

                function last( model ) {
                    while ( model.model ) model = model.model;
                    return model;
                }

                return actual;
            }

        } );

        /// this.views is a list of references to the head of each driver pipeline. Define an
        /// `actual` property that evaluates to a list of references to the pipeline tails. This is
        /// a list of the actual drivers after any intermediate stages and is useful for debugging.
        /// 
        /// @name module:vwf.views.actual

        Object.defineProperty( this.views, "actual", {

            get: function() {

                // Map the array to the result.

                var actual = this.map( function( model ) {
                    return last( model );
                } );

                // Map the non-integer properties too.

                for ( var propertyName in this ) {
                    if ( isNaN( Number( propertyName ) ) ) {
                        actual[propertyName] = last( this[propertyName] );
                    }
                }

                // Follow a pipeline to the last stage.

                function last( model ) {
                    while ( model.model ) model = model.model;
                    return model;
                }

                return actual;
            }

        } );

        /// The simulation clock, which contains the current time in seconds. Time is controlled by
        /// the reflector and updates here as we receive control messages.
        /// 
        /// @name module:vwf.now
        /// 
        /// @private

        this.now = 0;

        /// The queue's sequence number for the currently executing action.
        /// 
        /// The queue enumerates actions in order of arrival, which is distinct from execution order
        /// since actions may be scheduled to run in the future. `sequence_` can be used to
        /// distinguish between actions that were previously placed on the queue for execution at a
        /// later time, and those that arrived after the current action, regardless of their
        /// scheduled time.
        /// 
        /// @name module:vwf.sequence_
        /// 
        /// @private

        this.sequence_ = undefined;

        /// The moniker of the client responsible for the currently executing action. `client_` will
        /// be falsy for actions originating in the server, such as time ticks.
        /// 
        /// @name module:vwf.client_
        /// 
        /// @private

        this.client_ = undefined;

        /// The identifer assigned to the client by the server.
        /// 
        /// @name module:vwf.moniker_
        /// 
        /// @private

        this.moniker_ = undefined;

        /// Nodes that are receiving ticks.
        /// 
        /// @name module:vwf.tickable
        /// 
        /// @private

        this.tickable = {
            // models: [],
            // views: [],
            nodeIDs: [],
        };

        // == Private variables ====================================================================

        /// @name module:vwf.private
        /// 
        /// @private

        this.private = {}; // for debugging

        /// The application root ID.
        /// 
        /// @name module:vwf~applicationID

        var applicationID = undefined;

        /// Components describe the objects that make up the simulation. They may also serve as
        /// prototype objects for further derived components. External components are identified by
        /// URIs. Once loaded, we save a mapping here from its URI to the node ID of its prototype so
        /// that we can find it if it is reused. Components specified internally as object literals
        /// are anonymous and are not indexed here.
        /// 
        /// @name module:vwf~components

        var components = this.private.components = {}; // maps component node ID => component specification

        /// The proto-prototype of all nodes is "node", identified by this URI. This type is
        /// intrinsic to the system and nothing is loaded from the URI.
        /// 
        /// @name module:vwf~nodeTypeURI

        var nodeTypeURI = "http://vwf.example.com/node.vwf";

        /// The "node" component descriptor.
        /// 
        /// @name module:vwf~nodeTypeDescriptor

        var nodeTypeDescriptor = { extends: null };  // TODO: detect nodeTypeDescriptor in createChild() a different way and remove this explicit null prototype

        /// This is the connection to the reflector. In this sample implementation, "socket" is a
        /// socket.io client that communicates over a channel provided by the server hosting the
        /// client documents.
        /// 
        /// @name module:vwf~socket

        var socket = this.private.socket = undefined;

        // Each node is assigned an ID as it is created. This is the most recent ID assigned.

        // Communication between the manager and the models and views uses these IDs to refer to the
        // nodes. The manager doesn't maintain any particular state for the nodes and knows them
        // only as their IDs. The models work in federation to provide the meaning to each node.

        // var lastID = 0;

        /// Callback functions defined in this scope use this local "vwf" to locate the manager.
        /// 
        /// @name module:vwf~vwf

        var vwf = this;

        // == Public functions =====================================================================

        // -- loadConfiguration ---------------------------------------------------------------------------

        // The main page only needs to call vwf.loadConfiguration() to launch the application. Use
        // require.ready() or jQuery(document).ready() to call loadConfiguration() once the page has
        // loaded. loadConfiguration() accepts three parameters.
        // 
        // A component specification identifies the application to be loaded. modelInitializers and 
        // viewInitializers identify the model and view libraries that were parsed out of the URL that 
        // should be attached to the simulation. Each is specified as an object with each library 
        // name as a property of the object with any arguments as the value of the property.
        // Arguments may be specified as an array [1], as a single value if there is only one [2], or as 
        // undefined if there are none[3].
        // 
        //     [1] vwf.loadConfiguration( ..., { "vwf/model/glge": [ "#scene, "second param" ] }, { ... } )
        //     [2] vwf.loadConfiguration( ..., { "vwf/model/glge": "#scene" }, { ... } )
        //     [3] vwf.loadConfiguration( ..., { "vwf/model/javascript": undefined }, { ... } )
        this.loadConfiguration = function(/* [ componentURI|componentObject ] { modelInitializers }
            { viewInitializers } */) {
            var args = Array.prototype.slice.call( arguments );

            if ( typeof args[0] != "object" || ! ( args[0] instanceof Array ) ) {
                application = args.shift();
            }

            var userLibraries = args.shift() || {};

            var callback = args.shift();

            var requireConfig = {
                shim: {
                    "vwf/model/threejs/three": {
                        exports: "THREE",
                    },
                    "vwf/model/threejs/js/loaders/ColladaLoader": {
                        deps: [ "vwf/model/threejs/three" ],
                        exports: "THREE.ColladaLoader",
                    },
                }
            };

            var requireArray = [
                { library: "domReady", active: true },
                { library: "vwf/configuration", active: true },
                { library: "vwf/kernel/model", active: true },
                { library: "vwf/model/javascript", active: true },
                { library: "vwf/model/jiglib", linkedLibraries: ["vwf/model/jiglib/jiglib"], active: false },
                { library: "vwf/model/glge", linkedLibraries: ["vwf/model/glge/glge-compiled"], disabledBy: ["vwf/model/threejs", "vwf/view/threejs"], active: false },
                { library: "vwf/model/threejs", linkedLibraries: ["vwf/model/threejs/three", "vwf/model/threejs/js/loaders/ColladaLoader"], disabledBy: ["vwf/model/glge", "vwf/view/glge"], active: false },
                { library: "vwf/model/cesium", linkedLibraries: ["vwf/model/cesium/Cesium"], active: false },
                { library: "vwf/model/scenejs", active: false },
                { library: "vwf/model/object", active: true },
                { library: "vwf/model/stage/log", active: true },
                { library: "vwf/kernel/view", active: true },
                { library: "vwf/view/document", active: true },
                { library: "vwf/view/editor", active: true },
                { library: "vwf/view/glge", disabledBy: ["vwf/model/threejs", "vwf/view/threejs"], active: false },
                { library: "vwf/view/lesson", active: false},
                { library: "vwf/view/threejs", disabledBy: ["vwf/model/glge", "vwf/view/glge"], active: false },
                { library: "vwf/view/webrtc", linkedLibraries: ["vwf/view/webrtc/adapter"],  active: false },
                { library: "vwf/view/cesium", active: false },
                { library: "vwf/utility", active: true },
                { library: "vwf/model/glge/glge-compiled", active: false },
                { library: "vwf/model/threejs/three", active: false },
                { library: "vwf/model/threejs/js/loaders/ColladaLoader", active: false },
                { library: "vwf/model/jiglib/jiglib", active: false },
                { library: "vwf/view/webrtc/adapter", active: false },
                { library: "vwf/view/google-earth", active: false },
                { library: "vwf/model/cesium/Cesium", active: false },
                { library: "vwf/admin", active: true }
            ];

            var initializers = {
                model: [
                    { library: "vwf/model/javascript", active: true },
                    { library: "vwf/model/jiglib", active: false },
                    { library: "vwf/model/glge", active: false },
                    { library: "vwf/model/threejs", active: false },
                    { library: "vwf/model/cesium", active: false },
                    { library: "vwf/model/object", active: true }
                ],
                view: [
                    { library: "vwf/view/glge", parameters: {"application-root":"#vwf-root"}, active: false },
                    { library: "vwf/view/threejs", parameters: {"application-root":"#vwf-root"}, active: false },
                    { library: "vwf/view/document", active: true },
                    { library: "vwf/view/editor", active: true },
                    { library: "vwf/view/lesson", active: false},
                    { library: "vwf/view/google-earth", active: false },
                    { library: "vwf/view/cesium", active: false },
                    { library: "vwf/view/webrtc", active: false}
                ]
            };
            mapLibraryName(requireArray);
            mapLibraryName(initializers["model"]);
            mapLibraryName(initializers["view"]);

            function mapLibraryName(array) {
                for(var i=0;i<array.length;i++) {
                    array[array[i].library] = array[i];
                }
            }

            function getActiveLibraries(libraryList, includeParameters) {
                var activeLibraryList = [];
                for(var i=0; i<libraryList.length; i++) {
                    if(libraryList[i].active) {
                        if(includeParameters) {
                            var activeLibrary = {};
                            activeLibrary[libraryList[i].library] = libraryList[i].parameters;
                            activeLibraryList.push(activeLibrary);
                        }
                        else {
                            activeLibraryList.push(libraryList[i].library);
                        }
                    }
                }
                return activeLibraryList;
            }

            $.getJSON("admin/config", function(configLibraries) {
                if(configLibraries && typeof configLibraries == "object") {
                    Object.keys(configLibraries).forEach(function(libraryType) {
                        if(libraryType == 'info' && configLibraries[libraryType]["title"])
                        {
                            $('title').html(configLibraries[libraryType]["title"]);
                        }
                        if(!userLibraries[libraryType]) {
                            userLibraries[libraryType] = {};
                        }
                        Object.keys(configLibraries[libraryType]).forEach(function(libraryName) {
                            var disabled = false;
                            if(requireArray[libraryName] && requireArray[libraryName].disabledBy) {
                                for(var i=0; i<requireArray[libraryName].disabledBy.length; i++) {
                                    Object.keys(userLibraries).forEach(function(userLibraryType) {
                                        Object.keys(userLibraries[userLibraryType]).forEach(function(userLibraryName) {
                                            if(requireArray[libraryName].disabledBy[i] == userLibraryName) {
                                                disabled = true;
                                            }
                                        })
                                    })
                                }
                            }
                            if(!disabled) {
                                if(userLibraries[libraryType][libraryName] == undefined) {
                                    userLibraries[libraryType][libraryName] = configLibraries[libraryType][libraryName];
                                }
                                else if(typeof userLibraries[libraryType][libraryName] == "object" && typeof configLibraries[libraryType][libraryName] == "object") {
                                    userLibraries[libraryType][libraryName] = $.extend({}, configLibraries[libraryType][libraryName], userLibraries[libraryType][libraryName]);
                                }
                            }
                        });
                    });
                }
            }).complete(function(jqXHR, textStatus) { 

                Object.keys(userLibraries).forEach(function(libraryType) {
                    if(initializers[libraryType]) {
                        Object.keys(userLibraries[libraryType]).forEach(function(libraryName) {
                            if(requireArray[libraryName]) {
                                requireArray[libraryName].active = true;
                                initializers[libraryType][libraryName].active = true;
                                if(userLibraries[libraryType][libraryName] && userLibraries[libraryType][libraryName] != "") {
                                    if(typeof initializers[libraryType][libraryName].parameters == "object") {
                                        initializers[libraryType][libraryName].parameters = $.extend({}, initializers[libraryType][libraryName].parameters,
                                            userLibraries[libraryType][libraryName]);
                                    }
                                    else {
                                        initializers[libraryType][libraryName].parameters = userLibraries[libraryType][libraryName];
                                    }
                                }
                                if(requireArray[libraryName].linkedLibraries) {
                                    for(var i=0; i<requireArray[libraryName].linkedLibraries.length; i++) {
                                        requireArray[requireArray[libraryName].linkedLibraries[i]].active = true;
                                    }
                                }
                            }
                        });
                    }
                });

                // Load default renderer if no other librarys specified
                if(Object.keys(userLibraries["model"]).length == 0 && Object.keys(userLibraries["view"]).length == 0) {
                    requireArray["vwf/model/threejs"].active = true;
                    requireArray["vwf/view/threejs"].active = true;
                    requireArray["vwf/model/threejs/three"].active = true;
                    requireArray["vwf/model/threejs/js/loaders/ColladaLoader"].active = true;
                    initializers["model"]["vwf/model/threejs"].active = true;
                    initializers["view"]["vwf/view/threejs"].active = true;
                }

                require( requireConfig, getActiveLibraries(requireArray, false), function( ready ) {

                    ready( function() {

                        // With the scripts loaded, we must initialize the framework. vwf.initialize()
                        // accepts three parameters: a world specification, model configuration parameters,
                        // and view configuration parameters.

                        vwf.initialize(application, getActiveLibraries(initializers["model"], true), getActiveLibraries(initializers["view"], true), callback);

                    } );

                } );
            });
        }

        // -- initialize ---------------------------------------------------------------------------

        /// The main page only needs to call vwf.initialize() to launch the application. Use
        /// require.ready() or jQuery(document).ready() to call initialize() once the page has
        /// loaded. initialize() accepts three parameters.
        /// 
        /// A component specification identifies the application to be loaded. If a URI is provided,
        /// the specification is loaded from there [1]. Alternately, a JavaScript object literal
        /// containing the specfication may be provided [2]. Since a component can extend and
        /// specialize a prototype, using a simple object literal allows existing component to be
        /// configured for special uses [3].
        /// 
        ///     [1] vwf.initialize( "http://vwf.example.com/applications/sample12345", ... )
        ///
        ///     [2] vwf.initialize( { source: "model.dae", type: "model/vnd.collada+xml",
        ///             properties: { "p1": ... }, ... }, ... )
        ///
        ///     [3] vwf.initialize( { extends: "http://vwf.example.com/applications/sample12345",
        ///             source: "alternate-model.dae", type: "model/vnd.collada+xml" }, ... )
        /// 
        /// modelInitializers and viewInitializers identify the model and view modules that should be
        /// attached to the simulation. Each is specified as an array of objects that map the name of
        /// a model or view to construct to the set of arguments to pass to its constructor. Modules
        /// without parameters may be specified as a string [4]. Arguments may be specified as an
        /// array [5], or as a single value if there is only one [6].
        /// 
        ///     [4] vwf.initialize( ..., [ "vwf/model/javascript" ], [ ... ] )
        ///     [5] vwf.initialize( ..., [ { "vwf/model/glge": [ "#scene, "second param" ] } ], [ ... ] )
        ///     [6] vwf.initialize( ..., [ { "vwf/model/glge": "#scene" } ], [ ... ] )
        /// 
        /// @name module:vwf.initialize

        this.initialize = function( /* [ componentURI|componentObject ] [ modelInitializers ]
            [ viewInitializers ] */ ) {

            var args = Array.prototype.slice.call( arguments );
            var application;

            // Load the runtime configuration. We start with the factory defaults. The reflector may
            // provide additional settings when we connect.

            this.configuration = require( "vwf/configuration" ).active; // "active" updates in place and changes don't invalidate the reference

            // Create the logger.

            this.logger = require( "logger" ).for( "vwf", this );  // TODO: for( "vwf", ... ), and update existing calls

            // Parse the function parameters. If the first parameter is not an array, then treat it
            // as the application specification. Otherwise, fall back to the "application" parameter
            // in the query string.

            if ( typeof args[0] != "object" || ! ( args[0] instanceof Array ) ) {
                application = args.shift();
            }

            // Shift off the parameter containing the model list and initializer arguments.

            var modelInitializers = args.shift() || [];

            // Shift off the parameter containing the view list and initializer arguments.

            var viewInitializers = args.shift() || [];

            var callback = args.shift();
            var compatibilityStatus = { compatible: true, errors: {} };

            // Create the model interface to the kernel. Models can make direct calls that execute
            // immediately or future calls that are placed on the queue and executed when removed.

            this.models.kernel = require( "vwf/kernel/model" ).create( vwf );

            // Create and attach each configured model.

            modelInitializers.forEach( function( modelInitializer ) {

                // Skip falsy values to allow initializers to be conditionally included by the
                // loader.

                if ( modelInitializer ) {

                    // Accept either { "vwf/model/name": [ arguments] } or "vwf/model/name".

                    if ( typeof modelInitializer == "object" && modelInitializer != null ) {
                        var modelName = Object.keys( modelInitializer )[0];
                        var modelArguments = modelInitializer[modelName];
                    } else {
                        var modelName = modelInitializer;
                        var modelArguments = undefined;
                    }

                    var model = require( modelName ).create(
                        this.models.kernel,                         // model's kernel access
                        [ require( "vwf/model/stage/log" ) ],       // stages between the kernel and model
                        {},                                         // state shared with a paired view
                        [].concat( modelArguments || [] )           // arguments for initialize()
                    );

                    if ( model ) {
                        this.models.push( model );
                        this.models[modelName] = model; // also index by id  // TODO: this won't work if multiple model instances are allowed

                        if ( modelName == "vwf/model/javascript" ) {  // TODO: need a formal way to follow prototype chain from vwf.js; this is peeking inside of vwf-model-javascript
                            this.models.javascript = model;
                            while ( this.models.javascript.model ) this.models.javascript = this.models.javascript.model;
                        }

                        if ( modelName == "vwf/model/object" ) {  // TODO: this is peeking inside of vwf-model-object
                            this.models.object = model;
                            while ( this.models.object.model ) this.models.object = this.models.object.model;
                        }
                        
                        if(model.model.compatibilityStatus) {
                            if(!model.model.compatibilityStatus.compatible) {
                                compatibilityStatus.compatible = false;
                                $.extend(compatibilityStatus.errors, model.model.compatibilityStatus.errors);
                            }
                        }
                    }

                }

            }, this );

            // Create the view interface to the kernel. Views can only make replicated calls which
            // bounce off the reflection server, are placed on the queue when received, and executed
            // when removed.

            this.views.kernel = require( "vwf/kernel/view" ).create( vwf );

            // Create and attach each configured view.

            viewInitializers.forEach( function( viewInitializer ) {

                // Skip falsy values to allow initializers to be conditionally included by the
                // loader.

                if ( viewInitializer ) { 

                    // Accept either { "vwf/view/name": [ arguments] } or "vwf/view/name".

                    if ( typeof viewInitializer == "object" && viewInitializer != null ) {
                        var viewName = Object.keys( viewInitializer )[0];
                        var viewArguments = viewInitializer[viewName];
                    } else {
                        var viewName = viewInitializer;
                        var viewArguments = undefined;
                    }

                    if ( ! viewName.match( "^vwf/view/" ) ) { // old way

                        var view = this.modules[viewName];

                        if ( view ) {
                            var instance = new view();
                            instance.state = this.models.actual["vwf/model/"+viewName] && this.models.actual["vwf/model/"+viewName].state || {}; // state shared with a paired model
                            view.apply( instance, [ vwf ].concat( viewArguments || [] ) );
                            this.views.push( instance );
                            this.views[viewName] = instance; // also index by id  // TODO: this won't work if multiple view instances are allowed

                            if(view.compatibilityStatus) {
                                if(!view.compatibilityStatus.compatible) {
                                    compatibilityStatus.compatible = false;
                                    $.extend(compatibilityStatus.errors, view.compatibilityStatus.errors);
                                }
                            }
                        }

                    } else { // new way

                        var modelPeer = this.models.actual[ viewName.replace( "vwf/view/", "vwf/model/" ) ];  // TODO: this.model.actual() is kind of heavy, but it's probably OK to use just a few times here at start-up

                        var view = require( viewName ).create(
                            this.views.kernel,                          // view's kernel access
                            [],                                         // stages between the kernel and view
                            modelPeer && modelPeer.state || {},         // state shared with a paired model
                            [].concat( viewArguments || [] )            // arguments for initialize()
                        );

                        if ( view ) {
                            this.views.push( view );
                            this.views[viewName] = view; // also index by id  // TODO: this won't work if multiple view instances are allowed

                            if(view.compatibilityStatus) {
                                if(!view.compatibilityStatus.compatible) {
                                    compatibilityStatus.compatible = false;
                                    $.extend(compatibilityStatus.errors, view.compatibilityStatus.errors);
                                }
                            }
                        }

                    }

                }

            }, this );

            // Test for ECMAScript 5
            if(!(function() { return !this })()) {
                compatibilityStatus.compatible = false;
                $.extend(compatibilityStatus.errors, {"ES5": "This browser is not compatible. VWF requires ECMAScript 5."});
            }

            // Test for WebSockets
            if( window.io && !io.Transport.websocket.check() )
            {
                compatibilityStatus.compatible = false;
                $.extend(compatibilityStatus.errors, {"WS": "This browser is not compatible. VWF requires WebSockets."});
            }

            if(callback) {
                callback(compatibilityStatus);
            }

            // Load the application.

            this.ready( application );

        };

        // -- ready --------------------------------------------------------------------------------

        /// @name module:vwf.ready

        this.ready = function( component_uri_or_json_or_object ) {

            // Connect to the reflector. This implementation uses the socket.io library, which
            // communicates using a channel back to the server that provided the client documents.
            try {
                if ( isSocketIO07() ) {
                    var options = {
    
                        // The socket is relative to the application path.
<<<<<<< HEAD
    
=======
>>>>>>> 11b3d300
                        resource: window.location.pathname.slice( 1,
                            window.location.pathname.lastIndexOf("/") ),
    
                        // The ruby socket.io server only supports WebSockets. Don't try the others.
<<<<<<< HEAD
    
=======
>>>>>>> 11b3d300
                        transports: [
                            'websocket',
                            // 'flashsocket',
                            // 'htmlfile',
                            // 'xhr-multipart',
                            // 'xhr-polling',
                            // 'jsonp-polling',
                        ],
    
                        // Increase the timeout due to starvation while loading the scene. The server
                        // timeout must also be increased.
                        // TODO: reinstate if needed, but this needs to be handled by communicating during the load.
<<<<<<< HEAD
    
=======
>>>>>>> 11b3d300
                        transportOptions: {
                            "websocket": { timeout: 90000 }
                            // "flashsocket": { timeout: 90000 },
                            // "htmlfile": { timeout: 90000 },
                            // "xhr-multipart": { timeout: 90000 },
                            // "xhr-polling": { timeout: 90000 },
                            // "jsonp-polling": { timeout: 90000 },
                        }
    
                    };
                    if ( window.location.protocol === "https:" )
                    {
                        socket = io.connect("wss://"+window.location.host, options);
                    } else {
                        socket = io.connect("ws://"+window.location.host, options); 
                    }
 
                } else {  // Ruby Server

                    socket = new io.Socket( undefined, {
    
                        // The socket is relative to the application path.
    
                        resource: window.location.pathname.slice( 1,
                            window.location.pathname.lastIndexOf("/") ),

                        // Use a secure connection when the application comes from https.

                        secure: window.location.protocol === "https:",

                        port: window.location.port ||
                            ( window.location.protocol === "https:" ? 443 : 80 ),
    
                        // The ruby socket.io server only supports WebSockets. Don't try the others.
    
                        transports: [
                            'websocket',
                            // 'flashsocket',
                            // 'htmlfile',
                            // 'xhr-multipart',
                            // 'xhr-polling',
                            // 'jsonp-polling',
                        ],
    
                        // Increase the timeout due to starvation while loading the scene. The server
                        // timeout must also be increased.
                        // TODO: reinstate if needed, but this needs to be handled by communicating during the load.
    
                        transportOptions: {
                            "websocket": { timeout: 90000 }
                            // "flashsocket": { timeout: 90000 },
                            // "htmlfile": { timeout: 90000 },
                            // "xhr-multipart": { timeout: 90000 },
                            // "xhr-polling": { timeout: 90000 },
                            // "jsonp-polling": { timeout: 90000 },
                        }
    
                    } );
                }

            } catch ( e ) {

                // If a connection to the reflector is not available, then run in single-user mode.
                // Messages intended for the reflector will loop directly back to us in this case.
                // Start a timer to monitor the incoming queue and dispatch the messages as though
                // they were received from the server.

                this.dispatch();

                setInterval( function() {

                    var fields = {
                        time: vwf.now + 0.010, // TODO: there will be a slight skew here since the callback intervals won't be exactly 10 ms; increment using the actual delta time; also, support play/pause/stop and different playback rates as with connected mode.
                        origin: "reflector",
                    };

                    queue.insert( fields, true ); // may invoke dispatch(), so call last before returning to the host

                }, 10 );

            }

            if ( socket ) {

                socket.on( "connect", function() {

                    vwf.logger.infox( "-socket", "connected" );

                    if ( isSocketIO07() ) {
                        vwf.moniker_ = this.json.namespace.socket.sessionid;                        
                    } else {  //Ruby Server
                        vwf.moniker_ = this.transport.sessionid;
                    }

                } );

                // Configure a handler to receive messages from the server.
                
                // Note that this example code doesn't implement a robust parser capable of handling
                // arbitrary text and that the messages should be placed in a dedicated priority
                // queue for best performance rather than resorting the queue as each message
                // arrives. Additionally, overlapping messages may cause actions to be performed out
                // of order in some cases if messages are not processed on a single thread.

                socket.on( "message", function( message ) {

                    // vwf.logger.debugx( "-socket", "message", message );

                    try {

                        if ( isSocketIO07() ) {
                            var fields = message;
                        } else { // Ruby Server - Unpack the arguements
                            var fields = JSON.parse( message );
                        }

                        fields.time = Number( fields.time );
                        // TODO: other message validation (check node id, others?)

                        fields.origin = "reflector";

                        // Update the queue. Insert the message (unless it is only a time tick), and
                        // advance the queue's record of the current time. Messages in the queue are
                        // ordered by time, then by order of arrival.

                        queue.insert( fields, true ); // may invoke dispatch(), so call last before returning to the host

                        // Each message from the server allows us to move time forward. Parse the
                        // timestamp from the message and call dispatch() to execute all queued
                        // actions through that time, including the message just received.
                    
                        // The simulation may perform immediate actions at the current time or it
                        // may post actions to the queue to be performed in the future. But we only
                        // move time forward for items arriving in the queue from the reflector.

                    } catch ( e ) {

                        vwf.logger.warn( fields.action, fields.node, fields.member, fields.parameters,
                            "exception performing action:", require( "vwf/utility" ).exceptionMessage( e ) );

                    }

                } );

                socket.on( "disconnect", function() {

                    vwf.logger.infox( "-socket", "disconnected" );

                } );

                socket.on( "error", function() { 

                    //Overcome by compatibility.js websockets check
                    //jQuery('body').html("<div class='vwf-err'>WebSockets connections are currently being blocked. Please check your proxy server settings.</div>"); 

                } );

                if ( !isSocketIO07() ) {
                    // Start communication with the reflector. 

                    socket.connect();  // TODO: errors can occur here too, particularly if a local client contains the socket.io files but there is no server; do the loopback here instead of earlier in response to new io.Socket.
                }

            } else if ( component_uri_or_json_or_object ) {

                // Load the application. The application is rooted in a single node constructed here
                // as an instance of the component passed to initialize(). That component, its
                // prototype(s), and its children, and their prototypes and children, flesh out the
                // entire application.

                // TODO: add note that this is only for a self-determined application; with socket, wait for reflection server to tell us.
                // TODO: maybe depends on component_uri_or_json_or_object too; when to override and not connect to reflection server?

                this.createNode( component_uri_or_json_or_object, "application" );

            } else {  // TODO: also do this if component_uri_or_json_or_object was invalid and createNode() failed

                // TODO: show a selection dialog

            }

        };

        // -- plan ---------------------------------------------------------------------------------

        /// @name module:vwf.plan

        this.plan = function( nodeID, actionName, memberName, parameters, when, callback_async /* ( result ) */ ) {

            this.logger.debuggx( "plan", nodeID, actionName, memberName,
                parameters && parameters.length, when, callback_async && "callback" );

            var time = when > 0 ? // absolute (+) or relative (-)
                Math.max( this.now, when ) :
                this.now + ( -when );

            var fields = {
                time: time,
                node: nodeID,
                action: actionName,
                member: memberName,
                parameters: parameters,
                client: this.client_, // propagate originating client
                origin: "future",
                // callback: callback_async,  // TODO
            };

            queue.insert( fields );

            this.logger.debugu();
        };

        // -- send ---------------------------------------------------------------------------------

        /// Send a message to the reflector. The message will be reflected back to all participants
        /// in the instance.
        /// 
        /// @name module:vwf.send

        this.send = function( nodeID, actionName, memberName, parameters, when, callback_async /* ( result ) */ ) {

            this.logger.debuggx( "send", nodeID, actionName, memberName,
                parameters && parameters.length, when, callback_async && "callback" );  // TODO: loggableParameters()

            var time = when > 0 ? // absolute (+) or relative (-)
                Math.max( this.now, when ) :
                this.now + ( -when );

            // Attach the current simulation time and pack the message as an array of the arguments.

            var fields = {
                time: time,
                node: nodeID,
                action: actionName,
                member: memberName,
                parameters: require( "vwf/utility" ).transform( parameters, require( "vwf/utility" ).transforms.transit ),
                // callback: callback_async,  // TODO: provisionally add fields to queue (or a holding queue) then execute callback when received back from reflector
            };

            if ( socket ) {
    
                // Send the message.
                var message = JSON.stringify( fields );
                socket.send( message );
 
            } else {
                
                // In single-user mode, loop the message back to the incoming queue.

                fields.client = this.moniker_; // stamp with the originating client like the reflector does
                fields.origin = "reflector";

                queue.insert( fields );
    
            }

            this.logger.debugu();
        };

        // -- respond ------------------------------------------------------------------------------

        /// Return a result for a function invoked by the server.
        /// 
        /// @name module:vwf.respond

        this.respond = function( nodeID, actionName, memberName, parameters, result ) {

            this.logger.debuggx( "respond", nodeID, actionName, memberName,
                parameters && parameters.length, "..." );  // TODO: loggableParameters(), loggableResult()

            // Attach the current simulation time and pack the message as an array of the arguments.

            var fields = {
                // sequence: undefined,  // TODO: use to identify on return from reflector?
                time: this.now,
                node: nodeID,
                action: actionName,
                member: memberName,
                parameters: require( "vwf/utility" ).transform( parameters, require( "vwf/utility" ).transforms.transit ),
                result: require( "vwf/utility" ).transform( result, require( "vwf/utility" ).transforms.transit ),
            };

            if ( socket ) {

                // Send the message.

                var message = JSON.stringify( fields );
                socket.send( message );

            } else {

                // Nothing to do in single-user mode.

            }

            this.logger.debugu();
        };

        // -- receive ------------------------------------------------------------------------------

        /// Handle receipt of a message. Unpack the arguments and call the appropriate handler.
        /// 
        /// @name module:vwf.receive

        this.receive = function( nodeID, actionName, memberName, parameters, respond, origin ) {

            // origin == "reflector" ?
            //     this.logger.infogx( "receive", nodeID, actionName, memberName,
            //         parameters && parameters.length, respond, origin ) :
            //     this.logger.debuggx( "receive", nodeID, actionName, memberName,
            //         parameters && parameters.length, respond, origin );

// TODO: delegate parsing and validation to each action.

            // Look up the action handler and invoke it with the remaining parameters.

            // Note that the message should be validated before looking up and invoking an arbitrary
            // handler.

            var args = [];

            if ( nodeID || nodeID === 0 ) args.push( nodeID );
            if ( memberName ) args.push( memberName );
            if ( parameters ) args = args.concat( parameters ); // flatten

            var self = this;

            var callback;
            if( respond ) {
                switch(actionName) {
                    case "createChild":
                        callback = args[4];
                        args[4] = respondFunction;
                        break;
                    case "createNode":
                        callback = args[2];
                        args[2] = respondFunction;
                        break;
                }
            }

            // Invoke the action.

            var result = this[actionName] && this[actionName].apply( this, args );

            // Return the result.

            switch(actionName) {
                case "createChild":
                case "createNode":
                    break;
                default:
                    respond && this.respond( nodeID, actionName, memberName, parameters, result );
            }

            function respondFunction (result) { 
                callback && callback.apply(this, arguments); 
                respond && self.respond( nodeID, actionName, memberName, parameters, result );
            }

            // origin == "reflector" ?
            //     this.logger.infou() : this.logger.debugu();
        };

        // -- dispatch -----------------------------------------------------------------------------

        /// Dispatch incoming messages waiting in the queue. "currentTime" specifies the current
        /// simulation time that we should advance to and was taken from the time stamp of the last
        /// message received from the reflector.
        /// 
        /// @name module:vwf.dispatch

        this.dispatch = function() {

            var fields;

            // Actions may use receive's ready function to suspend the queue for asynchronous
            // operations, and to resume it when the operation is complete.

            while ( fields = /* assignment! */ queue.pull() ) {

                // Advance time to the message time.

                if ( this.now != fields.time ) {
                    this.sequence_ = undefined; // clear after the previous action
                    this.client_ = undefined;   // clear after the previous action
                    this.now = fields.time;
                    this.tick();
                }

                // Perform the action.

                if ( fields.action ) {  // TODO: don't put ticks on the queue but just use them to fast-forward to the current time (requires removing support for passing ticks to the drivers and nodes)
                    this.sequence_ = fields.sequence; // note the message's queue sequence number for the duration of the action
                    this.client_ = fields.client;     // ... and note the originating client
                    this.receive( fields.node, fields.action, fields.member, fields.parameters, fields.respond, fields.origin );
                }

            }

            // Advance time to the most recent time received from the server. Tick if the time
            // changed.

            if ( queue.ready() && this.now != queue.time ) {
                this.sequence_ = undefined; // clear after the previous action
                this.client_ = undefined;   // clear after the previous action
                this.now = queue.time;
                this.tick();
            }
            
        };

        // -- log ----------------------------------------------------------------------------------

        /// Send a log message to the reflector.
        /// 
        /// @name module:vwf.log

        this.log = function() {

            this.respond( undefined, "log", undefined, undefined, arguments );

        }

        // -- tick ---------------------------------------------------------------------------------

        /// Tick each tickable model, view, and node. Ticks are sent on each time change.
        /// 
        /// @name module:vwf.tick

        // TODO: remove, in favor of drivers and nodes exclusively using future scheduling;
        // TODO: otherwise, all clients must receive exactly the same ticks at the same times.

        this.tick = function() {

            // Call ticking() on each model.

            this.models.forEach( function( model ) {
                model.ticking && model.ticking( this.now ); // TODO: maintain a list of tickable models and only call those
            }, this );

            // Call ticked() on each view.

            this.views.forEach( function( view ) {
                view.ticked && view.ticked( this.now ); // TODO: maintain a list of tickable views and only call those
            }, this );

            // Call tick() on each tickable node.

            this.tickable.nodeIDs.forEach( function( nodeID ) {
                this.callMethod( nodeID, "tick", [ this.now ] );
            }, this );

        };

        // -- setState -----------------------------------------------------------------------------

        /// setState may complete asynchronously due to its dependence on createNode. To prevent
        /// actions from executing out of order, queue processing must be suspended while setState is
        /// in progress. createNode suspends the queue when necessary, but additional calls to
        /// suspend and resume the queue may be needed if other async operations are added.
        /// 
        /// @name module:vwf.setState
        /// 
        /// @see {@link module:vwf/api/kernel.setState}

        this.setState = function( applicationState, callback_async /* () */ ) {

            this.logger.debuggx( "setState" );  // TODO: loggableState

            // Set the runtime configuration.

            if ( applicationState.configuration ) {
                require( "vwf/configuration" ).instance = applicationState.configuration;
            }

            // Update the internal kernel state.

            if ( applicationState.kernel ) {
                if ( applicationState.kernel.time !== undefined ) vwf.now = applicationState.kernel.time;
            }

            // Create or update global nodes and their descendants.

            var nodes = applicationState.nodes || [];
            var annotations = applicationState.annotations || {};

            var nodeIndex = 0;

            async.forEachSeries( nodes, function( nodeComponent, each_callback_async /* ( err ) */ ) {

                // Look up a possible annotation for this node. For backward compatibility, if the
                // state has exactly one node and doesn't contain an annotations object, assume the
                // node is the application.

                var nodeAnnotation = nodes.length > 1 || applicationState.annotations ?
                    annotations[nodeIndex] : "application";

                vwf.createNode( nodeComponent, nodeAnnotation, function( nodeID ) /* async */ {
                    each_callback_async( undefined );
                } );

                nodeIndex++;

            }, function( err ) /* async */ {

                // Clear the message queue, except for reflector messages that arrived after the
                // current action.

                queue.filter( function( fields ) {

                    if ( fields.origin === "reflector" && fields.sequence > vwf.sequence_ ) {
                        return true;
                    } else {
                        vwf.logger.debugx( "setState", function() {
                            return [ "removing", JSON.stringify( loggableFields( fields ) ), "from queue" ];
                        } );
                    }

                } );

                // Set the queue time and add the incoming items to the queue.

                if ( applicationState.queue ) {
                    queue.time = applicationState.queue.time;
                    queue.insert( applicationState.queue.queue || [] );
                }

                callback_async && callback_async();

            } );

            this.logger.debugu();
        };

        // -- getState -----------------------------------------------------------------------------

        /// @name module:vwf.getState
        /// 
        /// @see {@link module:vwf/api/kernel.getState}

        this.getState = function( full, normalize ) {

            this.logger.debuggx( "getState", full, normalize );

            // Get the application nodes and queue.

            var applicationState = {

                // Runtime configuration.

                configuration:
                    require( "vwf/configuration" ).active,

                // Internal kernel state.

                kernel: {
                    time: vwf.now,
                },

                // Global node and descendant deltas.

                nodes: [  // TODO: all global objects
                    this.getNode( "http-vwf-example-com-clients-vwf", full ),
                    this.getNode( applicationID, full ),
                ],

                // `createNode` annotations, keyed by `nodes` indexes.

                annotations: {
                    1: "application",
                },

                // Message queue.

                queue: {  // TODO: move to the queue object
                    time: queue.time,
                    queue: require( "vwf/utility" ).transform( queue.queue, queueTransitTransformation ),
                },

            };

            // Normalize for consistency.

            if ( normalize ) {
                applicationState = require( "vwf/utility" ).transform(
                    applicationState, require( "vwf/utility" ).transforms.hash );
            }
    
            this.logger.debugu();

            return applicationState;
        };

        // -- hashState ----------------------------------------------------------------------------

        /// @name module:vwf.hashState
        /// 
        /// @see {@link module:vwf/api/kernel.hashState}

        this.hashState = function() {

            this.logger.debuggx( "hashState" );

            var applicationState = this.getState( true, true );

            // Hash the nodes.

            var hashn = this.hashNode( applicationState.nodes[0] );  // TODO: all global objects

            // Hash the queue.

            var hashq = "q" + Crypto.MD5( JSON.stringify( applicationState.queue ) ).toString().substring( 0, 16 );

            // Hash the other kernel properties.

            var hashk = "k" + Crypto.MD5( JSON.stringify( applicationState.kernel ) ).toString().substring( 0, 16 );

            this.logger.debugu();

            // Generate the combined hash.

            return hashn + ":" + hashq + ":" + hashk;
        }

        // -- createNode ---------------------------------------------------------------------------

        /// Create a node from a component specification. Construction may require loading data from
        /// multiple remote documents. This function returns before construction is complete. A
        /// callback is invoked once the node has fully loaded.
        /// 
        /// A simple node consists of a set of properties, methods and events, but a node may
        /// specialize a prototype component and may also contain multiple child nodes, any of which
        /// may specialize a prototype component and contain child nodes, etc. So components cover a
        /// vast range of complexity. The application definition for the overall simulation is a
        /// single component instance.
        /// 
        /// A node is a component instance--a single, anonymous specialization of its component.
        /// Nodes specialize components in the same way that any component may specialize a prototype
        /// component. The prototype component is made available as a base, then new or modified
        /// properties, methods, events, child nodes and scripts are attached to modify the base
        /// implemenation.
        /// 
        /// To create a node, we first make the prototoype available by loading it (if it has not
        /// already been loaded). This is a recursive call to createNode() with the prototype
        /// specification. Then we add new, and modify existing, properties, methods, and events
        /// according to the component specification. Then we load and add any children, again
        /// recursively calling createNode() for each. Finally, we attach any new scripts and invoke
        /// an initialization function.
        /// 
        /// createNode may complete asynchronously due to its dependence on setNode, createChild and
        /// loadComponent. To prevent actions from executing out of order, queue processing must be
        /// suspended while createNode is in progress. setNode, createChild and loadComponent suspend
        /// the queue when necessary, but additional calls to suspend and resume the queue may be
        /// needed if other async operations are added.
        /// 
        /// @name module:vwf.createNode
        /// 
        /// @see {@link module:vwf/api/kernel.createNode}

        this.createNode = function( nodeComponent, nodeAnnotation, callback_async /* ( nodeID ) */ ) {

            // Interpret `createNode( nodeComponent, callback )` as
            // `createNode( nodeComponent, undefined, callback )`. (`nodeAnnotation` was added in
            // 0.6.12.)

            if ( typeof nodeAnnotation == "function" || nodeAnnotation instanceof Function ) {
                callback_async = nodeAnnotation;
                nodeAnnotation = undefined;
            }

            this.logger.debuggx( "createNode", function() {
                return [ JSON.stringify( loggableComponent( nodeComponent ) ), nodeAnnotation ];
            } );

            var nodePatch;

            if ( componentIsDescriptor( nodeComponent ) && nodeComponent.patches ) {
                nodePatch = nodeComponent;
                nodeComponent = nodeComponent.patches;  // TODO: possible sync errors if the patched node is a URI component and the kernel state (time, random) is different from when the node was created on the originating client
            }

            // nodeComponent may be a URI, a descriptor, or an ID, and while being created will
            // transform from a URI to a descriptor to an ID (depending on its starting state).
            // nodeURI, nodeDescriptor, and nodeID capture the applicable intermediate states.

            var nodeURI, nodeDescriptor, nodeID;

            async.series( [

                // If nodeComponent is a URI, load the descriptor.

                function( series_callback_async /* ( err, results ) */ ) { // nodeComponent is a URI, a descriptor, or an ID

                    if ( componentIsURI( nodeComponent ) ) { // URI  // TODO: allow non-vwf URIs (models, images, etc.) to pass through to stage 2 and pass directly to createChild()

                        nodeURI = nodeComponent;  // TODO: canonicalize uri

                        // Load the document if we haven't seen this URI yet. Mark the components
                        // list to indicate that this component is loading.

                        if ( ! components[nodeURI] ) { // uri is not loading (Array) or is loaded (id)

                            components[nodeURI] = []; // [] => array of callbacks while loading => true

                            loadComponent( nodeURI, function( nodeDescriptor ) /* async */ {
                                nodeComponent = nodeDescriptor;
                                series_callback_async( undefined, undefined );
                            } );

                        // If we've seen this URI, but it is still loading, just add our callback to
                        // the list. The original load's completion will call our callback too.

                        } else if ( components[nodeURI] instanceof Array ) { // uri is loading
 
                            callback_async && components[nodeURI].push( callback_async );  // TODO: is this leaving a series callback hanging if we don't call series_callback_async?

                        // If this URI has already loaded, skip to the end and call the callback
                        // with the ID.

                        } else { // uri is loaded

                            if ( nodePatch ) {
                                vwf.setNode( components[nodeURI], nodePatch, function( nodeID ) /* async */ {
                                    callback_async && callback_async( components[nodeURI] );  // TODO: is this leaving a series callback hanging if we don't call series_callback_async?
                                } );
                            } else {
                                callback_async && callback_async( components[nodeURI] );  // TODO: is this leaving a series callback hanging if we don't call series_callback_async?
                            }

                        }

                    } else { // descriptor, ID or error
                        series_callback_async( undefined, undefined );
                    }

                },

                // Rudimentary support for `{ includes: prototype }`, which absorbs a prototype
                // descriptor into the node descriptor before creating the node.

                // Notes:
                // 
                //   - Only supports one level, so `{ includes: prototype }` won't work if the
                //     prototype also contains a `includes` directive).
                //   - Only works with prototype URIs, so `{ includes: { ... descriptor ... } }`
                //     won't work.
                //   - Loads the prototype on each reference, so unlike real prototypes, multiple
                //     references to the same prototype cause multiple network loads.
                // 
                // Also see the `mergeDescriptors` limitations.

                function( series_callback_async /* ( err, results ) */ ) {

                    if ( componentIsDescriptor( nodeComponent ) && nodeComponent.includes && componentIsURI( nodeComponent.includes ) ) {  // TODO: for "includes:", accept an already-loaded component (which componentIsURI exludes) since the descriptor will be loaded again

                        var prototypeURI = nodeComponent.includes;

                        loadComponent( prototypeURI, function( prototypeDescriptor ) /* async */ {
                            nodeComponent = mergeDescriptors( nodeComponent, prototypeDescriptor ); // modifies prototypeDescriptor
                            series_callback_async( undefined, undefined );
                        } );

                    } else {
                        series_callback_async( undefined, undefined );
                    }

                },

                // If nodeComponent is a descriptor, construct and get the ID.

                function( series_callback_async /* ( err, results ) */ ) { // nodeComponent is a descriptor or an ID

                    if ( componentIsDescriptor( nodeComponent ) ) { // descriptor  // TODO: allow non-vwf URIs (models, images, etc.) to pass through to stage 2 and pass directly to createChild()

                        nodeDescriptor = nodeComponent;

                        // Create the node as an unnamed child global object.

                        vwf.createChild( 0, nodeAnnotation, nodeDescriptor, nodeURI, function( nodeID ) /* async */ {
                            nodeComponent = nodeID;
                            series_callback_async( undefined, undefined );
                        } );
                        
                    } else { // ID or error
                        series_callback_async( undefined, undefined );
                    }

                },

                // nodeComponent is the ID.

                function( series_callback_async /* ( err, results ) */ ) { // nodeComponent is an ID

                    if ( componentIsID( nodeComponent ) ) {  // ID

                        nodeID = nodeComponent;

                        if ( nodePatch ) {
                            vwf.setNode( nodeID, nodePatch, function( nodeID ) /* async */ {
                                series_callback_async( undefined, undefined );
                            } );
                        } else {
                            series_callback_async( undefined, undefined );
                        }

                    } else {  // error
                        series_callback_async( undefined, undefined );  // TODO: error
                    }

                },

            ], function( err, results ) /* async */ {

                // If this node derived from a URI, save the list of callbacks waiting for
                // completion and update the component list with the ID.

                if ( nodeURI ) {
                    var callbacks_async = components[nodeURI];
                    components[nodeURI] = nodeID;
                }

                // Pass the ID to our callback.

                callback_async && callback_async( nodeID );  // TODO: handle error if invalid id

                // Call the other callbacks.

                if ( nodeURI ) {
                    callbacks_async.forEach( function( callback_async ) {
                        callback_async && callback_async( nodeID );
                    } );
                }

            } );

            this.logger.debugu();
        };

        // -- deleteNode ---------------------------------------------------------------------------

        /// @name module:vwf.deleteNode
        /// 
        /// @see {@link module:vwf/api/kernel.deleteNode}

        this.deleteNode = function( nodeID ) {

            this.logger.debuggx( "deleteNode", nodeID );

            // Remove the entry in the components list if this was the root of a component loaded
            // from a URI.

            Object.keys( components ).some( function( nodeURI ) { // components: nodeURI => nodeID
                if (  components[nodeURI] == nodeID ) {
                    delete components[nodeURI];
                    return true;
                }
            } );

            // Call deletingNode() on each model. The node is considered deleted after all models
            // have run.

            this.models.forEach( function( model ) {
                model.deletingNode && model.deletingNode( nodeID );
            } );

            // Unregister the node.

            nodes.delete( nodeID );

            // Clear the root ID if the application root node is deleted.

            if ( nodeID === applicationID ) {
                applicationID = undefined;
            }

            // Call deletedNode() on each view. The view is being notified that a node has been
            // deleted.

            this.views.forEach( function( view ) {
                view.deletedNode && view.deletedNode( nodeID );
            } );

            this.logger.debugu();
        };

        // -- setNode ------------------------------------------------------------------------------

        /// setNode may complete asynchronously due to its dependence on createChild. To prevent
        /// actions from executing out of order, queue processing must be suspended while setNode is
        /// in progress. createChild suspends the queue when necessary, but additional calls to
        /// suspend and resume the queue may be needed if other async operations are added.
        /// 
        /// @name module:vwf.setNode
        /// 
        /// @see {@link module:vwf/api/kernel.setNode}

        this.setNode = function( nodeID, nodeComponent, callback_async /* ( nodeID ) */ ) {  // TODO: merge with createChild?

            this.logger.debuggx( "setNode", function() {
                return [ nodeID, JSON.stringify( loggableComponent( nodeComponent ) ) ];
            } );

            var node = nodes.existing[nodeID];

            // Set the internal state.

            vwf.models.object.internals( nodeID, nodeComponent );

            // Suppress kernel reentry so that we can write the state without coloring from
            // any scripts.

            vwf.models.kernel.disable();

            // Create the properties, methods, and events. For each item in each set, invoke
            // createProperty(), createMethod(), or createEvent() to create the field. Each

            // delegates to the models and views as above.

            nodeComponent.properties && jQuery.each( nodeComponent.properties, function( propertyName, propertyValue ) {  // TODO: setProperties should be adapted like this to be used here

                // Is the property specification directing us to create a new property, or
                // initialize a property already defined on a prototype?

                // Create a new property if the property is not defined on a prototype.
                // Otherwise, initialize the property.

                var creating = ! node.properties.has( propertyName );  // not defined on node or prototype

                // Create or initialize the property.

                if ( creating ) {
                    vwf.createProperty( nodeID, propertyName, propertyValue );
                } else {
                    vwf.setProperty( nodeID, propertyName, propertyValue );
                }  // TODO: delete when propertyValue === null in patch

            } );

            // TODO: methods, events

            // Restore kernel reentry.

            vwf.models.kernel.enable();


            async.series( [

                function( series_callback_async /* ( err, results ) */ ) {

                    // Create and attach the children. For each child, call createChild() with the
                    // child's component specification. createChild() delegates to the models and
                    // views as before.

                    async.forEach( Object.keys( nodeComponent.children || {} ), function( childName, each_callback_async /* ( err ) */ ) {

                        var creating = ! nodeHasOwnChild.call( vwf, nodeID, childName );

                        if ( creating ) {
                            vwf.createChild( nodeID, childName, nodeComponent.children[childName], undefined, function( childID ) /* async */ {  // TODO: add in original order from nodeComponent.children  // TODO: ensure id matches nodeComponent.children[childName].id  // TODO: propagate childURI + fragment identifier to children of a URI component?
                                each_callback_async( undefined );
                            } );
                        } else {
                            vwf.setNode( nodeComponent.children[childName].id || nodeComponent.children[childName].patches,
                                    nodeComponent.children[childName], function( childID ) /* async */ {
                                each_callback_async( undefined );
                            } );
                        }  // TODO: delete when nodeComponent.children[childName] === null in patch

                    }, function( err ) /* async */ {
                        series_callback_async( err, undefined );
                    } );

                },

                function( series_callback_async /* ( err, results ) */ ) {

                    // Attach the scripts. For each script, load the network resource if the script
                    // is specified as a URI, then once loaded, call execute() to direct any model
                    // that manages scripts of this script's type to evaluate the script where it
                    // will perform any immediate actions and retain any callbacks as appropriate
                    // for the script type.

                    var scripts = nodeComponent.scripts ?
                        [].concat( nodeComponent.scripts ) : []; // accept either an array or a single item

                    async.map( scripts, function( script, map_callback_async /* ( err, result ) */ ) {

                        if ( valueHasType( script ) ) {
                            if ( script.source ) {
                                loadScript( script.source, function( scriptText ) /* async */ {  // TODO: this load would be better left to the driver, which may want to ignore it in certain cases, but that would require a completion callback from kernel.execute()
                                    map_callback_async( undefined, { text: scriptText, type: script.type } );
                                } );
                            } else {
                                map_callback_async( undefined, { text: script.text, type: script.type } );
                            }
                        } else {
                            map_callback_async( undefined, { text: script, type: undefined } );
                        }

                    }, function( err, scripts ) /* async */ {

                        // Suppress kernel reentry so that initialization functions don't make any
                        // changes during replication.

                        vwf.models.kernel.disable();

                        // Create each script.

                        scripts.forEach( function( script ) {
                            vwf.execute( nodeID, script.text, script.type ); // TODO: callback
                        } );

                        // Restore kernel reentry.

                        vwf.models.kernel.enable();

                        series_callback_async( err, undefined );
                    } );

                },

            ], function( err, results ) /* async */ {

                callback_async && callback_async( nodeID );

            } );

            this.logger.debugu();

            return nodeComponent;
        };

        // -- getNode ------------------------------------------------------------------------------

        /// @name module:vwf.getNode
        /// 
        /// @see {@link module:vwf/api/kernel.getNode}

        this.getNode = function( nodeID, full, normalize ) {  // TODO: options to include/exclude children, prototypes

            this.logger.debuggx( "getNode", nodeID, full );

            var node = nodes.existing[nodeID];

            // Start the descriptor.

            var nodeComponent = {};

            // Arrange the component as a patch if the node originated in a URI component. We want
            // to refer to the original URI but apply any changes that have been made to the node
            // since it was loaded.

            var patches = this.models.object.patches( nodeID ),
                patched = false;

            if ( node.patchable ) {
                nodeComponent.patches = node.uri || nodeID;
            } else {
                nodeComponent.id = nodeID;
            }

            // Intrinsic state. These don't change once created, so they can be omitted if we're
            // patching.

            if ( full || ! node.patchable ) {

                var intrinsics = this.intrinsics( nodeID ); // source, type

                var prototypeID = this.prototype( nodeID );

                if ( prototypeID === undefined ) {
                    nodeComponent.extends = null;
                } else if ( prototypeID !== nodeTypeURI ) {
                    nodeComponent.extends = this.getNode( prototypeID );  // TODO: move to vwf/model/object and get from intrinsics
                }

                nodeComponent.implements = this.behaviors( nodeID ).map( function( behaviorID ) {
                    return this.getNode( behaviorID );  // TODO: move to vwf/model/object and get from intrinsics
                }, this );

                nodeComponent.implements.length || delete nodeComponent.implements;

                if ( intrinsics.source !== undefined ) nodeComponent.source = intrinsics.source;
                if ( intrinsics.type !== undefined ) nodeComponent.type = intrinsics.type;

            }

            // Internal state.

            if ( full || ! node.patchable || patches.internals ) {

                var internals = this.models.object.internals( nodeID ); // sequence and random

                nodeComponent.sequence = internals.sequence;
                nodeComponent.random = internals.random;

            }

            // Suppress kernel reentry so that we can read the state without coloring from any
            // scripts.

            vwf.models.kernel.disable();

            // Properties.

            if ( full || ! node.patchable ) {

                // Want everything, or only want patches but the node is not patchable.

                nodeComponent.properties = this.getProperties( nodeID );

                for ( var propertyName in nodeComponent.properties ) {  // TODO: distinguish add, change, remove
                    if ( nodeComponent.properties[propertyName] === undefined ) {
                        delete nodeComponent.properties[propertyName];
                    }
                }

                if ( Object.keys( nodeComponent.properties ).length == 0 ) { 
                    delete nodeComponent.properties;
                } else {
                    patched = true;
                }

            } else if ( node.properties.changed ) {

                // The node is patchable and properties have changed.

                nodeComponent.properties = {};

                Object.keys( node.properties.changed ).forEach( function( propertyName ) {
                    nodeComponent.properties[propertyName] = this.getProperty( nodeID, propertyName );
                }, this );

                patched = true;

            }

            // Methods.

            // Because methods are much more data than properties, we only send them when patching
            if ( patches && patches.methods ) {
                var self = this;
                nodeComponent.methods = {};
                patches.methods.forEach( function( methodName ) {
                    var method = self.models.javascript.nodes[ nodeID ].methods.node.private.bodies[ methodName ];
                    if ( method )
                        nodeComponent.methods[ methodName ] = method.toString();
                } );

                if ( Object.keys( nodeComponent.methods ).length == 0 )
                    delete nodeComponent.methods;
                else
                    patched = true;
            }

            // Events.

            // nodeComponent.events = {};  // TODO

            // for ( var eventName in nodeComponent.events ) {
            //     nodeComponent.events[eventName] === undefined &&
            //         delete nodeComponent.events[eventName];
            // }

            // Object.keys( nodeComponent.events ).length ||
            //     delete nodeComponent.events;

            // Restore kernel reentry.

            vwf.models.kernel.enable();

            // Children.

            nodeComponent.children = {};

            this.children( nodeID ).forEach( function( childID ) {
                nodeComponent.children[ this.name( childID ) ] = this.getNode( childID, full );
            }, this );

            for ( var childName in nodeComponent.children ) {  // TODO: distinguish add, change, remove
                if ( nodeComponent.children[childName] === undefined ) {
                    delete nodeComponent.children[childName];
                }
            }

            if ( Object.keys( nodeComponent.children ).length == 0 ) { 
                delete nodeComponent.children;
            } else {
                patched = true;
            }

            // Scripts.

            // TODO: scripts

            // Normalize for consistency.

            if ( normalize ) {
                nodeComponent = require( "vwf/utility" ).transform(
                    nodeComponent, require( "vwf/utility" ).transforms.hash );
            }

            this.logger.debugu();

            // Return the descriptor created, unless it was arranged as a patch and there were no
            // changes. Otherwise, return the URI if this is the root of a URI component.

            if ( full || ! node.patchable || patched ) {
                return nodeComponent;
            } else if ( node.uri ) {
                return node.uri;
            } else {
                return undefined;
            }

        };

        // -- hashNode -----------------------------------------------------------------------------

        /// @name module:vwf.hashNode
        /// 
        /// @see {@link module:vwf/api/kernel.hashNode}

        this.hashNode = function( nodeID ) {  // TODO: works with patches?  // TODO: only for nodes from getNode( , , true )

            this.logger.debuggx( "hashNode", typeof nodeID == "object" ? nodeID.id : nodeID );

            var nodeComponent = typeof nodeID == "object" ? nodeID : this.getNode( nodeID, true, true );

            // Hash the intrinsic state.

            var internal = { id: nodeComponent.id, source: nodeComponent.source, type: nodeComponent.type };  // TODO: get subset same way as getNode() puts them in without calling out specific field names

            internal.source === undefined && delete internal.source;
            internal.type === undefined && delete internal.type;

            var hashi = "i" + Crypto.MD5( JSON.stringify( internal ) ).toString().substring( 0, 16 );

            // Hash the properties.

            var properties = nodeComponent.properties || {};

            var hashp = Object.keys( properties ).length ?
                "p" + Crypto.MD5( JSON.stringify( properties ) ).toString().substring( 0, 16 ) : undefined;

            // Hash the children.

            var children = nodeComponent.children || {};

            var hashc = Object.keys( children ).length ?
                "c" + Crypto.MD5( JSON.stringify( children ) ).toString().substring( 0, 16 ) : undefined;

            this.logger.debugu();

            // Generate the combined hash.

            return hashi + ( hashp ? "." + hashp : "" ) + ( hashc ? "/" + hashc : "" );
        };

        // -- createChild --------------------------------------------------------------------------

        /// When we arrive here, we have a prototype node in hand (by way of its ID) and an object
        /// containing a component specification. We now need to create and assemble the new node.
        /// 
        /// The VWF manager doesn't directly manipulate any node. The various models act in
        /// federation to create the greater model. The manager simply routes messages within the
        /// system to allow the models to maintain the necessary data. Additionally, the views
        /// receive similar messages that allow them to keep their interfaces current.
        ///
        /// To create a node, we simply assign a new ID, then invoke a notification on each model and
        /// a notification on each view.
        /// 
        /// createChild may complete asynchronously due to its dependence on createNode and the
        /// creatingNode and createdNode driver calls. To prevent actions from executing out of
        /// order, queue processing must be suspended while createChild is in progress. createNode
        /// and the driver callbacks suspend the queue when necessary, but additional calls to
        /// suspend and resume the queue may be needed if other async operations are added.
        /// 
        /// @name module:vwf.createChild
        /// 
        /// @see {@link module:vwf/api/kernel.createChild}

        this.createChild = function( nodeID, childName, childComponent, childURI, callback_async /* ( childID ) */ ) {

            this.logger.debuggx( "createChild", function() {
                return [ nodeID, childName, JSON.stringify( loggableComponent( childComponent ) ), childURI ];
            } );

            childComponent = normalizedComponent( childComponent );

            var child, childID, childIndex, childPrototypeID, childBehaviorIDs = [], deferredInitializations = {};

            // Determine if we're replicating previously-saved state, or creating a fresh object.

            var replicating = !! childComponent.id;

            // Allocate an ID for the node. IDs must be unique and consistent across all clients
            // sharing the same instance regardless of the component load order. Each node maintains
            // a sequence counter, and we allocate the ID based on the parent's sequence counter and
            // ID. Top-level nodes take the ID from their origin URI when available or from a hash
            // of the descriptor. An existing ID is used when synchronizing to state drawn from
            // another client or to a previously-saved state.

var useLegacyID = nodeID === 0 && childURI &&
    ( childURI == "index.vwf" || childURI == "appscene.vwf" || childURI.indexOf( "http://vwf.example.com/" ) == 0 ) &&
    childURI != "http://vwf.example.com/node.vwf";
    
useLegacyID = useLegacyID ||
    nodeID == applicationID && childName == "camera"; // TODO: fix static ID references and remove; model/glge still expects a static ID for the camera

            if ( childComponent.id ) {  // incoming replication: pre-calculated id
                childID = childComponent.id;
                childIndex = this.children( nodeID ).length;
            } else if ( nodeID === 0 ) {  // global: component's URI or hash of its descriptor
                childID = childURI ||
                    Crypto.MD5( JSON.stringify( childComponent ) ).toString();  // TODO: MD5 may be too slow here
if ( useLegacyID ) {  // TODO: fix static ID references and remove
    childID = childID.replace( /[^0-9A-Za-z_]+/g, "-" );  // TODO: fix static ID references and remove
}
                childIndex = childURI;
            } else {  // descendant: parent id + next from parent's sequence
if ( useLegacyID ) {  // TODO: fix static ID references and remove
    childID = ( childComponent.extends || nodeTypeURI ) + "." + childName;  // TODO: fix static ID references and remove
    childID = childID.replace( /[^0-9A-Za-z_]+/g, "-" );  // TODO: fix static ID references and remove
    childIndex = this.children( nodeID ).length;
} else {    
                childID = nodeID + ":" + this.sequence( nodeID ) +
                    ( this.configuration["randomize-ids"] ? "-" + ( "0" + Math.floor( this.random( nodeID ) * 100 ) ).slice( -2 ) : "" ) +
                    ( this.configuration["humanize-ids"] ? "-" + childName.replace( /[^0-9A-Za-z_-]+/g, "-" ) : "" );
                childIndex = this.children( nodeID ).length;
}
            }

            // Record the application root ID. The application is the first global node annotated as
            // "application".

            if ( nodeID === 0 && childName == "application" && ! applicationID ) {
                applicationID = childID;
            }

            // Register the node.

            child = nodes.create( childID, childPrototypeID, childBehaviorIDs, childURI, childName, nodeID );

            // Register the node in vwf/model/object. Since the kernel delegates many node
            // information functions to vwf/model/object, this serves to register it with the
            // kernel. The node must be registered before any async operations occur to ensure that
            // the parent's child list is correct when following siblings calculate their index
            // numbers.

            vwf.models.object.creatingNode( nodeID, childID, childPrototypeID, childBehaviorIDs,
                childComponent.source, childComponent.type, childIndex, childName );  // TODO: move node metadata back to the kernel and only use vwf/model/object just as a property store?

            // Construct the node.

            async.series( [

                function( series_callback_async /* ( err, results ) */ ) {

                    // Rudimentary support for `{ includes: prototype }`, which absorbs a prototype
                    // descriptor into the child descriptor before creating the child. See the notes
                    // in `createNode` and the `mergeDescriptors` limitations.

                    // This first task always completes asynchronously (even if it doesn't perform
                    // an async operation) so that the stack doesn't grow from node to node while
                    // createChild() recursively traverses a component. If this task is moved,
                    // replace it with an async stub, or make the next task exclusively async.

                    if ( componentIsDescriptor( childComponent ) && childComponent.includes && componentIsURI( childComponent.includes ) ) {  // TODO: for "includes:", accept an already-loaded component (which componentIsURI exludes) since the descriptor will be loaded again

                        var prototypeURI = childComponent.includes;

                        var sync = true; // will loadComponent() complete synchronously?

                        loadComponent( prototypeURI, function( prototypeDescriptor ) /* async */ {

                            childComponent = mergeDescriptors( childComponent, prototypeDescriptor ); // modifies prototypeDescriptor

                            if ( sync ) {

                                queue.suspend( "before beginning " + childID ); // suspend the queue

                                async.nextTick( function() {
                                    series_callback_async( undefined, undefined );
                                    queue.resume( "after beginning " + childID ); // resume the queue; may invoke dispatch(), so call last before returning to the host
                                } );

                            } else {
                                series_callback_async( undefined, undefined );
                            }

                        } );

                        sync = false; // not if we got here first

                    } else {

                        queue.suspend( "before beginning " + childID ); // suspend the queue

                        async.nextTick( function() {
                            series_callback_async( undefined, undefined );
                            queue.resume( "after beginning " + childID ); // resume the queue; may invoke dispatch(), so call last before returning to the host
                        } );

                    }

                },

                function( series_callback_async /* ( err, results ) */ ) {

                    // Create the prototype and behavior nodes (or locate previously created
                    // instances).

                    async.parallel( [

                        function( parallel_callback_async /* ( err, results ) */ ) {

                            // Create or find the prototype and save the ID in childPrototypeID.

                            if ( childComponent.extends !== null ) {  // TODO: any way to prevent node loading node as a prototype without having an explicit null prototype attribute in node?
                                vwf.createNode( childComponent.extends || nodeTypeURI, function( prototypeID ) /* async */ {
                                    childPrototypeID = prototypeID;

// TODO: the GLGE driver doesn't handle source/type or properties in prototypes properly; as a work-around pull those up into the component when not already defined
if ( ! childComponent.source ) {
    var prototype_intrinsics = vwf.intrinsics( prototypeID );
    if ( prototype_intrinsics.source ) {
        var prototype_uri = vwf.uri( prototypeID );
        var prototype_properties = vwf.getProperties( prototypeID );
        childComponent.source = require( "vwf/utility" ).resolveURI( prototype_intrinsics.source, prototype_uri );
        childComponent.type = prototype_intrinsics.type;
        childComponent.properties = childComponent.properties || {};
        Object.keys( prototype_properties ).forEach( function( prototype_property_name ) {
            if ( childComponent.properties[prototype_property_name] === undefined && prototype_property_name != "transform" ) {
                childComponent.properties[prototype_property_name] = prototype_properties[prototype_property_name];
            }
        } );
    }
}
                                    parallel_callback_async( undefined, undefined );
                                } );
                            } else {
                                childPrototypeID = undefined;
                                parallel_callback_async( undefined, undefined );
                            }

                        },

                        function( parallel_callback_async /* ( err, results ) */ ) {

                            // Create or find the behaviors and save the IDs in childBehaviorIDs.

                            var behaviorComponents = childComponent.implements ?
                                [].concat( childComponent.implements ) : []; // accept either an array or a single item

                            async.map( behaviorComponents, function( behaviorComponent, map_callback_async /* ( err, result ) */ ) {
                                vwf.createNode( behaviorComponent, function( behaviorID ) /* async */ {
                                    map_callback_async( undefined, behaviorID );
                                } );
                            }, function( err, behaviorIDs ) /* async */ {
                                childBehaviorIDs = behaviorIDs;
                                parallel_callback_async( err, undefined );
                            } );

                        },

                    ], function( err, results ) /* async */ {
                        series_callback_async( err, undefined );
                    } );

                },

                function( series_callback_async /* ( err, results ) */ ) {

                    // Re-register the node now that we have the prototypes and behaviors.

                    child = nodes.create( childID, childPrototypeID, childBehaviorIDs, childURI, childName, nodeID );

                    // Re-register the node in vwf/model/object now that we have the prototypes and
                    // behaviors. vwf/model/object knows that we call it more than once and only
                    // updates the new information.

                    vwf.models.object.creatingNode( nodeID, childID, childPrototypeID, childBehaviorIDs,
                        childComponent.source, childComponent.type, childIndex, childName );  // TODO: move node metadata back to the kernel and only use vwf/model/object just as a property store?

                    // Call creatingNode() on each model. The node is considered to be constructed
                    // after all models have run.

                    async.forEachSeries( vwf.models, function( model, each_callback_async /* ( err ) */ ) {

                        var driver_ready = true;

                        // TODO: suppress kernel reentry here (just for childID?) with kernel/model showing a warning when breached; no actions are allowed until all drivers have seen creatingNode()

                        model.creatingNode && model.creatingNode( nodeID, childID, childPrototypeID, childBehaviorIDs,
                                childComponent.source, childComponent.type, childIndex, childName, function( ready ) /* async */ {

                            if ( driver_ready && ! ready ) {
                                queue.suspend( "while loading " + childComponent.source + " for " + childID + " in creatingNode" ); // suspend the queue
                                driver_ready = false;
                            } else if ( ! driver_ready && ready ) {
                                each_callback_async( undefined ); // resume createChild()
                                queue.resume( "after loading " + childComponent.source + " for " + childID + " in creatingNode" ); // resume the queue; may invoke dispatch(), so call last before returning to the host
                                driver_ready = true;
                            }

                        } );

                        // TODO: restore kernel reentry here

                        driver_ready && each_callback_async( undefined );

                    }, function( err ) /* async */ {
                        series_callback_async( err, undefined );
                    } );

                },

                function( series_callback_async /* ( err, results ) */ ) {

                    // Call createdNode() on each view. The view is being notified of a node that has
                    // been constructed.

                    async.forEach( vwf.views, function( view, each_callback_async /* ( err ) */ ) {

                        var driver_ready = true;

                        view.createdNode && view.createdNode( nodeID, childID, childPrototypeID, childBehaviorIDs,
                                childComponent.source, childComponent.type, childIndex, childName, function( ready ) /* async */ {

                            if ( driver_ready && ! ready ) {
                                queue.suspend( "while loading " + childComponent.source + " for " + childID + " in createdNode" ); // suspend the queue
                                driver_ready = false;
                            } else if ( ! driver_ready && ready ) {
                                each_callback_async( undefined ); // resume createChild()
                                queue.resume( "after loading " + childComponent.source + " for " + childID + " in createdNode" ); // resume the queue; may invoke dispatch(), so call last before returning to the host
                                driver_ready = true;
                            }

                        } );

                        driver_ready && each_callback_async( undefined );

                    }, function( err ) /* async */ {
                        series_callback_async( err, undefined );
                    } );

                },

                function( series_callback_async /* ( err, results ) */ ) {

                    // Set the internal state.

                    vwf.models.object.internals( childID, childComponent );

                    // Suppress kernel reentry so that we can read the state without coloring from
                    // any scripts.

                    replicating && vwf.models.kernel.disable();

                    // Create the properties, methods, and events. For each item in each set, invoke
                    // createProperty(), createMethod(), or createEvent() to create the field. Each
                    // delegates to the models and views as above.

                    childComponent.properties && jQuery.each( childComponent.properties, function( propertyName, propertyValue ) {

                        var value = propertyValue, get, set, create;

                        if ( valueHasAccessors( propertyValue ) ) {
                            value = propertyValue.value;
                            get = propertyValue.get;
                            set = propertyValue.set;
                            create = propertyValue.create;
                        }

                        // Is the property specification directing us to create a new property, or
                        // initialize a property already defined on a prototype?

                        // Create a new property if an explicit getter or setter are provided or if
                        // the property is not defined on a prototype. Initialize the property when
                        // the property is already defined on a prototype and no explicit getter or
                        // setter are provided.

                        var creating = create || // explicit create directive, or
                            get !== undefined || set !== undefined || // explicit accessor, or
                            ! child.properties.has( propertyName );  // not defined on prototype

                        // Are we assigning the value here, or deferring assignment until the node
                        // is constructed because setters will run?

                        var assigning = value === undefined || // no value, or
                            set === undefined && ( creating || ! nodePropertyHasSetter.call( vwf, childID, propertyName ) ) || // no setter, or
                            replicating; // replicating previously-saved state (setters never run during replication)

                        if ( ! assigning ) {
                            deferredInitializations[propertyName] = value;
                            value = undefined;
                        }

                        // Create or initialize the property.

                        if ( creating ) {
                            vwf.createProperty( childID, propertyName, value, get, set );
                        } else {
                            vwf.setProperty( childID, propertyName, value );
                        }

                    } );

                    childComponent.methods && jQuery.each( childComponent.methods, function( methodName, methodValue ) {

                        if ( valueHasBody( methodValue ) ) {
                            vwf.createMethod( childID, methodName, methodValue.parameters, methodValue.body );
                        } else {
                            vwf.createMethod( childID, methodName, undefined, methodValue );
                        }

                    } );

                    childComponent.events && jQuery.each( childComponent.events, function( eventName, eventValue ) {

                        if ( valueHasBody( eventValue ) ) {
                            vwf.createEvent( childID, eventName, eventValue.parameters );
                        } else {
                            vwf.createEvent( childID, eventName, undefined );
                        }

                    } );

                    // Restore kernel reentry.

                    replicating && vwf.models.kernel.enable();

                    // Create and attach the children. For each child, call createChild() with the
                    // child's component specification. createChild() delegates to the models and
                    // views as before.

                    async.forEach( Object.keys( childComponent.children || {} ), function( childName, each_callback_async /* ( err ) */ ) {
                        var childValue = childComponent.children[childName];

                        vwf.createChild( childID, childName, childValue, undefined, function( childID ) /* async */ {  // TODO: add in original order from childComponent.children  // TODO: propagate childURI + fragment identifier to children of a URI component?
                            each_callback_async( undefined );
                        } );

                    }, function( err ) /* async */ {
                        series_callback_async( err, undefined );
                    } );

                },

                function( series_callback_async /* ( err, results ) */ ) {

                    // Attach the scripts. For each script, load the network resource if the script is
                    // specified as a URI, then once loaded, call execute() to direct any model that
                    // manages scripts of this script's type to evaluate the script where it will
                    // perform any immediate actions and retain any callbacks as appropriate for the
                    // script type.

                    var scripts = childComponent.scripts ?
                        [].concat( childComponent.scripts ) : []; // accept either an array or a single item

                    async.map( scripts, function( script, map_callback_async /* ( err, result ) */ ) {

                        if ( valueHasType( script ) ) {
                            if ( script.source ) {
                                loadScript( script.source, function( scriptText ) /* async */ {  // TODO: this load would be better left to the driver, which may want to ignore it in certain cases, but that would require a completion callback from kernel.execute()
                                    map_callback_async( undefined, { text: scriptText, type: script.type } );
                                } );
                            } else {
                                map_callback_async( undefined, { text: script.text, type: script.type } );
                            }
                        } else {
                            map_callback_async( undefined, { text: script, type: undefined } );
                        }

                    }, function( err, scripts ) /* async */ {

                        // Watch for any async kernel calls generated as we run the scripts and wait for
                        // them complete before completing the node.

                        vwf.models.kernel.capturingAsyncs( function() {

                            // Suppress kernel reentry so that initialization functions don't make any
                            // changes during replication.

                            replicating && vwf.models.kernel.disable();

                            // Create each script.

                            scripts.forEach( function( script ) {
                                vwf.execute( childID, script.text, script.type ); // TODO: callback
                            } );

                            // Perform initializations for properties with setter functions. These are
                            // assigned here so that the setters run on a fully-constructed node.

                            Object.keys( deferredInitializations ).forEach( function( propertyName ) {
                                vwf.setProperty( childID, propertyName, deferredInitializations[propertyName] );
                            } );

                            // TODO: Adding the node to the tickable list here if it contains a tick() function in JavaScript at initialization time. Replace with better control of ticks on/off and the interval by the node.

                            if ( vwf.execute( childID, "Boolean( this.tick )" ) ) {
                                vwf.tickable.nodeIDs.push( childID );
                            }

                            // Call initializingNode() on each model and initializedNode() on each view to
                            // indicate that the node is fully constructed.

                            vwf.models.forEach( function( model ) {
                                model.initializingNode && model.initializingNode( nodeID, childID, childPrototypeID, childBehaviorIDs,
                                    childComponent.source, childComponent.type, childIndex, childName );
                            } );

                            vwf.views.forEach( function( view ) {
                                view.initializedNode && view.initializedNode( nodeID, childID, childPrototypeID, childBehaviorIDs,
                                    childComponent.source, childComponent.type, childIndex, childName );
                            } );

                            // Restore kernel reentry.

                            replicating && vwf.models.kernel.enable();

                        }, function() {

                            // Mark the node as initialized.
                            nodes.initialize( childID );

                            series_callback_async( err, undefined );

                        } );

                    } );

                },

            ], function( err, results ) /* async */ {

                // The node is complete. Invoke the callback method and pass the new node ID and the
                // ID of its prototype. If this was the root node for the application, the
                // application is now fully initialized.

                // Always complete asynchronously so that the stack doesn't grow from node to node
                // while createChild() recursively traverses a component.

                if ( callback_async ) {

                    queue.suspend( "before completing " + childID ); // suspend the queue

                    async.nextTick( function() {
                        callback_async( childID );
                        queue.resume( "after completing " + childID ); // resume the queue; may invoke dispatch(), so call last before returning to the host
                    } );

                }

            } );

            this.logger.debugu();
        };

        // -- deleteChild --------------------------------------------------------------------------

        /// @name module:vwf.deleteChild
        /// 
        /// @see {@link module:vwf/api/kernel.deleteChild}

        this.deleteChild = function( nodeID, childName ) {

            var childID = this.children( nodeID ).filter( function( childID ) {
                return this.name( childID ) === childName;
            }, this )[0];

            if ( childID !== undefined ) {
                return this.deleteNode( childID );
            }

        }

        // -- addChild -----------------------------------------------------------------------------

        /// @name module:vwf.addChild
        /// 
        /// @see {@link module:vwf/api/kernel.addChild}

        this.addChild = function( nodeID, childID, childName ) {

            this.logger.debuggx( "addChild", nodeID, childID, childName );

            // Call addingChild() on each model. The child is considered added after all models have
            // run.

            this.models.forEach( function( model ) {
                model.addingChild && model.addingChild( nodeID, childID, childName );
            } );

            // Call addedChild() on each view. The view is being notified that a child has been
            // added.

            this.views.forEach( function( view ) {
                view.addedChild && view.addedChild( nodeID, childID, childName );
            } );

            this.logger.debugu();
        };

        // -- removeChild --------------------------------------------------------------------------

        /// @name module:vwf.removeChild
        /// 
        /// @see {@link module:vwf/api/kernel.removeChild}

        this.removeChild = function( nodeID, childID ) {

            this.logger.debuggx( "removeChild", nodeID, childID );

            // Call removingChild() on each model. The child is considered removed after all models
            // have run.

            this.models.forEach( function( model ) {
                model.removingChild && model.removingChild( nodeID, childID );
            } );

            // Call removedChild() on each view. The view is being notified that a child has been
            // removed.

            this.views.forEach( function( view ) {
                view.removedChild && view.removedChild( nodeID, childID );
            } );

            this.logger.debugu();
        };

        // -- setProperties ------------------------------------------------------------------------

        /// Set all of the properties for a node.
        /// 
        /// @name module:vwf.setProperties
        /// 
        /// @see {@link module:vwf/api/kernel.setProperties}

        this.setProperties = function( nodeID, properties ) {  // TODO: rework as a cover for setProperty(), or remove; passing all properties to each driver is impractical since initializing and setting are different, and reentry can't be controlled when multiple sets are in progress.

            this.logger.debuggx( "setProperties", nodeID, properties );

            var node = nodes.existing[nodeID];

            var entrants = this.setProperty.entrants;

            // Call settingProperties() on each model.

            properties = this.models.reduceRight( function( intermediate_properties, model, index ) {  // TODO: note that we can't go left to right and stop after the first that accepts the set since we are setting all of the properties as a batch; verify that this creates the same result as calling setProperty individually on each property and that there are no side effects from setting through a driver after the one that handles the set.

                var model_properties = {};

                if ( model.settingProperties ) {

                    model_properties = model.settingProperties( nodeID, properties );

                } else if ( model.settingProperty ) {

                    Object.keys( node.properties.existing ).forEach( function( propertyName ) {

                        if ( properties[propertyName] !== undefined ) {

                            var reentry = entrants[nodeID+'-'+propertyName] = { index: index }; // the active model number from this call  // TODO: need unique nodeID+propertyName hash

                            model_properties[propertyName] =
                                model.settingProperty( nodeID, propertyName, properties[propertyName] );
                            if ( vwf.models.kernel.blocked() ) {
                                model_properties[propertyName] = undefined; // ignore result from a blocked setter
                            }

                            delete entrants[nodeID+'-'+propertyName];

                        }

                    } );

                }

                Object.keys( node.properties.existing ).forEach( function( propertyName ) {
                    if ( model_properties[propertyName] !== undefined ) { // copy values from this model
                        intermediate_properties[propertyName] = model_properties[propertyName];
                    } else if ( intermediate_properties[propertyName] === undefined ) { // as well as recording any new keys
                        intermediate_properties[propertyName] = undefined;
                    }
                } );

                return intermediate_properties;

            }, {} );

            // Record the change.

            if ( node.initialized && node.patchable ) {
                Object.keys( properties ).forEach( function( propertyName ) {
                    node.properties.change( propertyName );
                } );
            }

            // Call satProperties() on each view.

            this.views.forEach( function( view ) {

                if ( view.satProperties ) {
                    view.satProperties( nodeID, properties );
                } else if ( view.satProperty ) {
                    for ( var propertyName in properties ) {
                        view.satProperty( nodeID, propertyName, properties[propertyName] );  // TODO: be sure this is the value actually set, not the incoming value
                    }
                }

            } );

            this.logger.debugu();

            return properties;
        };

        // -- getProperties ------------------------------------------------------------------------

        /// Get all of the properties for a node.
        /// 
        /// @name module:vwf.getProperties
        /// 
        /// @see {@link module:vwf/api/kernel.getProperties}

        this.getProperties = function( nodeID ) {  // TODO: rework as a cover for getProperty(), or remove; passing all properties to each driver is impractical since reentry can't be controlled when multiple gets are in progress.

            this.logger.debuggx( "getProperties", nodeID );

            var node = nodes.existing[nodeID];

            var entrants = this.getProperty.entrants;

            // Call gettingProperties() on each model.

            var properties = this.models.reduceRight( function( intermediate_properties, model, index ) {  // TODO: note that we can't go left to right and take the first result since we are getting all of the properties as a batch; verify that this creates the same result as calling getProperty individually on each property and that there are no side effects from getting through a driver after the one that handles the get.

                var model_properties = {};

                if ( model.gettingProperties ) {

                    model_properties = model.gettingProperties( nodeID, properties );

                } else if ( model.gettingProperty ) {

                    Object.keys( node.properties.existing ).forEach( function( propertyName ) {

                        var reentry = entrants[nodeID+'-'+propertyName] = { index: index }; // the active model number from this call  // TODO: need unique nodeID+propertyName hash

                        model_properties[propertyName] =
                            model.gettingProperty( nodeID, propertyName, intermediate_properties[propertyName] );
                        if ( vwf.models.kernel.blocked() ) {
                            model_properties[propertyName] = undefined; // ignore result from a blocked getter
                        }

                        delete entrants[nodeID+'-'+propertyName];

                    } );

                }

                Object.keys( node.properties.existing ).forEach( function( propertyName ) {
                    if ( model_properties[propertyName] !== undefined ) { // copy values from this model
                        intermediate_properties[propertyName] = model_properties[propertyName];
                    } else if ( intermediate_properties[propertyName] === undefined ) { // as well as recording any new keys
                        intermediate_properties[propertyName] = undefined;
                    }
                } );

                return intermediate_properties;

            }, {} );

            // Call gotProperties() on each view.

            this.views.forEach( function( view ) {

                if ( view.gotProperties ) {
                    view.gotProperties( nodeID, properties );
                } else if ( view.gotProperty ) {
                    for ( var propertyName in properties ) {
                        view.gotProperty( nodeID, propertyName, properties[propertyName] );  // TODO: be sure this is the value actually gotten and not an intermediate value from above
                    }
                }

            } );

            this.logger.debugu();

            return properties;
        };

        // -- createProperty -----------------------------------------------------------------------

        /// Create a property on a node and assign an initial value.
        /// 
        /// @name module:vwf.createProperty
        /// 
        /// @see {@link module:vwf/api/kernel.createProperty}

        this.createProperty = function( nodeID, propertyName, propertyValue, propertyGet, propertySet ) {

            this.logger.debuggx( "createProperty", function() {
                return [ nodeID, propertyName, JSON.stringify( loggableValue( propertyValue ) ) ];  // TODO: add truncated propertyGet, propertySet to log
            } );

            var node = nodes.existing[nodeID];

            // Register the property.

            node.properties.create( propertyName );

            // Call creatingProperty() on each model. The property is considered created after all
            // models have run.

            this.models.forEach( function( model ) {
                model.creatingProperty && model.creatingProperty( nodeID, propertyName, propertyValue, propertyGet, propertySet );
            } );

            // Record the change.

            if ( node.initialized && node.patchable ) {
                node.properties.change( propertyName );
            }

            // Call createdProperty() on each view. The view is being notified that a property has
            // been created.

            this.views.forEach( function( view ) {
                view.createdProperty && view.createdProperty( nodeID, propertyName, propertyValue, propertyGet, propertySet );
            } );

            this.logger.debugu();

            return propertyValue;
        };

        // -- setProperty --------------------------------------------------------------------------

        /// Set a property value on a node.
        /// 
        /// @name module:vwf.setProperty
        /// 
        /// @see {@link module:vwf/api/kernel.setProperty}

        this.setProperty = function( nodeID, propertyName, propertyValue ) {

            this.logger.debuggx( "setProperty", function() {
                return [ nodeID, propertyName, JSON.stringify( loggableValue( propertyValue ) ) ];
            } );

            var node = nodes.existing[nodeID];

            // Record calls into this function by nodeID and propertyName so that models may call
            // back here (directly or indirectly) to delegate responses further down the chain
            // without causing infinite recursion.

            var entrants = this.setProperty.entrants;

            var entry = entrants[nodeID+'-'+propertyName] || {}; // the most recent call, if any  // TODO: need unique nodeID+propertyName hash
            var reentry = entrants[nodeID+'-'+propertyName] = {}; // this call

            // Select the actual driver calls. Create the property if it doesn't exist on this node
            // or its prototypes. Initialize it if it exists on a prototype but not on this node.
            // Set it if it already exists on this node.

            if ( ! node.properties.has( propertyName ) || entry.creating ) {
                reentry.creating = true;
                var settingPropertyEtc = "creatingProperty";
                var satPropertyEtc = "createdProperty";
                node.properties.create( propertyName );
            } else if ( ! node.properties.hasOwn( propertyName ) || entry.initializing ) {
                reentry.initializing = true;
                var settingPropertyEtc = "initializingProperty";
                var satPropertyEtc = "initializedProperty";
                node.properties.create( propertyName );
            } else {
                var settingPropertyEtc = "settingProperty";
                var satPropertyEtc = "satProperty";
            }

            // Keep track of the number of assignments made by this `setProperty` call and others
            // invoked indirectly by it, starting with the outermost call.

            var outermost = entrants.assignments === undefined;

            if ( outermost ) {
                entrants.assignments = 0;
            }

            // Have we been called for the same property on the same node for a property still being
            // assigned (such as when a setter function assigns the property to itself)? If so, then
            // the inner call should skip drivers that the outer call has already invoked, and the
            // outer call should complete without invoking drivers that the inner call will have
            // already called.

            var reentered = ( entry.index !== undefined );

            // We'll need to know if the set was delegated to other properties or actually assigned
            // here.

            var delegated = false, assigned = false;

            // Call settingProperty() on each model. The first model to return a non-undefined value
            // has performed the set and dictates the return value. The property is considered set
            // after all models have run.

            this.models.some( function( model, index ) {

                // Skip initial models that an outer call has already invoked for this node and
                // property (if any). If an inner call completed for this node and property, skip
                // the remaining models.

                if ( ( ! reentered || index > entry.index ) && ! reentry.completed ) {

                    // Record the active model number.
 
                    reentry.index = index;

                    // Record the number of assignments made since the outermost call. When
                    // `entrants.assignments` increases, a driver has called `setProperty` to make
                    // an assignment elsewhere.

                    var assignments = entrants.assignments;

                    // Make the call.

                    if ( ! delegated && ! assigned ) {
                        var value = model[settingPropertyEtc] && model[settingPropertyEtc]( nodeID, propertyName, propertyValue );
                    } else {
                        model[settingPropertyEtc] && model[settingPropertyEtc]( nodeID, propertyName, undefined );
                    }

                    // Ignore the result if reentry is disabled and the driver attempted to call
                    // back into the kernel. Kernel reentry is disabled during replication to 
                    // prevent coloring from accessor scripts.

                    if ( this.models.kernel.blocked() ) {  // TODO: this might be better handled wholly in vwf/kernel/model by converting to a stage and clearing blocked results on the return
                        value = undefined;
                    }

                    // The property was delegated if the call made any assignments.

                    if ( entrants.assignments !== assignments ) {
                        delegated = true;
                    }

                    // Otherwise if the call returned a value, the property was assigned here.

                    else if ( value !== undefined ) {
                        entrants.assignments++;
                        assigned = true;
                    }

                    // Record the value actually assigned. This may differ from the incoming value
                    // if it was range limited, quantized, etc. by the model. This is the value
                    // passed to the views.

                    if ( value !== undefined ) {
                        propertyValue = value;
                    }

                    // If we are setting, exit from the this.models.some() iterator once the value
                    // has been set. Don't exit early if we are creating or initializing since every
                    // model needs the opportunity to register the property.

                    return settingPropertyEtc == "settingProperty" && ( delegated || assigned );
                }

            }, this );

            // Record the change if the property was assigned here.

            if ( assigned && node.initialized && node.patchable ) {
                node.properties.change( propertyName );
            }

            // Call satProperty() on each view. The view is being notified that a property has
            // been set. Only call for value properties as they are actually assigned. Don't call
            // for accessor properties that have delegated to other properties. Notifying when
            // setting an accessor property would be useful, but since that information is
            // ephemeral, and views on late-joining clients would never see it, it's best to never
            // send those notifications.

            if ( assigned ) {
                this.views.forEach( function( view ) {
                    view[satPropertyEtc] && view[satPropertyEtc]( nodeID, propertyName, propertyValue );
                } );
            }

            // For a reentrant call, restore the previous state, move the index forward to cover
            // the models we called.

            if ( reentered ) {
                entrants[nodeID+'-'+propertyName] = entry;
                entry.completed = true;
            }

            // Delete the call record if this is the first, non-reentrant call here (the normal
            // case).

            else {
                delete entrants[nodeID+'-'+propertyName];
            }

            // Clear the assignment counter when the outermost `setProperty` completes.

            if ( outermost ) {
                delete entrants.assignments;
            }

            this.logger.debugu();

            return propertyValue;
        };

        this.setProperty.entrants = {}; // maps ( nodeID + '-' + propertyName ) => { index: i, value: v }

        // -- getProperty --------------------------------------------------------------------------

        /// Get a property value for a node.
        /// 
        /// @name module:vwf.getProperty
        /// 
        /// @see {@link module:vwf/api/kernel.getProperty}

        this.getProperty = function( nodeID, propertyName, ignorePrototype ) {

            this.logger.debuggx( "getProperty", nodeID, propertyName );

            var propertyValue = undefined;

            // Record calls into this function by nodeID and propertyName so that models may call
            // back here (directly or indirectly) to delegate responses further down the chain
            // without causing infinite recursion.

            var entrants = this.getProperty.entrants;

            var entry = entrants[nodeID+'-'+propertyName] || {}; // the most recent call, if any  // TODO: need unique nodeID+propertyName hash
            var reentry = entrants[nodeID+'-'+propertyName] = {}; // this call

            // Keep track of the number of retrievals made by this `getProperty` call and others
            // invoked indirectly by it, starting with the outermost call.

            var outermost = entrants.retrievals === undefined;

            if ( outermost ) {
                entrants.retrievals = 0;
            }

            // Have we been called for the same property on the same node for a property still being
            // retrieved (such as when a getter function retrieves the property from itself)? If so,
            // then the inner call should skip drivers that the outer call has already invoked, and
            // the outer call should complete without invoking drivers that the inner call will have
            // already called.

            var reentered = ( entry.index !== undefined );

            // We'll need to know if the get was delegated to other properties or actually retrieved
            // here.

            var delegated = false, retrieved = false;

            // Call gettingProperty() on each model. The first model to return a non-undefined value
            // dictates the return value.

            this.models.some( function( model, index ) {

                // Skip initial models that an outer call has already invoked for this node and
                // property (if any). If an inner call completed for this node and property, skip
                // the remaining models.

                if ( ( ! reentered || index > entry.index ) && ! reentry.completed ) {

                    // Record the active model number.
 
                    reentry.index = index;

                    // Record the number of retrievals made since the outermost call. When
                    // `entrants.retrievals` increases, a driver has called `getProperty` to make
                    // a retrieval elsewhere.

                    var retrievals = entrants.retrievals;

                    // Make the call.

                    var value = model.gettingProperty &&
                        model.gettingProperty( nodeID, propertyName, propertyValue );  // TODO: probably don't need propertyValue here

                    // Ignore the result if reentry is disabled and the driver attempted to call
                    // back into the kernel. Kernel reentry is disabled during replication to 
                    // prevent coloring from accessor scripts.

                    if ( this.models.kernel.blocked() ) {  // TODO: this might be better handled wholly in vwf/kernel/model by converting to a stage and clearing blocked results on the return
                        value = undefined;
                    }

                    // The property was delegated if the call made any retrievals.

                    if ( entrants.retrievals !== retrievals ) {
                        delegated = true;
                    }

                    // Otherwise if the call returned a value, the property was retrieved here.

                    else if ( value !== undefined ) {
                        entrants.retrievals++;
                        retrieved = true;
                    }

                    // Record the value retrieved.

                    if ( value !== undefined ) {
                        propertyValue = value;
                    }

                    // Exit from the this.models.some() iterator once we have a return value.

                    return delegated || retrieved;
                }

            }, this );

            if ( reentered ) {

                // For a reentrant call, restore the previous state, move the index forward to cover
                // the models we called.

                entrants[nodeID+'-'+propertyName] = entry;
                entry.completed = true;

            } else {

                // Delete the call record if this is the first, non-reentrant call here (the normal
                // case).

                delete entrants[nodeID+'-'+propertyName];

                // Delegate to the behaviors and prototype if we didn't get a result from the
                // current node.

                if ( propertyValue === undefined && ! ignorePrototype ) {

                    this.behaviors( nodeID ).reverse().concat( this.prototype( nodeID ) ).
                        some( function( prototypeID, prototypeIndex, prototypeArray ) {

                        if ( prototypeIndex < prototypeArray.length - 1 ) {
                            propertyValue = this.getProperty( prototypeID, propertyName, true ); // behavior node only, not its prototypes
                        } else if ( prototypeID !== nodeTypeURI ) {
                            propertyValue = this.getProperty( prototypeID, propertyName ); // prototype node, recursively
                        }

                        return propertyValue !== undefined;

                    }, this );

                }

                // Call gotProperty() on each view.

                this.views.forEach( function( view ) {
                    view.gotProperty && view.gotProperty( nodeID, propertyName, propertyValue );  // TODO: be sure this is the value actually gotten and not an intermediate value from above
                } );

            }

            // Clear the retrieval counter when the outermost `getProperty` completes.

            if ( outermost ) {
                delete entrants.retrievals;
            }

            this.logger.debugu();

            return propertyValue;
        };

        this.getProperty.entrants = {}; // maps ( nodeID + '-' + propertyName ) => { index: i, value: v }

        // -- createMethod -------------------------------------------------------------------------

        /// @name module:vwf.createMethod
        /// 
        /// @see {@link module:vwf/api/kernel.createMethod}

        this.createMethod = function( nodeID, methodName, methodParameters, methodBody ) {

            this.logger.debuggx( "createMethod", nodeID, methodName, methodParameters );

            // Call creatingMethod() on each model. The method is considered created after all
            // models have run.

            this.models.forEach( function( model ) {
                model.creatingMethod && model.creatingMethod( nodeID, methodName, methodParameters, methodBody );
            } );

            // Call createdMethod() on each view. The view is being notified that a method has been
            // created.

            this.views.forEach( function( view ) {
                view.createdMethod && view.createdMethod( nodeID, methodName, methodParameters, methodBody );
            } );

            this.logger.debugu();
        };

        // -- callMethod ---------------------------------------------------------------------------

        /// @name module:vwf.callMethod
        /// 
        /// @see {@link module:vwf/api/kernel.callMethod}

        this.callMethod = function( nodeID, methodName, methodParameters ) {

            this.logger.debuggx( "callMethod", function() {
                return [ nodeID, methodName, JSON.stringify( loggableValues( methodParameters ) ) ];
            } );

            // Call callingMethod() on each model. The first model to return a non-undefined value
            // dictates the return value.

            var methodValue = undefined;

            this.models.forEach( function( model ) {
                var value = model.callingMethod && model.callingMethod( nodeID, methodName, methodParameters, methodValue );
                methodValue = value !== undefined ? value : methodValue;
            } );

            // Call calledMethod() on each view.

            this.views.forEach( function( view ) {
                view.calledMethod && view.calledMethod( nodeID, methodName, methodParameters, methodValue );
            } );

            this.logger.debugu();

            return methodValue;
        };

        // -- createEvent --------------------------------------------------------------------------

        /// @name module:vwf.creatEvent
        /// 
        /// @see {@link module:vwf/api/kernel.createEvent}

        this.createEvent = function( nodeID, eventName, eventParameters ) {  // TODO: parameters (used? or just for annotation?)  // TODO: allow a handler body here and treat as this.*event* = function() {} (a self-targeted handler); will help with ui event handlers

            this.logger.debuggx( "createEvent", nodeID, eventName, eventParameters );

            // Call creatingEvent() on each model. The event is considered created after all models
            // have run.

            this.models.forEach( function( model ) {
                model.creatingEvent && model.creatingEvent( nodeID, eventName, eventParameters );
            } );

            // Call createdEvent() on each view. The view is being notified that a event has been
            // created.

            this.views.forEach( function( view ) {
                view.createdEvent && view.createdEvent( nodeID, eventName, eventParameters );
            } );

            this.logger.debugu();
        };

        // -- fireEvent ----------------------------------------------------------------------------

        /// @name module:vwf.fireEvent
        /// 
        /// @see {@link module:vwf/api/kernel.fireEvent}

        this.fireEvent = function( nodeID, eventName, eventParameters ) {

            this.logger.debuggx( "fireEvent", function() {
                return [ nodeID, eventName, JSON.stringify( loggableValues( eventParameters ) ) ];
            } );

            // Call firingEvent() on each model.

            var handled = this.models.reduce( function( handled, model ) {
                return model.firingEvent && model.firingEvent( nodeID, eventName, eventParameters ) || handled;
            }, false );

            // Call firedEvent() on each view.

            this.views.forEach( function( view ) {
                view.firedEvent && view.firedEvent( nodeID, eventName, eventParameters );
            } );

            this.logger.debugu();

            return handled;
        };

        // -- dispatchEvent ------------------------------------------------------------------------

        /// Dispatch an event toward a node. Using fireEvent(), capture (down) and bubble (up) along
        /// the path from the global root to the node. Cancel when one of the handlers returns a
        /// truthy value to indicate that it has handled the event.
        /// 
        /// @name module:vwf.dispatchEvent
        /// 
        /// @see {@link module:vwf/api/kernel.dispatchEvent}

        this.dispatchEvent = function( nodeID, eventName, eventParameters, eventNodeParameters ) {

            this.logger.debuggx( "dispatchEvent", function() {
                return [ nodeID, eventName, JSON.stringify( loggableValues( eventParameters ) ),
                    JSON.stringify( loggableIndexedValues( eventNodeParameters ) ) ];
            } );

            // Defaults for the parameter parameters.

            eventParameters = eventParameters || [];
            eventNodeParameters = eventNodeParameters || {};

            // Find the inheritance path from the node to the root.

            var ancestorIDs = this.ancestors( nodeID );
            var lastAncestorID = "";

            // Make space to record the parameters sent to each node. Parameters provided for upper
            // nodes cascade down until another definition is found for a lower node. We'll remember
            // these on the way down and replay them on the way back up.

            var cascadedEventNodeParameters = {
                "": eventNodeParameters[""] || [] // defaults come from the "" key in eventNodeParameters
            };

            // Parameters passed to the handlers are the concatention of the eventParameters array,
            // the eventNodeParameters for the node (cascaded), and the phase.

            var targetEventParameters = undefined;

            var phase = undefined;
            var handled = false;

            // Capturing phase.

            phase = "capture"; // only handlers tagged "capture" will be invoked

            handled = handled || ancestorIDs.reverse().some( function( ancestorID ) {  // TODO: reverse updates the array in place every time and we'd rather not

                cascadedEventNodeParameters[ancestorID] = eventNodeParameters[ancestorID] ||
                    cascadedEventNodeParameters[lastAncestorID];

                lastAncestorID = ancestorID;

                targetEventParameters =
                    eventParameters.concat( cascadedEventNodeParameters[ancestorID], phase );
                
                targetEventParameters.phase = phase; // smuggle the phase across on the parameters array  // TODO: add "phase" as a fireEvent() parameter? it isn't currently needed in the kernel public API (not queueable, not called by the drivers), so avoid if possible

                return this.fireEvent( ancestorID, eventName, targetEventParameters );

            }, this );

            // At target.

            phase = undefined; // invoke all handlers

            cascadedEventNodeParameters[nodeID] = eventNodeParameters[nodeID] ||
                cascadedEventNodeParameters[lastAncestorID];

            targetEventParameters =
                eventParameters.concat( cascadedEventNodeParameters[nodeID], phase );

            handled = handled || this.fireEvent( nodeID, eventName, targetEventParameters );

            // Bubbling phase.

            phase = undefined; // invoke all handlers

            handled = handled || ancestorIDs.reverse().some( function( ancestorID ) {  // TODO: reverse updates the array in place every time and we'd rather not

                targetEventParameters =
                    eventParameters.concat( cascadedEventNodeParameters[ancestorID], phase );

                return this.fireEvent( ancestorID, eventName, targetEventParameters );

            }, this );

            this.logger.debugu();
        };

        // -- execute ------------------------------------------------------------------------------

        /// @name module:vwf.execute
        /// 
        /// @see {@link module:vwf/api/kernel.execute}

        this.execute = function( nodeID, scriptText, scriptType ) {

            this.logger.debuggx( "execute", function() {
                return [ nodeID, ( scriptText || "" ).replace( /\s+/g, " " ).substring( 0, 100 ), scriptType ];  // TODO: loggableScript()
            } );

            // Assume JavaScript if the type is not specified and the text is a string.

            if ( ! scriptType && ( typeof scriptText == "string" || scriptText instanceof String ) ) {
                scriptType = "application/javascript";
            }

            // Call executing() on each model. The script is considered executed after all models
            // have run.

            var scriptValue = undefined;

            this.models.some( function( model ) {
                scriptValue = model.executing && model.executing( nodeID, scriptText, scriptType );
                return scriptValue !== undefined;
            } );

            // Call executed() on each view. The view is being notified that a script has been
            // executed.

            this.views.forEach( function( view ) {
                view.executed && view.executed( nodeID, scriptText, scriptType );
            } );

            this.logger.debugu();

            return scriptValue;
        };

        // -- random -------------------------------------------------------------------------------

        /// @name module:vwf.random
        /// 
        /// @see {@link module:vwf/api/kernel.random}

        this.random = function( nodeID ) {
            return this.models.object.random( nodeID );
        };

        // -- seed ---------------------------------------------------------------------------------

        /// @name module:vwf.seed
        /// 
        /// @see {@link module:vwf/api/kernel.seed}

        this.seed = function( nodeID, seed ) {
            return this.models.object.seed( nodeID, seed );
        };

        // -- time ---------------------------------------------------------------------------------

        /// The current simulation time.
        /// 
        /// @name module:vwf.time
        /// 
        /// @see {@link module:vwf/api/kernel.time}

        this.time = function() {
            return this.now;
        };

        // -- client -------------------------------------------------------------------------------

        /// The moniker of the client responsible for the current action. Will be falsy for actions
        /// originating in the server, such as time ticks.
        /// 
        /// @name module:vwf.client
        /// 
        /// @see {@link module:vwf/api/kernel.client}

        this.client = function() {
            return this.client_;
        };

        // -- moniker ------------------------------------------------------------------------------

        /// The identifer the server assigned to this client.
        /// 
        /// @name module:vwf.moniker
        /// 
        /// @see {@link module:vwf/api/kernel.moniker}

        this.moniker = function() {
            return this.moniker_;
        };

        // -- application --------------------------------------------------------------------------

        /// @name module:vwf.application
        /// 
        /// @see {@link module:vwf/api/kernel.application}

        this.application = function( initializedOnly ) {
            return applicationID && ( ! initializedOnly || this.models.object.initialized( applicationID ) ) ?
                applicationID : undefined;
        };

        // -- intrinsics ---------------------------------------------------------------------------

        /// @name module:vwf.intrinsics
        /// 
        /// @see {@link module:vwf/api/kernel.intrinsics}

        this.intrinsics = function( nodeID, result ) {
            return this.models.object.intrinsics( nodeID, result );
        };

        // -- uri ----------------------------------------------------------------------------------

        /// @name module:vwf.uri
        /// 
        /// @see {@link module:vwf/api/kernel.uri}

        this.uri = function( nodeID ) {
            return this.models.object.uri( nodeID );
        };

        // -- name ---------------------------------------------------------------------------------

        /// @name module:vwf.name
        /// 
        /// @see {@link module:vwf/api/kernel.name}

        this.name = function( nodeID ) {
            return this.models.object.name( nodeID );
        };

        // -- prototype ----------------------------------------------------------------------------

        /// @name module:vwf.prototype
        /// 
        /// @see {@link module:vwf/api/kernel.prototype}

        this.prototype = function( nodeID ) {
            return this.models.object.prototype( nodeID );
        };

        // -- prototypes ---------------------------------------------------------------------------

        /// @name module:vwf.prototypes
        /// 
        /// @see {@link module:vwf/api/kernel.prototypes}

        this.prototypes = function( nodeID, includeBehaviors ) {

            var prototypes = [];

            if ( includeBehaviors ) {
                var b = [].concat( this.behaviors( nodeID ) );
                Array.prototype.push.apply( prototypes, b.reverse() );
            }

            nodeID = this.prototype( nodeID );

            while ( nodeID ) {

                prototypes.push( nodeID );
                nodeID = this.prototype( nodeID );

                if ( nodeID && includeBehaviors ) {
                    var b = [].concat( this.behaviors( nodeID ) );
                    Array.prototype.push.apply( prototypes, b.reverse() );
                }

            }

            return prototypes;
        };

        // -- behaviors ----------------------------------------------------------------------------

        /// @name module:vwf.behaviors
        /// 
        /// @see {@link module:vwf/api/kernel.behaviors}

        this.behaviors = function( nodeID ) {
            return this.models.object.behaviors( nodeID );
        };

        // -- ancestors ----------------------------------------------------------------------------

        /// @name module:vwf.ancestors
        /// 
        /// @see {@link module:vwf/api/kernel.ancestors}

        this.ancestors = function( nodeID, initializedOnly ) {

            var ancestors = [];

            nodeID = this.parent( nodeID, initializedOnly );

            while ( nodeID && nodeID !== 0 ) {
                ancestors.push( nodeID );
                nodeID = this.parent( nodeID, initializedOnly );
            }

            return ancestors;
        };

        // -- parent -------------------------------------------------------------------------------

        /// @name module:vwf.parent
        /// 
        /// @see {@link module:vwf/api/kernel.parent}

        this.parent = function( nodeID, initializedOnly ) {
            return this.models.object.parent( nodeID, initializedOnly );
        };

        // -- children -----------------------------------------------------------------------------

        /// @name module:vwf.children
        /// 
        /// @see {@link module:vwf/api/kernel.children}

        this.children = function( nodeID ) {

            if ( nodeID === undefined ) {
                this.logger.errorx( "children", "cannot retrieve children of nonexistent node" );
                return;
            }

            return this.models.object.children( nodeID );
        };

        // -- descendants --------------------------------------------------------------------------

        /// @name module:vwf.descendants
        /// 
        /// @see {@link module:vwf/api/kernel.descendants}

        this.descendants = function( nodeID ) {

            if ( nodeID === undefined ) {
                this.logger.errorx( "descendants", "cannot retrieve children of nonexistent node" );
                return;
            }

            var descendants = [];

            this.children( nodeID ).forEach( function( childID ) {
                descendants.push( childID );
                Array.prototype.push.apply( descendants, this.descendants( childID ) );
            }, this );             

            return descendants;
        };

        // -- sequence -----------------------------------------------------------------------------

        /// @name module:vwf.sequence
        /// 
        /// @see {@link module:vwf/api/kernel.sequence}

        this.sequence = function( nodeID ) {
            return this.models.object.sequence( nodeID );
        };

        /// Locate nodes matching a search pattern. See vwf.api.kernel#find for details.
        /// 
        /// @name module:vwf.find
        ///
        /// @param {ID} nodeID
        ///   The reference node. Relative patterns are resolved with respect to this node. `nodeID`
        ///   is ignored for absolute patterns.
        /// @param {String} matchPattern
        ///   The search pattern.
        /// @param {Boolean} [initializedOnly]
        ///   Interpret nodes that haven't completed initialization as though they don't have
        ///   ancestors. Drivers that manage application code should set `initializedOnly` since
        ///   applications should never have access to uninitialized parts of the application graph.
        /// @param {Function} [callback]
        ///   A callback to receive the search results. If callback is provided, find invokes
        ///   callback( matchID ) for each match. Otherwise the result is returned as an array.
        /// 
        /// @returns {ID[]|undefined}
        ///   If callback is provided, undefined; otherwise an array of the node ids of the result.
        /// 
        /// @see {@link module:vwf/api/kernel.find}

        this.find = function( nodeID, matchPattern, initializedOnly, callback /* ( matchID ) */ ) {

            // Interpret `find( nodeID, matchPattern, callback )` as
            // `find( nodeID, matchPattern, undefined, callback )`. (`initializedOnly` was added in
            // 0.6.8.)

            if ( typeof initializedOnly == "function" || initializedOnly instanceof Function ) {
                callback = initializedOnly;
                initializedOnly = undefined;
            }

            // Evaluate the expression, using the application as the root and the provided node as
            // the reference.

            var matchIDs = require( "vwf/utility" ).xpath.resolve( matchPattern,
                this.application( initializedOnly ), nodeID, resolverWithInitializedOnly, this );

            // Return the result, either by invoking the callback when provided, or returning the
            // array directly.

            if ( callback ) {

                matchIDs.forEach( function( matchID ) {
                    callback( matchID );
                } );

            } else {  // TODO: future iterator proxy

                return matchIDs;
            }

            // Wrap `xpathResolver` to pass `initializedOnly` through.

            function resolverWithInitializedOnly( step, contextID, resolveAttributes ) {
                return xpathResolver.call( this, step, contextID, resolveAttributes, initializedOnly );
            }

        };

        // -- findClients ------------------------------------------------------------------------------

        /// Locate client nodes matching a search pattern. 
        ///
        /// @name module:vwf.findClients
        ///
        /// @param {ID} nodeID
        ///   The reference node. Relative patterns are resolved with respect to this node. `nodeID`
        ///   is ignored for absolute patterns.
        /// @param {String} matchPattern
        ///   The search pattern.
        /// @param {Function} [callback]
        ///   A callback to receive the search results. If callback is provided, find invokes
        ///   callback( matchID ) for each match. Otherwise the result is returned as an array.
        /// 
        /// @returns {ID[]|undefined}
        ///   If callback is provided, undefined; otherwise an array of the node ids of the result.
        /// 
        /// @see {@link module:vwf/api/kernel.clients}

        this.findClients = function( nodeID, matchPattern, callback /* ( matchID ) */ ) {

            var matchIDs = require( "vwf/utility" ).xpath.resolve( matchPattern,
                "http-vwf-example-com-clients-vwf", nodeID, xpathResolver, this );

            if ( callback ) {

                matchIDs.forEach( function( matchID ) {
                    callback( matchID );
                } );

            } else { 

                return matchIDs;
            }

        };

        // -- findDevices ------------------------------------------------------------------------------

        /// Locate device nodes matching a search pattern. 
        ///
        /// @name module:vwf.findDevices
        ///
        /// @param {ID} nodeID
        ///   The reference node. Relative patterns are resolved with respect to this node. `nodeID`
        ///   is ignored for absolute patterns.
        /// @param {String} matchPattern
        ///   The search pattern.
        /// @param {Function} [callback]
        ///   A callback to receive the search results. If callback is provided, find invokes
        ///   callback( matchID ) for each match. Otherwise the result is returned as an array.
        /// 
        /// @returns {ID[]|undefined}
        ///   If callback is provided, undefined; otherwise an array of the node ids of the result.
        /// 
        /// @see {@link module:vwf/api/kernel.devices}

        this.findDevices = function( nodeID, matchPattern, callback /* ( matchID ) */ ) {

            var matchIDs = require( "vwf/utility" ).xpath.resolve( matchPattern,
                "http-vwf-example-com-devices-vwf", nodeID, xpathResolver, this );

            if ( callback ) {

                matchIDs.forEach( function( matchID ) {
                    callback( matchID );
                } );

            } else { 

                return matchIDs;
            }

        };

        /// Test a node against a search pattern. See vwf.api.kernel#test for details.
        /// 
        /// @name module:vwf.test
        /// 
        /// @param {ID} nodeID
        ///   The reference node. Relative patterns are resolved with respect to this node. `nodeID`
        ///   is ignored for absolute patterns.
        /// @param {String} matchPattern
        ///   The search pattern.
        /// @param {ID} testID
        ///   A node to test against the pattern.
        /// @param {Boolean} [initializedOnly]
        ///   Interpret nodes that haven't completed initialization as though they don't have
        ///   ancestors. Drivers that manage application code should set `initializedOnly` since
        ///   applications should never have access to uninitialized parts of the application graph.
        /// 
        /// @returns {Boolean}
        ///   true when testID matches the pattern.
        /// 
        /// @see {@link module:vwf/api/kernel.test}

        this.test = function( nodeID, matchPattern, testID, initializedOnly ) {

            // Evaluate the expression, using the application as the root and the provided node as
            // the reference.

            var matchIDs = require( "vwf/utility" ).xpath.resolve( matchPattern,
                this.application( initializedOnly ), nodeID, resolverWithInitializedOnly, this );

            // Search for the test node in the result.

            return matchIDs.some( function( matchID ) {
                return matchID == testID;
            } );

            // Wrap `xpathResolver` to pass `initializedOnly` through.

            function resolverWithInitializedOnly( step, contextID, resolveAttributes ) {
                return xpathResolver.call( this, step, contextID, resolveAttributes, initializedOnly );
            }

        };

        // == Private functions ====================================================================

        var isSocketIO07 = function() {
            return ( parseFloat( io.version ) >= 0.7 );
        }

        // -- loadComponent ------------------------------------------------------------------------

        /// @name module:vwf~loadComponent

        var loadComponent = function( nodeURI, callback_async /* ( nodeDescriptor ) */ ) {  // TODO: turn this into a generic xhr loader exposed as a kernel function?

            if ( nodeURI == nodeTypeURI ) {

                callback_async( nodeTypeDescriptor );

            } else if ( nodeURI.match( RegExp( "^data:application/json;base64," ) ) ) {

                // Primarly for testing, parse one specific form of data URIs. We need to parse
                // these ourselves since Chrome can't load data URIs due to cross origin
                // restrictions.

                callback_async( JSON.parse( atob( nodeURI.substring( 29 ) ) ) );  // TODO: support all data URIs

            } else {

                queue.suspend( "while loading " + nodeURI ); // suspend the queue

                jQuery.ajax( {

                    url: remappedURI( nodeURI ),
                    dataType: "jsonp",

                    success: function( nodeDescriptor ) /* async */ {
                        callback_async( nodeDescriptor );
                        queue.resume( "after loading " + nodeURI ); // resume the queue; may invoke dispatch(), so call last before returning to the host
                    },

                    // error: function() {  // TODO
                    // },

                } );

            }

        };

        // -- loadScript ---------------------------------------------------------------------------

        /// @name module:vwf~loadScript

        var loadScript = function( scriptURI, callback_async /* ( scriptText ) */ ) {

            if ( scriptURI.match( RegExp( "^data:application/javascript;base64," ) ) ) {

                // Primarly for testing, parse one specific form of data URIs. We need to parse
                // these ourselves since Chrome can't load data URIs due to cross origin
                // restrictions.

                callback_async( atob( scriptURI.substring( 35 ) ) );  // TODO: support all data URIs

            } else {

                queue.suspend( "while loading " + scriptURI ); // suspend the queue

                jQuery.get( remappedURI( scriptURI ), function( scriptText ) /* async */ {
                    callback_async( scriptText );
                    queue.resume( "after loading " + scriptURI ); // resume the queue; may invoke dispatch(), so call last before returning to the host
                }, "text" );

            }

        };

        /// Determine if a given property of a node has a setter function, either directly on the
        /// node or inherited from a prototype.
        /// 
        /// This function must run as a method of the kernel. Invoke as: nodePropertyHasSetter.call(
        ///   kernel, nodeID, propertyName ).
        /// 
        /// @name module:vwf~nodePropertyHasSetter
        /// 
        /// @param {ID} nodeID
        /// @param {String} propertyName
        /// 
        /// @returns {Boolean}

        var nodePropertyHasSetter = function( nodeID, propertyName ) { // invoke with the kernel as "this"  // TODO: this is peeking inside of vwf-model-javascript; need to delegate to all script drivers
            var node = this.models.javascript.nodes[nodeID];
            var setter = node.private.setters && node.private.setters[propertyName];
            return typeof setter == "function" || setter instanceof Function;
        };

        /// Determine if a given property of a node has a setter function. The node's prototypes are
        /// not considered.
        /// 
        /// This function must run as a method of the kernel. Invoke as:
        ///   nodePropertyHasOwnSetter.call( kernel, nodeID, propertyName ).
        /// 
        /// @name module:vwf~nodePropertyHasOwnSetter
        /// 
        /// @param {ID} nodeID
        /// @param {String} propertyName
        /// 
        /// @returns {Boolean}

        var nodePropertyHasOwnSetter = function( nodeID, propertyName ) { // invoke with the kernel as "this"  // TODO: this is peeking inside of vwf-model-javascript; need to delegate to all script drivers
            var node = this.models.javascript.nodes[nodeID];
            var setter = node.private.setters && node.private.setters.hasOwnProperty( propertyName ) && node.private.setters[propertyName];
            return typeof setter == "function" || setter instanceof Function;
        };

        /// Determine if a node has a child with the given name, either directly on the node or
        /// inherited from a prototype.
        /// 
        /// This function must run as a method of the kernel. Invoke as: nodeHasChild.call(
        ///   kernel, nodeID, childName ).
        /// 
        /// @name module:vwf~nodeHasChild
        /// 
        /// @param {ID} nodeID
        /// @param {String} childName
        /// 
        /// @returns {Boolean}

        var nodeHasChild = function( nodeID, childName ) { // invoke with the kernel as "this"  // TODO: this is peeking inside of vwf-model-javascript
            var node = this.models.javascript.nodes[nodeID];
            return childName in node.children;
        };

        /// Determine if a node has a child with the given name. The node's prototypes are not
        /// considered.
        /// 
        /// This function must run as a method of the kernel. Invoke as: nodeHasOwnChild.call(
        ///   kernel, nodeID, childName ).
        /// 
        /// @name module:vwf~nodeHasOwnChild
        /// 
        /// @param {ID} nodeID
        /// @param {String} childName
        /// 
        /// @returns {Boolean}

        var nodeHasOwnChild = function( nodeID, childName ) { // invoke with the kernel as "this"  // TODO: this is peeking inside of vwf-model-javascript
            var node = this.models.javascript.nodes[nodeID];
            var hasChild = false;
            if ( parseInt( childName ).toString() !== childName ) {
                hasChild = node.children.hasOwnProperty( childName );  // TODO: this is peeking inside of vwf-model-javascript
            }
            else {
                // Children with numeric names do not get added as properties of the children array, so loop over the children
                // to check manually
                for(var i=0, il=node.children.length; i<il;i++) {
                    if(childName === node.children[i].name) {
                        hasChild = true; 
                    }
                }
            }
            return hasChild;
        };

        /// Determine if a component specifier is a URI.
        /// 
        /// A component may be specified as the URI of a resource containing a descriptor (string),
        /// a descriptor (object), or the ID of a previously-created node (primitive).
        /// 
        /// @name module:vwf~componentIsURI
        /// 
        /// @param {String|Object} candidate
        /// 
        /// @returns {Boolean}

        var componentIsURI = function( candidate ) {
            return ( typeof candidate == "string" || candidate instanceof String ) && ! componentIsID( candidate );
        };

        /// Determine if a component specifier is a descriptor.
        /// 
        /// A component may be specified as the URI of a resource containing a descriptor (string),
        /// a descriptor (object), or the ID of a previously-created node (primitive).
        /// 
        /// @name module:vwf~componentIsDescriptor
        /// 
        /// @param {String|Object} candidate
        /// 
        /// @returns {Boolean}

        var componentIsDescriptor = function( candidate ) {
            return typeof candidate == "object" && candidate != null && ! isPrimitive( candidate );
        };

        /// Determine if a component specifier is an ID.
        /// 
        /// A component may be specified as the URI of a resource containing a descriptor (string),
        /// a descriptor (object), or the ID of a previously-created node (primitive).
        /// 
        /// @name module:vwf~componentIsID
        /// 
        /// @param {String|Object} candidate
        /// 
        /// @returns {Boolean}

        var componentIsID = function( candidate ) {
            return isPrimitive( candidate ) && vwf.models.object.exists( candidate );
        };

        /// Determine if a value is a JavaScript primitive, or the boxed version of a JavaScript
        /// primitive.
        /// 
        /// Node IDs are JavaScript primitives. This function may be used to determine if a value
        /// has the correct type to be a node ID.
        /// 
        /// @name module:vwf~isPrimitive
        /// 
        /// @param candidate
        /// 
        /// @returns {Boolean}

        var isPrimitive = function( candidate ) {

            switch ( typeof candidate ) {

                case "string":
                case "number":
                case "boolean":
                    return true;

                case "object":
                    return candidate instanceof String || candidate instanceof Number ||
                        candidate instanceof Boolean;

                default:
                    return false;

            }

        };

        /// Determine if an object is a component descriptor. Detect the type by searching for
        /// descriptor keys in the candidate object.
        /// 
        /// @name module:vwf~objectIsComponent
        /// 
        /// @param {Object} candidate
        /// 
        /// @returns {Boolean}

        var objectIsComponent = function( candidate ) {

            var componentAttributes = [
                "extends",
                "implements",
                "source",
                "type",
                "properties",
                "methods",
                "events",
                "children",
                "scripts",
            ];

            var isComponent = false;

            if ( typeof candidate == "object" && candidate != null ) {

                isComponent = componentAttributes.some( function( attributeName ) {
                    return candidate.hasOwnProperty( attributeName );
                } );

            }
            
            return isComponent; 
        };

        /// Determine if a property initializer is a detailed initializer containing explicit
        /// accessor and value parameters (rather than a simple value specification). Detect the
        /// type by searching for property initializer keys in the candidate object.
        /// 
        /// @name module:vwf~valueHasAccessors
        /// 
        /// @param {Object} candidate
        /// 
        /// @returns {Boolean}

        var valueHasAccessors = function( candidate ) {

            var accessorAttributes = [
                "get",
                "set",
                "value",
                "create",
                "undefined",
            ];

            var hasAccessors = false;

            if ( typeof candidate == "object" && candidate != null ) {

                hasAccessors = accessorAttributes.some( function( attributeName ) {
                    return candidate.hasOwnProperty( attributeName );
                } );

            }
            
            return hasAccessors; 
        };

        /// Determine if a method or event initializer is a detailed initializer containing a
        /// parameter list along with the body text (method initializers only). Detect the type by
        /// searching for method and event initializer keys in the candidate object.
        /// 
        /// @name module:vwf~valueHasBody
        /// 
        /// @param {Object} candidate
        /// 
        /// @returns {Boolean}

        var valueHasBody = function( candidate ) {  // TODO: refactor and share with valueHasAccessors and possibly objectIsComponent  // TODO: unlike a property initializer, we really only care if it's an object vs. text; text == use as body; object == presume o.parameters and o.body  // TODO: except that a script in the unnamed-list format would appear as an object but should be used as the body

            var bodyAttributes = [
                "parameters",
                "body",
            ];

            var hasBody = false;  // TODO: "body" term is confusing, but that's the current terminology used in vwf/model/javascript

            if ( typeof candidate == "object" && candidate != null ) {

                hasBody = bodyAttributes.some( function( attributeName ) {
                    return candidate.hasOwnProperty( attributeName );
                } );

            }
            
            return hasBody; 
        };

        /// Determine if a script initializer is a detailed initializer containing explicit text and
        /// type parameters (rather than being a simple text specification). Detect the type by
        /// searching for the script initializer keys in the candidate object.
        /// 
        /// @name module:vwf~valueHasType
        /// 
        /// @param {Object} candidate
        /// 
        /// @returns {Boolean}

        var valueHasType = function( candidate ) {  // TODO: refactor and share with valueHasBody, valueHasAccessors and possibly objectIsComponent

            var typeAttributes = [
                "source",
                "text",
                "type",
            ];

            var hasType = false;

            if ( typeof candidate == "object" && candidate != null ) {

                hasType = typeAttributes.some( function( attributeName ) {
                    return candidate.hasOwnProperty( attributeName );
                } );

            }
            
            return hasType; 
        };

        /// Convert a (potentially-abbreviated) component specification to a descriptor parsable by
        /// vwf.createChild. The following forms are accepted:
        /// 
        ///   - Descriptor: { extends: component, source: ..., type: ..., ... }
        ///   - Component URI: http://host/path/to/component.vwf
        ///   - Asset URI: http://host/ath/to/asset.type
        ///   - Node ID
        /// 
        /// They are converted as follows:
        /// 
        ///   - Descriptor: unchanged [1]
        ///   - Component URI: a component that extends the component identified by the URI
        ///   - Asset URI: a component having the asset identified by the URI as its source
        ///   - Node ID: a component that extends the previously-created node identified by the ID
        /// 
        /// [1] As a special case, missing MIME types are filled in for assets matcching the
        /// patterns *.unity3d and *.dae, and components having assets of those types but no
        /// prototype declared will be upgraded to extend scene.vwf and navscene.vwf, respectively.
        /// 
        /// @name module:vwf~normalizedComponent
        /// 
        /// @param {String|Object} component
        /// 
        /// @returns {Object}

        var normalizedComponent = function( component ) {

            // Convert a component URI to an instance of that type or an asset reference to an
            // untyped reference to that asset. Convert a component ID to an instance of that
            // prototype.

            if ( componentIsURI( component ) ) {
                if ( component.match( /\.vwf$/ ) ) {  // TODO: detect component from mime-type instead of extension?
                    component = { extends: component };
                } else {
                    component = { source: component };
                }
            } else if ( componentIsID( component ) ) {
                component = { extends: component };
            }

            // Fill in the mime type from the source specification if not provided.

            if ( component.source && ! component.type ) {  // TODO: validate component

                var match = component.source.match( /\.([^.]*)$/ ); // TODO: get type from mime-type (from server if remote, from os if local, or (?) from this internal table otherwise)

                if ( match ) {

                    switch ( match[1] ) {
                        case "unity3d":
                            component.type = "application/vnd.unity";
                            break;
                        case "dae":
                            component.type = "model/vnd.collada+xml";
                            break;
                    }

                }

            }

            // Fill in the component type from the mime type if not provided.

            if ( component.type && ! component.extends ) {  // TODO: load from a server configuration file

                switch ( component.type ) {
                    case "application/vnd.unity":
                        component.extends = "http://vwf.example.com/scene.vwf";
                        break;
                    case "model/vnd.collada+xml":
                        component.extends = "http://vwf.example.com/navscene.vwf";
                        break;
                }

            }

            return component;
        };

        /// Convert a fields object as passed between the client and reflector, and stored in the
        /// message queue, into a form suitable for writing to a log.
        /// 
        /// @name module:vwf~loggableFields
        /// 
        /// @param {Object} fields
        /// 
        /// @returns {Object}

        var loggableFields = function( fields ) {
            return require( "vwf/utility" ).transform( fields, require( "vwf/utility" ).transforms.transit );
        };

        /// Convert a component URI, descriptor or ID into a form suitable for writing to a log.
        /// 
        /// @name module:vwf~loggableComponent
        /// 
        /// @param {String|Object} component
        /// 
        /// @returns {String|Object}

        var loggableComponent = function( component ) {
            return require( "vwf/utility" ).transform( component, loggableComponentTransformation );
        };

        /// Convert an arbitrary JavaScript value into a form suitable for writing to a log.
        /// 
        /// @name module:vwf~loggableValue
        /// 
        /// @param {Object} component
        /// 
        /// @returns {Object}

        var loggableValue = function( value ) {
            return require( "vwf/utility" ).transform( value, function( object, names, depth ) {
                object = require( "vwf/utility" ).transforms.transit( object, names, depth );
                return typeof object == "number" ? Number( object.toPrecision(5) ) : object; // reduce numeric precision to remove visual noise
            } );
        };

        /// Convert an array of arbitrary JavaScript values into a form suitable for writing to a
        /// log.
        /// 
        /// @name module:vwf~loggableValues
        /// 
        /// @param {Array|undefined} component
        /// 
        /// @returns {Array|undefined}

        var loggableValues = function( values ) {
            return loggableValue( values );
        };

        /// Convert an object indexing arrays of arbitrary JavaScript values into a form suitable
        /// for writing to a log.
        /// 
        /// @name module:vwf~loggableIndexedValues
        /// 
        /// @param {Object|undefined} component
        /// 
        /// @returns {Object|undefined}

        var loggableIndexedValues = function( values ) {
            return loggableValue( values );
        };

        // -- remappedURI --------------------------------------------------------------------------

        /// Remap a component URI to its location in a local cache.
        /// 
        /// http://vwf.example.com/component.vwf => http://localhost/proxy/vwf.example.com/component.vwf
        /// 
        /// @name module:vwf~remappedURI

        var remappedURI = function( uri ) {

            var match = uri.match( RegExp( "http://(vwf.example.com)/(.*)" ) );

            if ( match ) {
                uri = window.location.protocol + "//" + window.location.host +
                    "/proxy/" + match[1] + "/" + match[2];
            }

            return uri;
        };

        // -- queueTransitTransformation -----------------------------------------------------------

        /// vwf/utility/transform() transformation function to convert the message queue for proper
        /// JSON serialization.
        /// 
        /// queue: [ { ..., parameters: [ [ arguments ] ], ... }, { ... }, ... ]
        /// 
        /// @name module:vwf~queueTransitTransformation

        var queueTransitTransformation = function( object, names, depth ) {

            if ( depth == 0 ) {

                // Omit any private direct messages for this client, then sort by arrival order
                // (rather than by time) so that messages will retain the same arrival order when
                // reinserted.

                return object.filter( function( fields ) {
                    return ! fields.respond && fields.action;  // TODO: fields.action is here to filter out tick messages  // TODO: don't put ticks on the queue but just use them to fast-forward to the current time (requires removing support for passing ticks to the drivers and nodes)
                } ).sort( function( fieldsA, fieldsB ) {
                    return fieldsA.sequence - fieldsB.sequence;
                } );

            } else if ( depth == 1 ) {

                // Remove the sequence fields since they're just local annotations used to keep
                // messages ordered by insertion order and aren't directly meaniful outside of this
                // client.

                var filtered = {};

                Object.keys( object ).filter( function( key ) {
                    return key != "sequence";
                } ).forEach( function( key ) {
                    filtered[key] = object[key];
                } );

                return filtered;

            }

            return object;
        };

        // -- loggableComponentTransformation ------------------------------------------------------

        /// vwf/utility/transform() transformation function to truncate the verbose bits of a
        /// component so that it may be written to a log.
        /// 
        /// @name module:vwf~loggableComponentTransformation

        var loggableComponentTransformation = function( object, names, depth ) {

            // Find the index of the lowest nested component in the names list.

            var componentIndex = names.length;

            while ( componentIndex > 2 && names[componentIndex-1] == "children" ) {
                componentIndex -= 2;
            }

            // depth                                                  names  notes
            // -----                                                  -----  -----
            // 0:                                                        []  the component
            // 1:                                          [ "properties" ]  its properties object
            // 2:                          [ "propertyName", "properties" ]  one property
            // 1:                                            [ "children" ]  the children object
            // 2:                               [ "childName", "children" ]  one child
            // 3:                 [ "properties", "childName", "children" ]  the child's properties
            // 4: [ "propertyName", "properties", "childName", "children" ]  one child property

            if ( componentIndex > 0 ) {

                // Locate the container ("properties", "methods", "events", etc.) below the
                // component in the names list.

                var containerIndex = componentIndex - 1;
                var containerName = names[containerIndex];

                // Locate the member as appropriate for the container.

                if ( containerName == "extends" ) {

                    var memberIndex = containerIndex;
                    var memberName = names[memberIndex];

                } else if ( containerName == "implements" ) {

                    if ( containerIndex > 0 ) {
                        if ( typeof names[containerIndex-1] == "number" ) {
                            var memberIndex = containerIndex - 1;
                            var memberName = names[memberIndex];
                        } else {
                            var memberIndex = containerIndex;
                            var memberName = undefined;
                        }
                    } else if ( typeof object != "object" || ! ( object instanceof Array ) ) {
                        var memberIndex = containerIndex;
                        var memberName = undefined;
                    }

                } else if ( containerName == "properties" || containerName == "methods" || containerName == "events" ||
                        containerName == "children" ) {

                    if ( containerIndex > 0 ) {
                        var memberIndex = containerIndex - 1;
                        var memberName = names[memberIndex];
                    }
    
                } else if ( containerName == "scripts" ) {

                    if ( containerIndex > 0 ) {
                        if ( typeof names[containerIndex-1] == "number" ) {
                            var memberIndex = containerIndex - 1;
                            var memberName = names[memberIndex];
                        } else {
                            var memberIndex = containerIndex;
                            var memberName = undefined;
                        }
                    } else if ( typeof object != "object" || ! ( object instanceof Array ) ) {
                        var memberIndex = containerIndex;
                        var memberName = undefined;
                    }

                } else {

                    containerIndex = undefined;
                    containerName = undefined;

                }

            }

            // Transform the object at the current recusion level.

            switch ( containerName ) {

                case "extends":

                    // Omit a component descriptor for the prototype.

                    if ( memberIndex == 0 && componentIsDescriptor( object ) ) {
                        return {};
                    }

                    break;

                case "implements":

                    // Omit component descriptors for the behaviors.

                    if ( memberIndex == 0 && componentIsDescriptor( object ) ) {
                        return {};
                    }

                    break;

                case "properties":

                    // Convert property values to a loggable version, and omit getter and setter
                    // text.

                    if ( memberIndex == 0 && ! valueHasAccessors( object ) ||
                            memberIndex == 1 && names[0] == "value" ) {
                        return loggableValue( object );
                    } else if ( memberIndex == 1 && ( names[0] == "get" || names[0] == "set" ) ) {
                        return "...";
                    }

                    break;

                case "methods":

                    // Omit method body text.

                    if ( memberIndex == 0 && ! valueHasBody( object ) || 
                            memberIndex == 1 && names[0] == "body" ) {
                        return "...";
                    }

                    break;

                case "events":

                    // Nothing for events.

                    break;

                case "children":

                    // Omit child component descriptors.

                    if ( memberIndex == 0 && componentIsDescriptor( object ) ) {
                        return {};
                    }

                    break;

                case "scripts":

                    // Shorten script text.

                    if ( memberIndex == 0 && ! valueHasType( object ) || 
                            memberIndex == 1 && names[0] == "text" ) {
                        return "...";
                    }

                    break;

            }

            return object;
        };

        // -- xpathResolver ------------------------------------------------------------------------

        /// Interpret the steps of an XPath expression being resolved. Use with
        /// vwf.utility.xpath#resolve.
        ///
        /// @name module:vwf~xpathResolver
        /// 
        /// @param {Object} step
        /// @param {ID} contextID
        /// @param {Boolean} [resolveAttributes]
        /// @param {Boolean} [initializedOnly]
        ///   Interpret nodes that haven't completed initialization as though they don't have
        ///   ancestors. Drivers that manage application code should set `initializedOnly` since
        ///   applications should never have access to uninitialized parts of the application graph.
        /// 
        /// @returns {ID[]}

        var xpathResolver = function( step, contextID, resolveAttributes, initializedOnly ) {

            var resultIDs = [];

            switch ( step.axis ) {

                // case "preceding":  // TODO
                // case "preceding-sibling":  // TODO

                case "ancestor-or-self":
                    resultIDs.push( contextID );
                    Array.prototype.push.apply( resultIDs, this.ancestors( contextID, initializedOnly ) );
                    break;

                case "ancestor":
                    Array.prototype.push.apply( resultIDs, this.ancestors( contextID, initializedOnly ) );
                    break;

                case "parent":
                    var parentID = this.parent( contextID, initializedOnly );
                    parentID && resultIDs.push( parentID );
                    break;

                case "self":
                    resultIDs.push( contextID );
                    break;

                case "child":
                    Array.prototype.push.apply( resultIDs, this.children( contextID ) );
                    break;

                case "descendant":
                    Array.prototype.push.apply( resultIDs, this.descendants( contextID ) );
                    break;

                case "descendant-or-self":
                    resultIDs.push( contextID );
                    Array.prototype.push.apply( resultIDs, this.descendants( contextID ) );
                    break;

                // case "following-sibling":  // TODO
                // case "following":  // TODO

                case "attribute":
                    if ( resolveAttributes ) {
                        resultIDs.push( "@" + contextID );  // TODO: @?
                    }
                    break;

                // n/a: case "namespace":
                // n/a:   break;

            }

            switch ( step.kind ) {

                // Name test.

                case undefined:

                    resultIDs = resultIDs.filter( function( resultID ) {
                        if ( resultID[0] != "@" ) {  // TODO: @?
                            return xpathNodeMatchesStep.call( this, resultID, step.name );
                        } else {
                            return xpathPropertyMatchesStep.call( this, resultID.slice( 1 ), step.name );  // TODO: @?
                        }
                    }, this );

                    break;

                // Element test.

                case "element":

                    // Cases: kind(node,type)

                    // element()
                    // element(name)
                    // element(,type)
                    // element(name,type)

                    resultIDs = resultIDs.filter( function( resultID ) {
                        return resultID[0] != "@" && xpathNodeMatchesStep.call( this, resultID, step.name, step.type );  // TODO: @?
                    }, this );

                    break;

                case "attribute":

                    resultIDs = resultIDs.filter( function( resultID ) {
                        return resultID[0] == "@" && xpathPropertyMatchesStep.call( this, resultID.slice( 1 ), step.name );  // TODO: @?
                    }, this );

                    break;

                // Any-kind test.

                case "node":

                    break;

                // Unimplemented test.

                default:

                    resultIDs = [];

                    break;

            }

            return resultIDs;
        }

        // -- xpathNodeMatchesStep -----------------------------------------------------------------

        /// Determine if a node matches a step of an XPath expression being resolved.
        ///
        /// @name module:vwf~xpathNodeMatchesStep
        /// 
        /// @param {ID} nodeID
        /// @param {String} [name]
        /// @param {String} [type]
        /// 
        /// @returns {Boolean}

        var xpathNodeMatchesStep = function( nodeID, name, type ) {

            if ( name && this.name( nodeID ) != name ) {
                return false;
            }

            var matches_type = ! type || this.uri( nodeID ) == type ||
                this.prototypes( nodeID, true ).some( function( prototypeID ) {
                    return this.uri( prototypeID ) == type;
            }, this );

            return matches_type;
        }

        // -- xpathPropertyMatchesStep -------------------------------------------------------------

        /// Determine if a property matches a step of an XPath expression being resolved.
        ///
        /// @name module:vwf~xpathPropertyMatchesStep
        /// 
        /// @param {ID} nodeID
        /// @param {String} [name]
        /// 
        /// @returns {Boolean}

        var xpathPropertyMatchesStep = function( nodeID, name ) {

            var properties = this.models.object.properties( nodeID );

            if ( name ) {
                return properties[name];
            } else {
                return Object.keys( properties ).some( function( propertyName ) {
                    return properties[propertyName];
                }, this );
            }

        }

        /// Merge two component descriptors into a single descriptor for a combined component. A
        /// component created from the combined descriptor will behave in the same way as a
        /// component created from `nodeDescriptor` that extends a component created from
        /// `prototypeDescriptor`.
        ///
        /// Warning: this implementation modifies `prototypeDescriptor`.
        ///
        /// @name module:vwf~mergeDescriptors
        ///
        /// @param {Object} nodeDescriptor
        ///   A descriptor representing a node extending `prototypeDescriptor`.
        /// @param {Object} prototypeDescriptor
        ///   A descriptor representing a prototype for `nodeDescriptor`.

        // Limitations:
        // 
        //   - Doesn't merge children from the prototype with like-named children in the node.
        //   - Doesn't merge property setters and getters from the prototype when the node provides
        //     an initializing value.
        //   - Methods from the prototype descriptor are lost with no way to invoke them if the node
        //     overrides them.
        //   - Scripts from both the prototype and the node are retained, but if both define an
        //     `initialize` function, the node's `initialize` will overwrite `initialize` in
        //     the prototype.
        //   - The prototype doesn't carry its location with it, so relative paths will load with
        //     respect to the location of the node.

        var mergeDescriptors = function( nodeDescriptor, prototypeDescriptor ) {

            if ( nodeDescriptor.implements ) {
                prototypeDescriptor.implements = ( prototypeDescriptor.implements || [] ).
                    concat( nodeDescriptor.implements );
            }

            if ( nodeDescriptor.source ) {
                prototypeDescriptor.source = nodeDescriptor.source;
                prototypeDescriptor.type = nodeDescriptor.type;
            }

            if ( nodeDescriptor.properties ) {

                prototypeDescriptor.properties = prototypeDescriptor.properties || {};

                for ( var propertyName in nodeDescriptor.properties ) {
                    prototypeDescriptor.properties[propertyName] = nodeDescriptor.properties[propertyName];
                }

            }

            if ( nodeDescriptor.methods ) {

                prototypeDescriptor.methods = prototypeDescriptor.methods || {};

                for ( var methodName in nodeDescriptor.methods ) {
                    prototypeDescriptor.methods[methodName] = nodeDescriptor.methods[methodName];
                }

            }

            if ( nodeDescriptor.events ) {

                prototypeDescriptor.events = prototypeDescriptor.events || {};

                for ( var eventName in nodeDescriptor.events ) {
                    prototypeDescriptor.events[eventName] = nodeDescriptor.events[eventName];
                }

            }

            if ( nodeDescriptor.children ) {

                prototypeDescriptor.children = prototypeDescriptor.children || {};

                for ( var childName in nodeDescriptor.children ) {
                    prototypeDescriptor.children[childName] = nodeDescriptor.children[childName];
                }

            }

            if ( nodeDescriptor.scripts ) {
                prototypeDescriptor.scripts = ( prototypeDescriptor.scripts || [] ).
                    concat( nodeDescriptor.scripts );
            }

            return prototypeDescriptor;
        };

        // == Private variables ====================================================================

        // Prototype for the `properties`, `methods` and `events` collections in the `nodes`
        // objects.

        var nodeCollectionPrototype = {

            /// Record that a property, method or event has been created.
            /// 
            /// @param {String} name
            /// 
            /// @returns {Boolean}
            ///   `true` if the member was successfully added. `false` if a member by that name
            ///   already exists.

            create: function( name ) {

                if ( ! this.hasOwn( name ) ) {

                    // Add the member. We just record its existence. Everything else is managed by
                    // the drivers.
                    // 
                    // `Object.defineProperty` is used instead of `this.existing[name] = ...` since
                    // the prototype may be a behavior proxy, and the accessor properties would
                    // prevent normal assignment.

                    Object.defineProperty( this.existing, name, {
                        value: undefined,
                        configurable: true,
                        enumerable: true,
                        writable: true,
                    } );

                    return true;

                } else {

                    return false;

                }

            },

            /// Record that a member has been deleted. Remove it from any change lists that is in.
            /// 
            /// @param {String} name
            /// 
            /// @returns {Boolean}
            ///   `true` if the member was successfully removed. `false` if a member by that name
            ///   does not exist.

            delete: function( name ) {

                if ( this.hasOwn( name ) ) {

                    // Remove the member.

                    delete this.existing[name];

                    // Remmove the member from any change lists it's in. Completely remove lists
                    // that become empty.

                    if ( this.added ) {
                        delete this.added[name];
                        Object.keys( this.added ).length || delete this.added;
                    }

                    if ( this.removed ) {
                        delete this.removed[name];
                        Object.keys( this.removed ).length || delete this.removed;
                    }

                    if ( this.changed ) {
                        delete this.changed[name];
                        Object.keys( this.changed ).length || delete this.changed;
                    }

                    return true;

                } else {

                    return false;

                }

            },

            /// Record that a member has changed. Create the change list if it does not exist.
            /// 
            /// @param {String} name
            /// 
            /// @returns {Boolean}
            ///   `true` if the change was successfully recorded. `false` if a member by that name
            ///   does not exist.

            change: function( name ) {

                if ( this.hasOwn( name ) ) {

                    // Ensure that the change list exists and record the change.

                    this.changed = this.changed || {};
                    this.changed[name] = undefined;

                    return true;

                } else {

                    return false;

                }

            },

            /// Determine if a node has a member with the given name, either directly on the node or
            /// inherited from a prototype.
            /// 
            /// @param {String} name
            /// 
            /// @returns {Boolean}

            has: function( name ) {
                return name in this.existing;
            },

            /// Determine if a node has a member with the given name. The node's prototypes are not
            /// considered.
            /// 
            /// @param {String} name
            /// 
            /// @returns {Boolean}

            // Since prototypes of the collection objects mirror the node's prototype chain,
            // collection objects for the proto-prototype `node.vwf` intentionally don't inherit
            // from `Object.prototype`. Otherwise the Object members `hasOwnProperty`,
            // `isPrototypeOf`, etc. would be mistaken as members of a VWF node.

            // Instead of using the simpler `this.existing.hasOwnProperty( name )`, we must reach
            // `hasOwnProperty through `Object.prototype`.

            hasOwn: function( name ) {
                return Object.prototype.hasOwnProperty.call( this.existing, name );
            },

        };

        /// The application's nodes, indexed by ID.
        /// 
        /// The kernel defines an application as:
        /// 
        ///   * A tree of nodes,
        ///   * Extending prototypes and implementing behaviors,
        ///   * Publishing properties, and
        ///   * Communicating using methods and events.
        /// 
        /// This definition is as abstract as possible to avoid imposing unnecessary policy on the
        /// application. The concrete realization of these concepts lives in the hearts and minds of
        /// the drivers configured for the application. `nodes` contains the kernel's authoritative
        /// data about this arrangement.
        /// 
        /// @name module:vwf~nodes

        // Note: this is a first step towards moving authoritative data out of the vwf/model/object
        // and vwf/model/javascript drivers and removing the kernel's dependency on them as special
        // cases. Only `nodes.existing[id].properties` is currently implemented this way.

        var nodes = {

            /// Register a node as it is created.
            /// 
            /// @param {ID} nodeID
            ///   The ID assigned to the new node. The node will be indexed in `nodes` by this ID.
            /// @param {ID} prototypeID
            ///   The ID of the node's prototype, or `undefined` if this is the proto-prototype,
            ///   `node.vwf`.
            /// @param {ID[]} behaviorIDs
            ///   An array of IDs of the node's behaviors. `behaviorIDs` should be an empty array if
            ///   the node doesn't have any behaviors.
            /// @param {String} nodeURI
            ///   The node's URI. `nodeURI` should be the component URI if this is the root node of
            ///   a component loaded from a URI, and undefined in all other cases.
            /// @param {String} nodeName
            ///   The node's name.
            /// @param {ID} parentID
            ///   The ID of the node's parent, or `undefined` if this is the application root node
            ///   or another global, top-level node.
            /// 
            /// @returns {Object} 
            ///   The kernel `node` object if the node was successfully added. `undefined` if a node
            ///   identified by `nodeID` already exists.

            create: function( nodeID, prototypeID, behaviorIDs, nodeURI, nodeName, parentID ) {

                // if ( ! this.existing[nodeID] ) {

                    var self = this;

                    var prototypeNode = behaviorIDs.reduce( function( prototypeNode, behaviorID ) {
                        return self.proxy( prototypeNode, self.existing[behaviorID] );
                    }, this.existing[prototypeID] );

                    var parentNode = this.existing[parentID];

                    return this.existing[nodeID] = {

                        // id: ...,

                        // Inheritance. -- not implemented here yet; still using vwf/model/object

                        // prototype: ...,
                        // behaviors: [],

                        // Intrinsic state. -- not implemented here yet.

                        // source: ...,
                        // type: ...,

                        uri: nodeURI,

                        // name: ...,

                        // Internal state. The change flags are omitted until needed. -- not implemented here yet; still using vwf/model/object

                        // sequence: ...,
                        // sequenceChanged: true / false,

                        // prng: ...,
                        // prngChanged: true / false,

                        // Tree. -- not implemented here yet; still using vwf/model/object

                        // parent: ...,
                        // children: [],

                        // Property, Method and Event members defined on the node.
                        // 
                        // The `existing`, `added`, `removed` and `changed` objects are sets: the
                        // keys are the data, and only existence on the object is significant. As an
                        // exception, the last known value for a delegating property is stored on
                        // its `existing` entry.
                        // 
                        // For each collection, `existing` is the authoritative list the node's
                        // members. Use `existing.hasOwnProperty( memberName )` to determine if the
                        // node defines a property, method or event by that name.
                        // 
                        // The prototype of each `existing` object is the `existing` object of the
                        // node's prototype (or a proxy to the top behavior for nodes with
                        // behaviors). Use `memberName in existing` to determine if a property,
                        // method or event is defined on the node or its prototypes.
                        // 
                        // For patchable nodes, `added`, `removed`, and `changed` record changes
                        // that occurred after the node was first initialized. They are omitted
                        // until needed. Only the change is recorded here. Values are retrieved from
                        // the drivers when needed.

                        properties: Object.create( nodeCollectionPrototype, {

                            existing: {
                                value: Object.create( prototypeNode ?
                                    prototypeNode.properties.existing : null ),
                            },

                            // Created when needed.

                            // added: {
                            //     name: undefined
                            // },

                            // removed: {
                            //     name: undefined
                            // },

                            // changed: {
                            //     name: undefined
                            // },

                        } ),

                        // TODO: Store nodes' methods and events here in the kernel

                        // methods: Object.create( nodeCollectionPrototype, {

                        //     existing: {
                        //         value: Object.create( prototypeNode ?
                        //             prototypeNode.methods.existing : null ),
                        //     },

                        //     // Created when needed.

                        //     // added: {
                        //     //     name: undefined
                        //     // },

                        //     // removed: {
                        //     //     name: undefined
                        //     // },

                        //     // changed: {
                        //     //     name: undefined
                        //     // },

                        // } ),

                        // events: Object.create( nodeCollectionPrototype, {

                        //     existing: {
                        //         value: Object.create( prototypeNode ?
                        //             prototypeNode.events.existing : null ),
                        //     },

                        //     // Created when needed.

                        //     // added: {
                        //     //     name: undefined
                        //     // },

                        //     // removed: {
                        //     //     name: undefined
                        //     // },

                        //     // changed: {
                        //     //     name: undefined
                        //     // },

                        // } ),

                        // END TODO

                        // Is this node patchable? Nodes are patchable if they were loaded from a
                        // component.

                        patchable: !! ( nodeURI ||
                            parentNode && ! parentNode.initialized && parentNode.patchable ),

                        // Has this node completed initialization? For applications, visibility to
                        // ancestors from uninitialized nodes is blocked. Change tracking starts
                        // after initialization.

                        initialized: false,

                    };

                // } else {

                //     return undefined;

                // }

            },

            /// Record that a node has initialized.

            initialize: function( nodeID ) {

                if ( this.existing[nodeID] ) {

                    this.existing[nodeID].initialized = true;

                    return true;

                } else {

                    return false;

                }

            },

            /// Unregister a node as it is deleted.

            delete: function( nodeID ) {

                if ( this.existing[nodeID] ) {

                    delete this.existing[nodeID];

                    return true;

                } else {

                    return false;

                }

            },

            /// Create a proxy node in the form of the nodes created by `nodes.create` to represent
            /// a behavior node in another node's prototype chain. The `existing` objects of the
            /// proxy's collections link to the prototype collection's `existing` objects, just as
            /// with a regular prototype. The proxy's members delegate to the corresponding members
            /// in the behavior.

            proxy: function( prototypeNode, behaviorNode ) {

                return {

                    properties: {
                        existing: Object.create(
                            prototypeNode ? prototypeNode.properties.existing : null,
                            propertyDescriptorsFor( behaviorNode.properties.existing )
                        ),
                    },

                    // methods: {
                    //     existing: Object.create(
                    //         prototypeNode ? prototypeNode.methods.existing : null,
                    //         propertyDescriptorsFor( behaviorNode.methods.existing )
                    //     ),
                    // },

                    // events: {
                    //     existing: Object.create(
                    //         prototypeNode ? prototypeNode.events.existing : null,
                    //         propertyDescriptorsFor( behaviorNode.events.existing )
                    //     ),
                    // },

                };

                /// Return an `Object.create` properties object for a proxy object for the provided
                /// collection's `existing` object.

                function propertyDescriptorsFor( collectionExisting ) {

                    return Object.keys( collectionExisting ).reduce(

                        function( propertiesObject, memberName ) {

                            propertiesObject[memberName] = {
                                get: function() { return collectionExisting[memberName] },
                                enumerable: true,
                            };

                            return propertiesObject;
                        },

                        {}

                    );

                }

            },

            /// Registry of all nodes, indexed by ID. Each is an object created by `nodes.create`.

            existing: {

                // id: {
                //     id: ...,
                //     uri: ...,
                //     name: ...,
                //     ...
                // }

            },

        };

        /// Control messages from the reflector are stored here in a priority queue, ordered by
        /// execution time.
        /// 
        /// @name module:vwf~queue

        var queue = this.private.queue = {

            /// Insert a message or messages into the queue. Optionally execute the simulation
            /// through the time marked on the message.
            /// 
            /// When chronic (chron-ic) is set, vwf#dispatch is called to execute the simulation up
            /// through the indicated time. To prevent actions from executing out of order, insert
            /// should be the caller's last operation before returning to the host when invoked with
            /// chronic.
            /// 
            /// @name module:vwf~queue.insert
            /// 
            /// @param {Object|Object[]} fields
            /// @param {Boolean} [chronic]

            insert: function( fields, chronic ) {

                var messages = fields instanceof Array ? fields : [ fields ];

                messages.forEach( function( fields ) {

                    // if ( fields.action ) {  // TODO: don't put ticks on the queue but just use them to fast-forward to the current time (requires removing support for passing ticks to the drivers and nodes)

                        fields.sequence = ++this.sequence; // track the insertion order for use as a sort key
                        this.queue.push( fields );

                    // }

                    if ( chronic ) {
                        this.time = Math.max( this.time, fields.time ); // save the latest allowed time for suspend/resume
                    }

                }, this );

                // Sort by time, then future messages ahead of reflector messages, then by sequence.  // TODO: we probably want a priority queue here for better performance
                // 
                // The sort by origin ensures that the queue is processed in a well-defined order
                // when future messages and reflector messages share the same time, even if the
                // reflector message has not arrived at the client yet.
                // 
                // The sort by sequence number ensures that the messages remain in their arrival
                // order when the earlier sort keys don't provide the order.

                this.queue.sort( function( a, b ) {

                    if ( a.time != b.time ) {
                        return a.time - b.time;
                    } else if ( a.origin != "reflector" && b.origin == "reflector" ) {
                        return -1;
                    } else if ( a.origin == "reflector" && b.origin != "reflector" ) {
                        return 1;
                    } else {
                        return a.sequence - b.sequence;
                    }

                } );

                // Execute the simulation through the new time.

                // To prevent actions from executing out of order, callers should immediately return
                // to the host after invoking insert with chronic set.

                if ( chronic ) {
                    vwf.dispatch();
                }

            },

            /// Pull the next message from the queue.
            /// 
            /// @name module:vwf~queue.pull
            /// 
            /// @returns {Object|undefined} The next message if available, otherwise undefined.

            pull: function() {

                if ( this.suspension == 0 && this.queue.length > 0 && this.queue[0].time <= this.time ) {
                    return this.queue.shift();                
                }

            },

            /// Update the queue to include only the messages selected by a filtering function.
            /// 
            /// @name module:vwf~queue.filter
            /// 
            /// @param {Function} callback
            ///   `filter` calls `callback( fields )` once for each message in the queue. If
            ///   `callback` returns a truthy value, the message will be retained. Otherwise it will
            ///   be removed from the queue.

            filter: function( callback /* fields */ ) {

                this.queue = this.queue.filter( callback );

            },

            /// Suspend message execution.
            /// 
            /// @name module:vwf~queue.suspend
            /// 
            /// @returns {Boolean} true if the queue was suspended by this call.

            suspend: function( why ) {

                if ( this.suspension++ == 0 ) {
                    vwf.logger.infox( "-queue#suspend", "suspending queue at time", vwf.now, why ? why : "" );
                    return true;
                } else {
                    vwf.logger.debugx( "-queue#suspend", "further suspending queue at time", vwf.now, why ? why : "" );
                    return false;
                }

            },

            /// Resume message execution.
            ///
            /// vwf#dispatch may be called to continue the simulation. To prevent actions from
            /// executing out of order, resume should be the caller's last operation before
            /// returning to the host.
            /// 
            /// @name module:vwf~queue.resume
            /// 
            /// @returns {Boolean} true if the queue was resumed by this call.

            resume: function( why ) {

                if ( --this.suspension == 0 ) {
                    vwf.logger.infox( "-queue#resume", "resuming queue at time", vwf.now, why ? why : "" );
                    vwf.dispatch();
                    return true;
                } else {
                    vwf.logger.debugx( "-queue#resume", "partially resuming queue at time", vwf.now, why ? why : "" );
                    return false;
                }

            },

            /// Return the ready state of the queue.
            /// 
            /// @name module:vwf~queue.ready
            /// 
            /// @returns {Boolean}

            ready: function() {
                return this.suspension == 0;
            },

            /// Current time as provided by the reflector. Messages to be executed at this time or
            /// earlier are available from #pull.
            /// 
            /// @name module:vwf~queue.time

            time: 0,

            /// Suspension count. Queue processing is suspended when suspension is greater than 0.
            /// 
            /// @name module:vwf~queue.suspension

            suspension: 0,

            /// Sequence counter for tagging messages by order of arrival. Messages are sorted by
            /// time, origin, then by arrival order.
            /// 
            /// @name module:vwf~queue.sequence

            sequence: 0,

            /// Array containing the messages in the queue.
            /// 
            /// @name module:vwf~queue.queue

            queue: [],

        };

    };

} ) ( window );<|MERGE_RESOLUTION|>--- conflicted
+++ resolved
@@ -696,18 +696,10 @@
                     var options = {
     
                         // The socket is relative to the application path.
-<<<<<<< HEAD
-    
-=======
->>>>>>> 11b3d300
                         resource: window.location.pathname.slice( 1,
                             window.location.pathname.lastIndexOf("/") ),
     
                         // The ruby socket.io server only supports WebSockets. Don't try the others.
-<<<<<<< HEAD
-    
-=======
->>>>>>> 11b3d300
                         transports: [
                             'websocket',
                             // 'flashsocket',
@@ -720,10 +712,6 @@
                         // Increase the timeout due to starvation while loading the scene. The server
                         // timeout must also be increased.
                         // TODO: reinstate if needed, but this needs to be handled by communicating during the load.
-<<<<<<< HEAD
-    
-=======
->>>>>>> 11b3d300
                         transportOptions: {
                             "websocket": { timeout: 90000 }
                             // "flashsocket": { timeout: 90000 },
