# Copyright 2012 United States Government, as represented by the Secretary of Defense, Under
# Secretary of Defense (Personnel & Readiness).
# 
# Licensed under the Apache License, Version 2.0 (the "License"); you may not use this file except
# in compliance with the License. You may obtain a copy of the License at
# 
#   http://www.apache.org/licenses/LICENSE-2.0
# 
# Unless required by applicable law or agreed to in writing, software distributed under the License
# is distributed on an "AS IS" BASIS, WITHOUT WARRANTIES OR CONDITIONS OF ANY KIND, either express
# or implied. See the License for the specific language governing permissions and limitations under
# the License.

## The component representation of a 3D node
## 
## @name node3.vwf
## @namespace

---
extends: http://vwf.example.com/node.vwf

properties:

  ## World transform of 3D node
  ## 
  ## @name node3.vwf#worldTransform
  ## @property

  worldTransform:
    set: |
      var parentInverse = goog.vec.Mat4.create();
      if ( this.parent && goog.vec.Mat4.invert( this.transformFromValue( this.parent.worldTransform ), parentInverse ) ) {
        var transform = goog.vec.Mat4.multMat( parentInverse, this.transformFromValue( value ), goog.vec.Mat4.create() );
        this.transform = transform;
      }
    get: |
      if( this.parent && this.parent.worldTransform )
      {
        return goog.vec.Mat4.multMat( this.parent.worldTransform, this.transform, goog.vec.Mat4.create() );
      }
      else return this.transform;

  ## Transform of 3D node
  ## 
  ## @name node3.vwf#transform
  ## @property

  transform:
    set: |
      var transform = this.transformFromValue( value ); // parse incoming value
      if ( ! goog.vec.Mat4.equals( this.transform || goog.vec.Mat4.createIdentity(), transform ) ) {
        this.transform = transform;
        this.transformChanged( transform );
      }

  ## Translation of 3D node
  ## node.translation <= [ x, y, z ]
  ## 
  ## @name node3.vwf#translation
  ## @property

  translation:
    # node.translation <= [ x, y, z ]
    set: |
      var translation = this.translationFromValue( value ); // parse incoming value
      var transform = this.transform || goog.vec.Mat4.createIdentity();
      goog.vec.Mat4.setColumnValues( transform, 3, translation[0], translation[1], translation[2], 1 );
      this.transform = transform; //@ sourceURL=node3.translation.set.vwf
    # node.translation => [ x, y, z ]
    get: |
      var translation = goog.vec.Vec3.create();
      goog.vec.Mat4.getColumn( this.transform || goog.vec.Mat4.createIdentity(), 3, translation );
      return translation;

  ## Rotation of 3D node
  ## node.rotation <= [ x, y, z, angle ]
  ## 
  ## @name node3.vwf#rotation
  ## @property

  rotation:
    # node.rotation <= [ x, y, z, angle ]
    set: |
      var rotation = this.rotationFromValue( value ); // parse incoming value
      this.quaternion =
        goog.vec.Quaternion.fromAngleAxis(
          rotation[3] * Math.PI / 180,
          goog.vec.Vec3.createFromValues( rotation[0], rotation[1], rotation[2] ),
          goog.vec.Quaternion.create()
        );
    # node.rotation => [ x, y, z, angle ]
    get: |
      var rotation = goog.vec.Vec4.create();
      rotation[3] = goog.vec.Quaternion.toAngleAxis(
        this.quaternion || goog.vec.Quaternion.createFromValues( 0, 0, 0, 1 ),
        rotation
      ) * 180 / Math.PI;
      return rotation;

  ## Rotation matrix of 3D node
  ## 
  ## @name node3.vwf#rotatioMatrix
  ## @property

  rotationMatrix:
    get: |
      return this.unscaledTransform(
        this.transform || goog.vec.Mat4.createIdentity(),
        goog.vec.Vec3.create(),
        goog.vec.Mat4.create()
      );

  ## Quaternion of 3D node
  ## node.quaternion <= [ x, y, z, w ]
  ## 
  ## @name node3.vwf#quaternion
  ## @property

  quaternion:
    # node.quaternion <= [ x, y, z, w ]
    set: |
      var transform = this.transform || goog.vec.Mat4.createIdentity();
      var translation = goog.vec.Vec4.create(); goog.vec.Mat4.getColumn( transform, 3, translation );
      var scale = this.transformScale( transform, goog.vec.Vec3.create() );
      var quaternion = this.quaternionFromValue( value ); // parse incoming value
      goog.vec.Quaternion.toRotationMatrix4(
        quaternion,
        transform
      );
      this.scaledTransform( transform, scale, transform );
      goog.vec.Mat4.setColumn( transform, 3, translation );
      this.transform = transform;
    # node.quaternion => [ x, y, z, w ]
    get: |
      return goog.vec.Quaternion.fromRotationMatrix4(
        this.unscaledTransform(
          this.transform || goog.vec.Mat4.createIdentity(),
          goog.vec.Vec3.create(),
          goog.vec.Mat4.create()
        ),
        goog.vec.Quaternion.create()
      );

  ## Scale of 3D node
  ## node.scale <= [ x, y, z ], node.scale <= s
  ## 
  ## @name node3.vwf#scale
  ## @property

  scale:
    # node.scale <= [ x, y, z ], node.scale <= s
    set: |
      var scale = this.scaleFromValue( value ); // parse incoming value
      var transform = this.transform || goog.vec.Mat4.createIdentity();
      this.scaledTransform(
        this.unscaledTransform(
          transform,
          goog.vec.Vec3.create(),
          transform
        ),
        scale,
        transform
      );
      this.transform = transform;
    # node.scale => [ x, y, z ]
    get: |
      return this.transformScale(
        this.transform || goog.vec.Mat4.createIdentity(),
        goog.vec.Vec3.create()
      );

  ## Enabled
  ## 
  ## @name node3.vwf#enabled
  ## @property

  enabled: true

  ## Bounding box of 3D node
  ## 
  ## @name node3.vwf#boundingbox
  ## @property

  boundingbox: 
    set: |
      this.logger.info("WARNING: node3 boundingbox cannot be set" )
<<<<<<< HEAD
  worldBoundingBox:
    set: |
      this.logger.info("WARNING: node3 worldBoundingBox cannot be set" )
    get: |
      if(this.worldTransform) {
        var worldBoundingBox;
        for(var i=0;i<this.children.length;i++) {
          var childBoundingBox = this.children[i].worldBoundingBox;
          if(childBoundingBox) {
            if(!worldBoundingBox) {
              worldBoundingBox = childBoundingBox;
            }
            else {
              worldBoundingBox.max[0] = Math.max(worldBoundingBox.max[0], childBoundingBox.max[0]);
              worldBoundingBox.max[1] = Math.max(worldBoundingBox.max[1], childBoundingBox.max[1]);
              worldBoundingBox.max[2] = Math.max(worldBoundingBox.max[2], childBoundingBox.max[2]);
              worldBoundingBox.min[0] = Math.min(worldBoundingBox.min[0], childBoundingBox.min[0]);
              worldBoundingBox.min[1] = Math.min(worldBoundingBox.min[1], childBoundingBox.min[1]);
              worldBoundingBox.min[2] = Math.min(worldBoundingBox.min[2], childBoundingBox.min[2]);
            }
          }
        }
        if(!worldBoundingBox) {
          worldBoundingBox = this.boundingbox;
          var coord0=goog.vec.Mat4.multVec4(this.worldTransform,[worldBoundingBox.min[0],worldBoundingBox.min[1],worldBoundingBox.min[2],1], goog.vec.Vec4.create() );
          var coord1=goog.vec.Mat4.multVec4(this.worldTransform,[worldBoundingBox.max[0],worldBoundingBox.min[1],worldBoundingBox.min[2],1], goog.vec.Vec4.create() );
          var coord2=goog.vec.Mat4.multVec4(this.worldTransform,[worldBoundingBox.min[0],worldBoundingBox.max[1],worldBoundingBox.min[2],1], goog.vec.Vec4.create() );
          var coord3=goog.vec.Mat4.multVec4(this.worldTransform,[worldBoundingBox.max[0],worldBoundingBox.max[1],worldBoundingBox.min[2],1], goog.vec.Vec4.create() );
          var coord4=goog.vec.Mat4.multVec4(this.worldTransform,[worldBoundingBox.min[0],worldBoundingBox.min[1],worldBoundingBox.max[2],1], goog.vec.Vec4.create() );
          var coord5=goog.vec.Mat4.multVec4(this.worldTransform,[worldBoundingBox.max[0],worldBoundingBox.min[1],worldBoundingBox.max[2],1], goog.vec.Vec4.create() );
          var coord6=goog.vec.Mat4.multVec4(this.worldTransform,[worldBoundingBox.min[0],worldBoundingBox.max[1],worldBoundingBox.max[2],1], goog.vec.Vec4.create() );
          var coord7=goog.vec.Mat4.multVec4(this.worldTransform,[worldBoundingBox.max[0],worldBoundingBox.max[1],worldBoundingBox.max[2],1], goog.vec.Vec4.create() );
          worldBoundingBox.min[0]=Math.min(coord0[0],coord1[0],coord2[0],coord3[0],coord4[0],coord5[0],coord6[0],coord7[0]);
          worldBoundingBox.max[0]=Math.max(coord0[0],coord1[0],coord2[0],coord3[0],coord4[0],coord5[0],coord6[0],coord7[0]);
          worldBoundingBox.min[1]=Math.min(coord0[1],coord1[1],coord2[1],coord3[1],coord4[1],coord5[1],coord6[1],coord7[1]);
          worldBoundingBox.max[1]=Math.max(coord0[1],coord1[1],coord2[1],coord3[1],coord4[1],coord5[1],coord6[1],coord7[1]);
          worldBoundingBox.min[2]=Math.min(coord0[2],coord1[2],coord2[2],coord3[2],coord4[2],coord5[2],coord6[2],coord7[2]);
          worldBoundingBox.max[2]=Math.max(coord0[2],coord1[2],coord2[2],coord3[2],coord4[2],coord5[2],coord6[2],coord7[2]);
        }
        return worldBoundingBox;
      }
      else {
        return this.boundingbox;
      } 
=======

  ## Offset from center of 3D node
  ## 
  ## @name node3.vwf#centerOffset
  ## @property

>>>>>>> c626c12b
  centerOffset: 
    set: |
      this.logger.info( "WARNING: node3 centerOffset cannot be set" )

  ## Vertices of 3D node
  ## 
  ## @name node3.vwf#vertices
  ## @property

  vertices: 
    set: |
      this.logger.info( "WARNING: node3 vertices cannot be set" )
    value: 

  ## Vertex indices of 3D node
  ## 
  ## @name node3.vwf#vertexIndices
  ## @property

  vertexIndices: 
    set: |
      this.logger.info( "WARNING: node3 vertexIndices cannot be set" )
    value: 

  ## Speed value
  ## 
  ## @name node3.vwf#speed
  ## @property

  speed: 1

  ## Playing value
  ## 
  ## @name node3.vwf#playing
  ## @property

  playing: false

  ## Looping value
  ## 
  ## @name node3.vwf#looping
  ## @property

  looping: false

  ## Look at value
  ## 
  ## @name lookAt
  ## @property

  lookAt: ""

  ## Visible value
  ## 
  ## @name node3.vwf#visible
  ## @property

  visible: true

methods:

  ## Translate by given translation over duration.
  ## 
  ## @name node3.vwf#translateBy
  ## @function
  ##
  ## @param {Array} translation
  ## @param {Number} duraion
  ##
  ## @returns undefined

  translateBy:
    parameters:
      - translation
      - duration
    body: |
      var startTranslation = this.translation || goog.vec.Vec3.create();
      var deltaTranslation = this.translationFromValue( translation );
      var stopTranslation = goog.vec.Vec3.add(
        startTranslation,
        deltaTranslation,
        goog.vec.Vec3.create()
      );
      this.translationWorker(
        startTranslation,
        stopTranslation,
        this.time,
        this.time + ( duration || 0 )
      ); //@ sourceURL=node3.translateBy.vwf

  ## Translate to given translation over duration.
  ## 
  ## @name node3.vwf#translateTo
  ## @function
  ##
  ## @param {Array} translation
  ## @param {Number} duration
  ##
  ## @returns undefined

  translateTo:
    parameters:
      - translation
      - duration
    body: |
      var startTranslation = this.translation || goog.vec.Vec3.create();
      var stopTranslation = this.translationFromValue( translation );
      this.translationWorker(
        startTranslation,
        stopTranslation,
        this.time,
        this.time + ( duration || 0 )
      ); //@ sourceURL=node3.translateTo.vwf

  ## Perform a translation animation.
  ## 
  ## @name node3.vwf#translationWorker
  ## @function
  ##
  ## @param {Array} startTranslation
  ## @param {Array} stopTranslation
  ## @param {Number} startTime
  ## @param {Number} stopTime
  ##
  ## @returns undefined

  translationWorker:
    parameters:
      - startTranslation
      - stopTranslation
      - startTime
      - stopTime
    body: |
      this.translation = goog.vec.Vec3.lerp(
        startTranslation, stopTranslation,
        startTime >= stopTime ? 1 : ( Math.max( startTime, Math.min( this.time, stopTime ) ) - startTime ) / ( stopTime - startTime ),
        goog.vec.Vec3.create()
      );
      if ( this.time < stopTime ) {
        this.in( 0.04 ).translationWorker(
          startTranslation,
          stopTranslation,
          startTime,
          stopTime
        ); // TODO: way to do this.in( next-tick )...
      }  //@ sourceURL=node3.translationWorker.vwf

  ## Rotate by given rotation over duration.
  ## 
  ## @name node3.vwf#rotateBy
  ## @function
  ## 
  ## @param {Array} rotation
  ## @param {Number} [duration]
  ## @param {String} [frame]
  ## 
  ## @returns undefined

  rotateBy:
    parameters:
      - rotation
      - duration
      - frame
    body: |
      var rotation = this.rotationFromValue( rotation );
      var deltaQuaternion = goog.vec.Quaternion.fromAngleAxis(
        rotation[3] * Math.PI / 180,
        goog.vec.Vec3.createFromValues( rotation[0], rotation[1], rotation[2] ),
        goog.vec.Quaternion.create()
      );
      this.quaterniateBy( deltaQuaternion, duration, frame ); //@ sourceURL=node3.rotateBy.vwf

  ## Rotate to given rotation over duration.
  ## 
  ## @name node3.vwf#rotateTo
  ## @function
  ## 
  ## @param {Array} rotation
  ## @param {Number} duration
  ## 
  ## @returns undefined

  rotateTo:
    parameters:
      - rotation
      - duration
    body: |
      var rotation = this.rotationFromValue( rotation );
      var stopQuaternion = goog.vec.Quaternion.fromAngleAxis(
        rotation[3] * Math.PI / 180,
        goog.vec.Vec3.createFromValues( rotation[0], rotation[1], rotation[2] ),
        goog.vec.Quaternion.create()
      );
      this.quaterniateTo( stopQuaternion, duration ); //@ sourceURL=node3.rotateTo.vwf

  ## Rotate by given quaternion over duration.
  ## 
  ## @name node3.vwf#quaterniateBy
  ## @function
  ## 
  ## @param {Array} quaternion
  ## @param {Number} [duration]
  ## @param {String} [frame]
  ## 
  ## @returns undefined

  quaterniateBy:
    parameters:
      - quaternion
      - duration
      - frame
    body: |
      var startQuaternion = this.quaternion || goog.vec.Quaternion.createFromValues( 0, 0, 0, 1 );
      var deltaQuaternion = this.quaternionFromValue( quaternion );
      if ( ! frame || frame == "rotated" ) {
        var stopQuaternion = goog.vec.Quaternion.concat(
          deltaQuaternion,
          startQuaternion,
          goog.vec.Quaternion.create()
        );
      } else if ( frame == "scaled" ) {
        var stopQuaternion = goog.vec.Quaternion.concat(
          startQuaternion,
          deltaQuaternion,
          goog.vec.Quaternion.create()
        );
      }
      this.quaternionWorker(
        startQuaternion,
        stopQuaternion,
        this.time,
        this.time + ( duration || 0 )
      ); //@ sourceURL=node3.quaterniateBy.vwf

  ## Rotate to given quaternion over duration.
  ## 
  ## @name node3.vwf#quaterniateTo
  ## @function
  ## 
  ## @param {Array} quaternion
  ## @param {Number} duration
  ## 
  ## @returns undefined

  quaterniateTo:
    parameters:
      - quaternion
      - duration
    body: |
      var startQuaternion = this.quaternion || goog.vec.Quaternion.createFromValues( 0, 0, 0, 1 );
      var stopQuaternion = this.quaternionFromValue( quaternion );
      this.quaternionWorker(
        startQuaternion,
        stopQuaternion,
        this.time,
        this.time + ( duration || 0 )
      ); //@ sourceURL=node3.quaterniateTo.vwf

  ## Perform a quaternion animation.
  ## 
  ## @name node3.vwf#quaternionWorker
  ## @function
  ## 
  ## @param {Array} startQuarternion
  ## @param {Array} stopQuarternion
  ## @param {Number} startTime
  ## @param {Number} stopTime
  ## 
  ## @returns undefined

  quaternionWorker:
    parameters:
      - startQuaternion
      - stopQuaternion
      - startTime
      - stopTime
    body: |
      this.quaternion = goog.vec.Quaternion.slerp(
        startQuaternion, stopQuaternion,
        startTime >= stopTime ? 1 : ( Math.max( startTime, Math.min( this.time, stopTime ) ) - startTime ) / ( stopTime - startTime ),
        goog.vec.Quaternion.create()
      );
      if ( this.time < stopTime ) {
        this.in( 0.04 ).quaternionWorker(
          startQuaternion,
          stopQuaternion,
          startTime,
          stopTime
        ); // TODO: way to do this.in( next-tick )...
      } //@ sourceURL=node3.quaternionWorker.vwf

  ## Scale by given scale over duration.
  ## 
  ## @name node3.vwf#scaleBy
  ## @function
  ## 
  ## @param {Array} scale
  ## @param {Number} duration
  ## 
  ## @returns undefined

  scaleBy:
    parameters:
      - scale
      - duration
    body: |
      var startScale = this.scale || goog.vec.Vec3.createFromValues( 1, 1, 1 );
      var deltaScale = this.scaleFromValue( scale );
      var stopScale = goog.vec.Vec3.createFromValues(
        startScale[0] * deltaScale[0],
        startScale[1] * deltaScale[1],
        startScale[2] * deltaScale[2]
      );
      this.scaleWorker(
        startScale,
        stopScale,
        this.time,
        this.time + ( duration || 0 )
      );

  ## Scale to given scale over duration.
  ## 
  ## @name node3.vwf#scaleTo
  ## @function
  ## 
  ## @param {Array} scale
  ## @param {Number} duration
  ## 
  ## @returns undefined

  scaleTo:
    parameters:
      - scale
      - duration
    body: |
      var startScale = this.scale || goog.vec.Vec3.createFromValues( 1, 1, 1 );
      var stopScale = this.scaleFromValue( scale );
      this.scaleWorker(
        startScale,
        stopScale,
        this.time,
        this.time + ( duration || 0 )
      );

  ## Perform a scale animation.
  ## 
  ## @name node3.vwf#scaleWorker
  ## @function
  ## 
  ## @param {Array} startScale
  ## @param {Array} stopScale
  ## @param {Number} startTime
  ## @param {Number} stopTime
  ## 
  ## @returns undefined

  scaleWorker:
    parameters:
      - startScale
      - stopScale
      - startTime
      - stopTime
    body: |
      this.scale = goog.vec.Vec3.lerp(  // TODO: should be geometric interpolation
        startScale, stopScale,
        startTime >= stopTime ? 1 : ( Math.max( startTime, Math.min( this.time, stopTime ) ) - startTime ) / ( stopTime - startTime ),
        goog.vec.Vec3.create()
      );
      if ( this.time < stopTime ) {
        this.in( 0.04 ).scaleWorker(
          startScale,
          stopScale,
          startTime,
          stopTime
        );  // TODO: way to do this.in( next-tick )...
      }

events:

  keyDown:
  keyPress:
  keyUp:
  pointerClick:
  pointerDown:
  pointerMove:
  pointerUp:
  pointerEnter:
  pointerOver:
  pointerLeave:
  pointerWheel:
  transformChanged:

scripts:

- |
  // Parse a parameter as a transform specification.
  this.transformFromValue = function( value ) {
    return value && value.length >= 16 ?
      value :
      goog.vec.Mat4.createIdentity();
  };
  // Parse a parameter as a translation specification.
  this.translationFromValue = function( value ) {
    return value && value.length >= 3 ?
      value :
      goog.vec.Vec3.create();
  };
  // Parse a parameter as a rotation specification.
  this.rotationFromValue = function( value ) {
    return value && value.length >= 4 ?
      value :
      goog.vec.Vec4.createFromValues( 1, 0, 0, 0 );
  };
  // Parse a parameter as a quaternion specification.
  this.quaternionFromValue = function( value ) {
    return value && value.length >= 4 ?
      value :
      goog.vec.Quaternion.createFromValues( 0, 0, 0, 1 );
  };
  // Parse a parameter as a scale specification.
  this.scaleFromValue = function( value ) {
    return Object.prototype.toString.call( value ).search( /\[object .*Array\]/ ) == 0 ?
      value.length >= 3 ?
        value :
        goog.vec.Vec3.createFromValues( 1, 1, 1 ) :
      Object.prototype.toString.call( value ) == "[object Number]" ?
        goog.vec.Vec3.createFromValues( value, value, value ) :
        goog.vec.Vec3.createFromValues( 1, 1, 1 );
  };
  // Get the scale vector for a transform and rescale to unity scale.
  this.unscaledTransform = function( transform, scale, resultTransform ) {
    var column = goog.vec.Vec4.create();
    goog.vec.Mat4.getColumn( transform, 0, column );
    goog.vec.Mat4.setColumn( resultTransform, 0, goog.vec.Vec4.scale( column, 1 / ( scale[0] = goog.vec.Vec4.magnitude( column ) ), column ) );
    goog.vec.Mat4.getColumn( transform, 1, column );
    goog.vec.Mat4.setColumn( resultTransform, 1, goog.vec.Vec4.scale( column, 1 / ( scale[1] = goog.vec.Vec4.magnitude( column ) ), column ) );
    goog.vec.Mat4.getColumn( transform, 2, column );
    goog.vec.Mat4.setColumn( resultTransform, 2, goog.vec.Vec4.scale( column, 1 / ( scale[2] = goog.vec.Vec4.magnitude( column ) ), column ) );
    return resultTransform;
  };
  // Set the scale vector for a transform with unity scale.
  this.scaledTransform = function( transform, scale, resultTransform ) {
    var column = goog.vec.Vec4.create();
    goog.vec.Mat4.getColumn( transform, 0, column );
    goog.vec.Mat4.setColumn( resultTransform, 0, goog.vec.Vec4.scale( column, scale[0], column ) );
    goog.vec.Mat4.getColumn( transform, 1, column );
    goog.vec.Mat4.setColumn( resultTransform, 1, goog.vec.Vec4.scale( column, scale[1], column ) );
    goog.vec.Mat4.getColumn( transform, 2, column );
    goog.vec.Mat4.setColumn( resultTransform, 2, goog.vec.Vec4.scale( column, scale[2], column ) );
    return resultTransform;
  };
  // Get the scale vector for a transform.
  this.transformScale = function( transform, scale ) {
    var column = goog.vec.Vec4.create();
    goog.vec.Mat4.getColumn( transform, 0, column );
    scale[0] = goog.vec.Vec4.magnitude( column );
    goog.vec.Mat4.getColumn( transform, 1, column );
    scale[1] = goog.vec.Vec4.magnitude( column );
    goog.vec.Mat4.getColumn( transform, 2, column );
    scale[2] = goog.vec.Vec4.magnitude( column );
    return scale;
  };
  this.state = function( test ) {
    vwf.logger.info( test, "x", Array.prototype.slice.apply( this.transform || goog.vec.Mat4.createIdentity() ) );
    vwf.logger.info( test, "t", Array.prototype.slice.apply( this.translation || goog.vec.Vec3.create() ) );
    vwf.logger.info( test, "o", Array.prototype.slice.apply( this.rotation || goog.vec.Vec4.createFromValues( 1, 0, 0, 0 ) ) );
    vwf.logger.info( test, "s", Array.prototype.slice.apply( this.scale || goog.vec.Vec3.createFromValues( 1, 1, 1 ) ) );
    vwf.logger.info( test, "q", Array.prototype.slice.apply( this.quaternion || goog.vec.Quaternion.createFromValues( 0, 0, 0, 1 ) ) );
  };
  this.test1 = function() {
    this.transform = [];
    this.translation = [ 50, 0, 0 ];
    this.scale = 2;
    this.state( "test1" );
  };
  this.test2 = function() {
    this.scale = 2;
    this.state( "test2 scale 2" );
    this.scale = 1;
    this.state( "test2 scale 1" );
    this.rotation = [ 0, 0, 1, 30 ];
    this.state( "test2 rotation 30" );
    this.scale = 3;
    this.state( "test2 scale 3" );
    this.rotation = [ 0, 0, 1, -30 ];
    this.state( "test2 rotation -30" );
    this.scale = 1;
    this.state( "test2 scale 1" );
  }; //@ sourceURL=node3.vwf<|MERGE_RESOLUTION|>--- conflicted
+++ resolved
@@ -184,12 +184,19 @@
   boundingbox: 
     set: |
       this.logger.info("WARNING: node3 boundingbox cannot be set" )
-<<<<<<< HEAD
+
+
+  ## World bounding box of 3D node
+  ##
+  ## @name node3.vwf#worldBoundingBox
+  ## @property
+
   worldBoundingBox:
     set: |
       this.logger.info("WARNING: node3 worldBoundingBox cannot be set" )
     get: |
-      if(this.worldTransform) {
+      var worldTransform = this.worldTransform;
+      if(worldTransform) {
         var worldBoundingBox;
         for(var i=0;i<this.children.length;i++) {
           var childBoundingBox = this.children[i].worldBoundingBox;
@@ -209,14 +216,14 @@
         }
         if(!worldBoundingBox) {
           worldBoundingBox = this.boundingbox;
-          var coord0=goog.vec.Mat4.multVec4(this.worldTransform,[worldBoundingBox.min[0],worldBoundingBox.min[1],worldBoundingBox.min[2],1], goog.vec.Vec4.create() );
-          var coord1=goog.vec.Mat4.multVec4(this.worldTransform,[worldBoundingBox.max[0],worldBoundingBox.min[1],worldBoundingBox.min[2],1], goog.vec.Vec4.create() );
-          var coord2=goog.vec.Mat4.multVec4(this.worldTransform,[worldBoundingBox.min[0],worldBoundingBox.max[1],worldBoundingBox.min[2],1], goog.vec.Vec4.create() );
-          var coord3=goog.vec.Mat4.multVec4(this.worldTransform,[worldBoundingBox.max[0],worldBoundingBox.max[1],worldBoundingBox.min[2],1], goog.vec.Vec4.create() );
-          var coord4=goog.vec.Mat4.multVec4(this.worldTransform,[worldBoundingBox.min[0],worldBoundingBox.min[1],worldBoundingBox.max[2],1], goog.vec.Vec4.create() );
-          var coord5=goog.vec.Mat4.multVec4(this.worldTransform,[worldBoundingBox.max[0],worldBoundingBox.min[1],worldBoundingBox.max[2],1], goog.vec.Vec4.create() );
-          var coord6=goog.vec.Mat4.multVec4(this.worldTransform,[worldBoundingBox.min[0],worldBoundingBox.max[1],worldBoundingBox.max[2],1], goog.vec.Vec4.create() );
-          var coord7=goog.vec.Mat4.multVec4(this.worldTransform,[worldBoundingBox.max[0],worldBoundingBox.max[1],worldBoundingBox.max[2],1], goog.vec.Vec4.create() );
+          var coord0=goog.vec.Mat4.multVec4(worldTransform,[worldBoundingBox.min[0],worldBoundingBox.min[1],worldBoundingBox.min[2],1], goog.vec.Vec4.create() );
+          var coord1=goog.vec.Mat4.multVec4(worldTransform,[worldBoundingBox.max[0],worldBoundingBox.min[1],worldBoundingBox.min[2],1], goog.vec.Vec4.create() );
+          var coord2=goog.vec.Mat4.multVec4(worldTransform,[worldBoundingBox.min[0],worldBoundingBox.max[1],worldBoundingBox.min[2],1], goog.vec.Vec4.create() );
+          var coord3=goog.vec.Mat4.multVec4(worldTransform,[worldBoundingBox.max[0],worldBoundingBox.max[1],worldBoundingBox.min[2],1], goog.vec.Vec4.create() );
+          var coord4=goog.vec.Mat4.multVec4(worldTransform,[worldBoundingBox.min[0],worldBoundingBox.min[1],worldBoundingBox.max[2],1], goog.vec.Vec4.create() );
+          var coord5=goog.vec.Mat4.multVec4(worldTransform,[worldBoundingBox.max[0],worldBoundingBox.min[1],worldBoundingBox.max[2],1], goog.vec.Vec4.create() );
+          var coord6=goog.vec.Mat4.multVec4(worldTransform,[worldBoundingBox.min[0],worldBoundingBox.max[1],worldBoundingBox.max[2],1], goog.vec.Vec4.create() );
+          var coord7=goog.vec.Mat4.multVec4(worldTransform,[worldBoundingBox.max[0],worldBoundingBox.max[1],worldBoundingBox.max[2],1], goog.vec.Vec4.create() );
           worldBoundingBox.min[0]=Math.min(coord0[0],coord1[0],coord2[0],coord3[0],coord4[0],coord5[0],coord6[0],coord7[0]);
           worldBoundingBox.max[0]=Math.max(coord0[0],coord1[0],coord2[0],coord3[0],coord4[0],coord5[0],coord6[0],coord7[0]);
           worldBoundingBox.min[1]=Math.min(coord0[1],coord1[1],coord2[1],coord3[1],coord4[1],coord5[1],coord6[1],coord7[1]);
@@ -229,14 +236,12 @@
       else {
         return this.boundingbox;
       } 
-=======
 
   ## Offset from center of 3D node
   ## 
   ## @name node3.vwf#centerOffset
   ## @property
 
->>>>>>> c626c12b
   centerOffset: 
     set: |
       this.logger.info( "WARNING: node3 centerOffset cannot be set" )
