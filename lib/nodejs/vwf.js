--- conflicted
+++ resolved
@@ -48,17 +48,10 @@
     var updatedURL = url.parse( request.url ).pathname;
     var segments = helpers.GenerateSegments( updatedURL );
     if ( ( segments.length > 0 ) && ( segments[ 0 ] == "proxy" ) ) {
-<<<<<<< HEAD
-        if ( servehandler.File( request, response, helpers.JoinPath( global.vwfRoot + "support/", updatedURL ) ) ) {
-            return true;
-        }
-        if ( servehandler.Component( request, response, helpers.JoinPath( global.vwfRoot + "support/", updatedURL ) ) ) {
-=======
         if ( servehandler.File( request, response, helpers.JoinPath( global.vwfRoot + "/support/", updatedURL ) ) ) {
             return true;
         }
         if ( servehandler.Component( request, response, helpers.JoinPath( global.vwfRoot + "/support/", updatedURL ) ) ) {
->>>>>>> 11b3d300
             return true;
         }
     }
