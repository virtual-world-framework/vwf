--- conflicted
+++ resolved
@@ -1,26 +1,22 @@
---- 
-extends: http://vwf.example.com/node3.vwf
-properties:
-  attachedToCamera: 
-    set: |
-        this.attachedToCamera = function( value ) {
-          if ( vwf ) {
-            if ( value ) {
-              vwf.setProperty( 'http-vwf-example-com-camera-vwf-maincamera', 'attachNodeID', 'http-vwf-example-com-car-vwf-pick_up_truck02' );
-            } else {
-              vwf.setProperty( 'http-vwf-example-com-camera-vwf-maincamera', 'attachNodeID', '' );
-            }
-          }
-          this.attachedToCamera = value;
-        }
-    value: false 
-scripts:
-- |
-    var car = this;
-    this.pointerClick = function() {
-      this.attachedToCamera = !this.attachedToCamera;
-<<<<<<< HEAD
-      console.info( '      this.attachedToCamera = ' + this.attachedToCamera );
-=======
->>>>>>> 373ee22c
-    }	
+--- 
+extends: http://vwf.example.com/node3.vwf
+properties:
+  attachedToCamera: 
+    set: |
+        this.attachedToCamera = function( value ) {
+          if ( vwf ) {
+            if ( value ) {
+              vwf.setProperty( 'http-vwf-example-com-camera-vwf-maincamera', 'attachNodeID', 'http-vwf-example-com-car-vwf-pick_up_truck02' );
+            } else {
+              vwf.setProperty( 'http-vwf-example-com-camera-vwf-maincamera', 'attachNodeID', '' );
+            }
+          }
+          this.attachedToCamera = value;
+        }
+    value: false 
+scripts:
+- |
+    var car = this;
+    this.pointerClick = function() {
+      this.attachedToCamera = !this.attachedToCamera;
+    }	