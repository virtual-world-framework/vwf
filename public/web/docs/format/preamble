--- conflicted
+++ resolved
@@ -1,109 +1,86 @@
-<!DOCTYPE html>
-<html>
-	<head>
-	
-		<!-- Site CSS/JS Files References -->
-		
-			<script src="../js/less-1.3.0.min.js" type="text/javascript"></script>
-			<link rel='stylesheet' type='text/css' href='../css/bootstrap.css' />
-			<link rel='stylesheet' type='text/css' href='../css/bootstrap.min.css' />
-			<!--link rel='stylesheet' type='text/css' href='../css/bootstrap-responsive.min.css' /-->
-			<link rel='stylesheet' type='text/css' href='../css/vwf.css' />
-			<link rel="stylesheet/less" type="text/css" href="../css/bootswatch.less">
-			<link rel="stylesheet/less" type="text/css" href="../css/variables.less">
-			<script src="../js/widgets.js"></script>
-			<script src="../js/jquery-1.7.2.min.js"></script>
-			<script src="../js/bootstrap-carousel.js"></script>
-			<script src="../js/bootstrap-tab.js"></script>	
-			<script src="js/jquery-ui-1.8.20.custom.min.js"></script>
-			<link rel='stylesheet' type='text/css' href='css/jquery-ui-1.8.20.custom.css' />			
-
-		<!-- SHIM FOR HTML5 Display in early IE browsers -->
-		
-			<!--[if lt IE 9]>
-				<script src="http://html5shim.googlecode.com/svn/trunk/html5.js"></script>
-			<![endif]-->
-		
-		<!-- Meta Information -->	
-		
-			<meta http-equiv='Content-Type' content='text/html; charset=utf-8'>
-			<meta name="description" content="The Virtual World Framework (VWF) is a fast, light-weight, web-based architecture for creating and distributing secure, scalable, component-based, collaborative virtual spaces. It leverages existing web-based standards, infrastructure, and emerging technologies with the intent of establishing a powerful yet simple to use platform that is built on top of the next generation of web browsers.">	
-			<meta name="keywords" content="virtual worlds, mmo, online gaming, online simulation, browser based gaming, 3d online games, framework, platform, vwf, virtual world framework, 3d browser gaming, html5 games, html5 simulation, webgl games, webgl simulation, websockets framework, webgl framework, webgl platform, chrome games, safari games, firefox games, online 3d simulation, mmo simulation, mmo 3d online, mmo 3d browser, mmo 3d games, mmo 3d framework, webgl mmo">	
-	</head>
-	<body>
-		<header class="navbar navbar-fixed-top" style="z-index=1;">
-			<a href="https://github.com/virtual-world-framework/vwf"><img style="position: absolute; top: 0; left: 0; border: 0;z-index=-1;" src="../images/github.png" alt="Fork me on GitHub"></a>	
-			<div class="navbar-inner" style="z-index=1;">
-				<div class="container"><div id="logo" style="z-index=1;">Virtual World Framework</div>
-					<nav>
-						<ul class="nav pull-right">
-						  <li><a href="../about.html">About</a></li>
-						  <li><a href="../catalog.html">Demos</a></li>
-						  <li><a href="../docs/introduction.html">Documentation</a></li>
-						  <li><a href="../glossary.html">Glossary</a></li>
-						  <li><a href="../faq.html">FAQ</a></li>
-						  <li><a href="../forum.html">Forum</a></li>
-						</ul>
-				  </nav>
-				</div>
-			</div>
-		</header>
-	<div style="width:1000px;margin-left:auto;margin-right:auto;margin-top: 50px;">
-		<h1>VWF Documentation</h1>
-		<hr style="margin:18px 0px 18px 0px;border-bottom:1px solid #1C1E22;"/>		
-	</div>
-		<div>
-			<div class='navmenu'>
-				<ul>
-<<<<<<< HEAD
-					<li><a href='system.html' title='API Reference'>API Reference</a></li>
-					<li><a href='introduction.html' title='Developers Guide'>Developer's Guide</a></li>
-						<li><span style='position:relative;left:20px'><a href='introduction.html' title='Introduction'>Introduction</a></span></li>
-						<li><span style='position:relative;left:20px'><a href='reqs.html' title='Requirements'>Requirements</a></span></li>
-				    	<li><span style='position:relative;left:20px'><a href='install.html' title='Installation'>Installation</a></span></li>
-						<li><span style='position:relative;left:20px'><a href='architecture.html' title='Architecture'>Architecture</a></span></li>
-						<li><span style='position:relative;left:20px'><a href='synch.html' title='Synchronization'>Synchronization</a></span></li>
-						<li><span style='position:relative;left:20px'><a href='ids.html' title='Node IDs'>Node IDs</a></span></li>
-						<li><span style='position:relative;left:20px'><a href='common.html' title='Common'>Common</a></span></li>
-=======
-					<li><a href='introduction.html' title='Introduction'>Introduction</a></li>
-					<li><a href='readme.html' title='Getting Started with VWF'>Getting Started</a></li>
-					<li><a href='tutorial.html' title='Tutorial'>Sandtable Tutorial</a></li>
-					<li><a href='multiuser.html' title='Multiuser'>Multiuser Tutorial</a></li>
-					<li><a href='introduction.html' title='Developers Guide'>Developer's Guide</a></li>
-						<li><span style='position:relative;left:20px'><a href='reqs.html' title='Requirements'>Requirements</a></span></li>
-				    	<li><span style='position:relative;left:20px'><a href='install.html' title='Installation'>Installation</a></span></li>
-						<li><span style='position:relative;left:20px'><a href='architecture.html' title='Architecture'>Architecture</a></span></li>
->>>>>>> 7a627cde
-						<li><span style='position:relative;left:20px'><a href='components.html' title='Components'>Components</a></span></li>
-						<li><span style='position:relative;left:20px'><a href='cameras.html' title='Cameras'>Cameras</a></span></li>
-						<li><span style='position:relative;left:20px'><a href='lights.html' title='Lights'>Lights</a></span></li>
-						<li><span style='position:relative;left:20px'><a href='prototypes.html' title='Prototypes'>Prototypes</a></span></li>
-						<li><span style='position:relative;left:20px'><a href='behaviors.html' title='Behaviors'>Behaviors</a></span></li>
-						<li><span style='position:relative;left:20px'><a href='animations.html' title='Animations'>Animations</a></span></li>
-						<li><span style='position:relative;left:20px'><a href='html.html' title='HTML'>HTML</a></span></li>
-<<<<<<< HEAD
-						<li><span style='position:relative;left:20px'><a href='plugins.html' title='Plugins'>Plugins</a></span></li>
-						<li><span style='position:relative;left:20px'><a href='editor.html' title='Editor'>Editor</a></span></li>
-					<li><a href='readme.html' title='Samples'>Samples</a></li>
-						<li><span style='position:relative;left:20px'><a href='readme.html' title='Getting Started with VWF'>Getting Started</a></span></li>
-						<li><span style='position:relative;left:20px'><a href='tutorial.html' title='Tutorial'>Tutorial</a></span></li>
-					<li><a href='application.html' title='Application'>Application</a></li>
-					    <li><span style='position:relative;left:20px'><a href='specification.html' title='Specification'>Specification</a></span></li>
-					    <li><span style='position:relative;left:20px'><a href='binding.html' title='Binding'>JavaScript Binding</a></span></li>
-=======
-						<!-- <li><span style='position:relative;left:20px'><a href='drivers.html' title='Drivers'>Drivers</a></span></li> -->
-						<li><span style='position:relative;left:20px'><a href='editor.html' title='Editor'>Editor</a></span></li>
-						<li><span style='position:relative;left:20px'><a href='query.html' title='Querying'>Querying</a></span></li>
-					<!-- <li><a href='application.html' title='Application'>Application</a></li>
-					    <li><span style='position:relative;left:20px'><a href='specification.html' title='Specification'>Specification</a></span></li>
-					    <li><span style='position:relative;left:20px'><a href='binding.html' title='Binding'>Binding</a></span></li> -->
-					<li><a href='application.html' title='Application API'>Application API</a></li>
-					<li><a href='system.html' title='System API'>System API</a></li>
->>>>>>> 7a627cde
-				</ul>
-			</div>	
-			<div class='content' style='width:80%;margin:0px 30px 0 30px;' markdown="1">
-
-			<br/>
-				<!-- INSERT MARKDOWN HERE -->
+<!DOCTYPE html>
+<html>
+	<head>
+	
+		<!-- Site CSS/JS Files References -->
+		
+			<script src="../js/less-1.3.0.min.js" type="text/javascript"></script>
+			<link rel='stylesheet' type='text/css' href='../css/bootstrap.css' />
+			<link rel='stylesheet' type='text/css' href='../css/bootstrap.min.css' />
+			<!--link rel='stylesheet' type='text/css' href='../css/bootstrap-responsive.min.css' /-->
+			<link rel='stylesheet' type='text/css' href='../css/vwf.css' />
+			<link rel="stylesheet/less" type="text/css" href="../css/bootswatch.less">
+			<link rel="stylesheet/less" type="text/css" href="../css/variables.less">
+			<script src="../js/widgets.js"></script>
+			<script src="../js/jquery-1.7.2.min.js"></script>
+			<script src="../js/bootstrap-carousel.js"></script>
+			<script src="../js/bootstrap-tab.js"></script>	
+			<script src="js/jquery-ui-1.8.20.custom.min.js"></script>
+			<link rel='stylesheet' type='text/css' href='css/jquery-ui-1.8.20.custom.css' />			
+
+		<!-- SHIM FOR HTML5 Display in early IE browsers -->
+		
+			<!--[if lt IE 9]>
+				<script src="http://html5shim.googlecode.com/svn/trunk/html5.js"></script>
+			<![endif]-->
+		
+		<!-- Meta Information -->	
+		
+			<meta http-equiv='Content-Type' content='text/html; charset=utf-8'>
+			<meta name="description" content="The Virtual World Framework (VWF) is a fast, light-weight, web-based architecture for creating and distributing secure, scalable, component-based, collaborative virtual spaces. It leverages existing web-based standards, infrastructure, and emerging technologies with the intent of establishing a powerful yet simple to use platform that is built on top of the next generation of web browsers.">	
+			<meta name="keywords" content="virtual worlds, mmo, online gaming, online simulation, browser based gaming, 3d online games, framework, platform, vwf, virtual world framework, 3d browser gaming, html5 games, html5 simulation, webgl games, webgl simulation, websockets framework, webgl framework, webgl platform, chrome games, safari games, firefox games, online 3d simulation, mmo simulation, mmo 3d online, mmo 3d browser, mmo 3d games, mmo 3d framework, webgl mmo">	
+	</head>
+	<body>
+		<header class="navbar navbar-fixed-top" style="z-index=1;">
+			<a href="https://github.com/virtual-world-framework/vwf"><img style="position: absolute; top: 0; left: 0; border: 0;z-index=-1;" src="../images/github.png" alt="Fork me on GitHub"></a>	
+			<div class="navbar-inner" style="z-index=1;">
+				<div class="container"><div id="logo" style="z-index=1;">Virtual World Framework</div>
+					<nav>
+						<ul class="nav pull-right">
+						  <li><a href="../about.html">About</a></li>
+						  <li><a href="../catalog.html">Demos</a></li>
+						  <li><a href="../docs/introduction.html">Documentation</a></li>
+						  <li><a href="../glossary.html">Glossary</a></li>
+						  <li><a href="../faq.html">FAQ</a></li>
+						  <li><a href="../forum.html">Forum</a></li>
+						</ul>
+				  </nav>
+				</div>
+			</div>
+		</header>
+	<div style="width:1000px;margin-left:auto;margin-right:auto;margin-top: 50px;">
+		<h1>VWF Documentation</h1>
+		<hr style="margin:18px 0px 18px 0px;border-bottom:1px solid #1C1E22;"/>		
+	</div>
+		<div>
+			<div class='navmenu'>
+				<ul>
+					<li><a href='introduction.html' title='Introduction'>Introduction</a></li>
+					<li><a href='readme.html' title='Getting Started with VWF'>Getting Started</a></li>
+					<li><a href='tutorial.html' title='Tutorial'>Sandtable Tutorial</a></li>
+					<li><a href='multiuser.html' title='Multiuser'>Multiuser Tutorial</a></li>
+					<li><a href='introduction.html' title='Developers Guide'>Developer's Guide</a></li>
+						<li><span style='position:relative;left:20px'><a href='reqs.html' title='Requirements'>Requirements</a></span></li>
+				    	<li><span style='position:relative;left:20px'><a href='install.html' title='Installation'>Installation</a></span></li>
+						<li><span style='position:relative;left:20px'><a href='architecture.html' title='Architecture'>Architecture</a></span></li>
+						<li><span style='position:relative;left:20px'><a href='components.html' title='Components'>Components</a></span></li>
+						<li><span style='position:relative;left:20px'><a href='cameras.html' title='Cameras'>Cameras</a></span></li>
+						<li><span style='position:relative;left:20px'><a href='lights.html' title='Lights'>Lights</a></span></li>
+						<li><span style='position:relative;left:20px'><a href='prototypes.html' title='Prototypes'>Prototypes</a></span></li>
+						<li><span style='position:relative;left:20px'><a href='behaviors.html' title='Behaviors'>Behaviors</a></span></li>
+						<li><span style='position:relative;left:20px'><a href='animations.html' title='Animations'>Animations</a></span></li>
+						<li><span style='position:relative;left:20px'><a href='html.html' title='HTML'>HTML</a></span></li>
+						<!-- <li><span style='position:relative;left:20px'><a href='drivers.html' title='Drivers'>Drivers</a></span></li> -->
+						<li><span style='position:relative;left:20px'><a href='editor.html' title='Editor'>Editor</a></span></li>
+						<li><span style='position:relative;left:20px'><a href='query.html' title='Querying'>Querying</a></span></li>
+					<!-- <li><a href='application.html' title='Application'>Application</a></li>
+					    <li><span style='position:relative;left:20px'><a href='specification.html' title='Specification'>Specification</a></span></li>
+					    <li><span style='position:relative;left:20px'><a href='binding.html' title='Binding'>Binding</a></span></li> -->
+					<li><a href='application.html' title='Application API'>Application API</a></li>
+					<li><a href='system.html' title='System API'>System API</a></li>
+				</ul>
+			</div>	
+			<div class='content' style='width:80%;margin:0px 30px 0 30px;' markdown="1">
+
+			<br/>
+				<!-- INSERT MARKDOWN HERE -->