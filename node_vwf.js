--- conflicted
+++ resolved
@@ -85,12 +85,7 @@
 
 //Start the VWF server
 function startVWF() {
-<<<<<<< HEAD
-    global.vwfRoot = parseVWFPath();
     global.instances = {};
-=======
-    global.activeinstances = [];
->>>>>>> 015d6270
 
     if ( !global.vwfRoot ) {
         // Should not hit this path since the VWF script checks for the existence
