--- conflicted
+++ resolved
@@ -20,13 +20,6 @@
 extends: http://vwf.example.com/node.vwf
 
 properties:
-<<<<<<< HEAD
-  worldTransform:
-    set: |
-      var parentInverse = goog.vec.Mat4.invert( this.transformFromValue( parent.transform ), goog.vec.Vec3.create() );
-      var transform = goog.vec.Mat4.multMat( parentInverse, this.transformFromValue( value ), goog.vec.Vec3.create() );
-      this.transform = transform;
-=======
 
   ## World transform of 3D node
   ## 
@@ -52,7 +45,6 @@
   ## @name node3.vwf#transform
   ## @property
 
->>>>>>> 7a627cde
   transform:
     set: |
       var transform = this.transformFromValue( value ); // parse incoming value
