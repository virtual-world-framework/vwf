--- conflicted
+++ resolved
@@ -13,13 +13,9 @@
 
 ---
 info:
-<<<<<<< HEAD
-  title: "VWF Duck Application"
-=======
   title: "VWF Duck Application"
 model:
   vwf/model/threejs:
   vwf/model/buzz:
 view:
-  vwf/view/threejs: "#vwf-root"
->>>>>>> 697bccb7
+  vwf/view/threejs: "#vwf-root"