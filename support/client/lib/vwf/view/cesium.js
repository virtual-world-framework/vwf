<<<<<<< HEAD
﻿"use strict";

// Copyright 2012 United States Government, as represented by the Secretary of Defense, Under
// Secretary of Defense (Personnel & Readiness).
// 
// Licensed under the Apache License, Version 2.0 (the "License"); you may not use this file except
// in compliance with the License. You may obtain a copy of the License at
// 
//   http://www.apache.org/licenses/LICENSE-2.0
// 
// Unless required by applicable law or agreed to in writing, software distributed under the License
// is distributed on an "AS IS" BASIS, WITHOUT WARRANTIES OR CONDITIONS OF ANY KIND, either express
// or implied. See the License for the specific language governing permissions and limitations under
// the License.

define( [ "module", "vwf/view" ], function( module, view ) {

    // vwf/view/document extends a view interface up to the browser document. When vwf/view/document
    // is active, scripts on the main page may make (reflected) kernel calls:

    //     window.vwf_view.createNode( nodeID, childID, childExtendsID, childImplementsIDs,
    //         childSource, childType, childName, function( childID ) {
    //         ...
    //     } );

    // And receive view calls:

    //     window.vwf_view.createdNode = function( nodeID, childID, childExtendsID, childImplementsIDs,
    //         childSource, childType, childName, callback /* ( ready ) */ ) {
    //         ...
    //     }
    
    return view.load( module, {

        // == Module Definition ====================================================================

        initialize: function() {

            if ( !this.state ) {   
                this.state = {};
            }
            if ( !this.state.scenes ) {   
                this.state.scenes = {};
            }
            if ( !this.state.nodes ) {   
                this.state.nodes = {};
            }
 
            this.height = 600;
            this.width = 800;

            if ( window ) {
                if ( window.innerHeight ) this.height = window.innerHeight - 20;
                if ( window.innerWidth ) this.width = window.innerWidth - 20;
                this.window = window;
            } 
            this.controlClient = "NONE";

        },
  
        createdNode: function( nodeID, childID, childExtendsID, childImplementsIDs,
            childSource, childType, childName, callback /* ( ready ) */ ) {

            if ( childExtendsID === undefined )
                return;
            
            this.logger.infox( "createdNode", nodeID, childID, childExtendsID, childImplementsIDs, childSource, childType, childName );
            var node = {
                parentID: nodeID,
                ID: childID,
                extendsID: childExtendsID,
                implementsIDs: childImplementsIDs,
                source: childSource,
                type: childType,
                name: childName,
                loadComplete: callback
            };
            
            switch ( childExtendsID.toLowerCase() ) {
                case "http-vwf-example-com-cesium-vwf":
                    var outerDiv = jQuery('body').append(
                        "<canvas id='glCanvas' width='" + this.width + "px' height='" + this.height + "px'></canvas>"
                    );
                    var head = jQuery('head').append(
                        "<script type='text/javascript' src='Cesium.js'></script>"
                    );
                    break;
                case "http-vwf-example-com-node3-vwf":
                    this.state.nodes[ childID ] = node;
                    var view = this;
                   
                    var canvas = document.getElementById("glCanvas");
                    var ellipsoid = Cesium.Ellipsoid.WGS84;
                    var scene = new Cesium.Scene(canvas);
                    var primitives = scene.getPrimitives();
                
                    // Bing Maps
                    var bing = new Cesium.BingMapsTileProvider({
                        server : "dev.virtualearth.net",
                        mapStyle : Cesium.BingMapsStyle.AERIAL
                    });
                
                    var cb = new Cesium.CentralBody(ellipsoid);
                    cb.dayTileProvider = bing;
                    cb.nightImageSource = "images/land_ocean_ice_lights_2048.jpg";
                    cb.specularMapSource = "images/earthspec1k.jpg";
                    if (scene.getContext().getMaximumTextureSize() > 2048) {
                        cb.cloudsMapSource = "images/earthcloudmaptrans.jpg";
                        cb.bumpMapSource = "images/earthbump1k.jpg";
                    }
                    cb.showSkyAtmosphere = true;
                    cb.showGroundAtmosphere = false;
                    primitives.setCentralBody(cb);
                
                    scene.getCamera().frustum.near = 1.0;
                
                    scene.getCamera().getControllers().addCentralBody();
                    
                    scene.setAnimation(function() {
                        scene.setSunPosition(Cesium.SunPosition.compute().position);
                    });
                    
                    view = this;
                    node.scene = scene;
                    
                    var spindle = scene.getCamera().getControllers().get(0).spindleController;
                    var spinHandler = spindle._spinHandler;
                    var rightZoom = spindle._zoomHandler;
                    var wheelZoom = spindle._zoomWheel;
                    var freeLook = scene.getCamera().getControllers().get(0).freeLookController;
                    var centralBody = scene.getCamera().getControllers().get(0);
                    var rotateHandler = scene.getCamera().getControllers().get(0)._rotateHandler;
                    
                    (function tick() {
                        var spinning = spinHandler && spinHandler.isMoving() && spinHandler.getMovement();
                        var rotating = rotateHandler && rotateHandler.isMoving();
                        var rightZooming = rightZoom && rightZoom.isMoving();
                        var wheelZooming = wheelZoom && wheelZoom.isMoving();
                        var spinMovement = spinHandler.getMovement();
                        var rotateMovement = rotateHandler.getMovement();
                        var rightZoomMovement = rightZoom.getMovement();
                        var wheelZoomMovement = wheelZoom.getMovement();
                        
                        var freeLookIsMoving = freeLook._handler.isMoving();
                        var freeLookMovement = freeLook._handler.getMovement();
                        
                        broadcastCameraControllerData.call(view, {
                        	"spinning": spinning,
                        	"rotating": rotating,
                        	"rightZooming": rightZooming,
                        	"wheelZooming": wheelZooming,
                        	"spinMovement": spinMovement,
                        	"spinTouchStart": spinHandler.getButtonPressTime() ? spinHandler.getButtonPressTime().getTime() : undefined,
                        	"spinTouchRelease": spinHandler.getButtonReleaseTime() ? spinHandler.getButtonReleaseTime().getTime() : undefined,
                        	"spinLastMovement": spinHandler.getLastMovement(),
                        	"rotateMovement": rotateMovement,
                        	"rightZoomMovement": rightZoomMovement,
                        	"rightZoomTouchStart": rightZoom.getButtonPressTime() ? rightZoom.getButtonPressTime().getTime() : undefined,
                        	"rightZoomTouchRelease": rightZoom.getButtonReleaseTime() ? rightZoom.getButtonReleaseTime().getTime() : undefined,
                        	"rightZoomLastMovement": rightZoom.getLastMovement(),
                        	"wheelZoomMovement": wheelZoomMovement,
                        	"wheelZoomTouchStart": wheelZoom.getButtonPressTime() ? wheelZoom.getButtonPressTime().getTime() : undefined,
                        	"wheelZoomTouchRelease": wheelZoom.getButtonReleaseTime() ? wheelZoom.getButtonReleaseTime().getTime() : undefined,
                        	"wheelZoomLastMovement": wheelZoom.getLastMovement(),
                        	"freeLookIsMoving": freeLookIsMoving,
                        	"freeLookMovement": freeLookMovement
                        });
                        
                        if (spinning) {
                        	spindle._spin(spinMovement);
                        } 
                        
                        if (rotating) {
                        	centralBody._rotate(rotateMovement);
                        }

                        if (rightZooming) {
                        	spindle._zoom(rightZoomMovement);
                        }
                        else if (wheelZooming) {
                        	spindle._zoom(wheelZoomMovement);
                        }
                        
                        if(freeLookIsMoving) {
                        	freeLook._look(freeLookMovement);
                        }
                        
                        scene.render();
                        Cesium.requestAnimationFrame(tick);
                    }());
					
					var keydownHandler = function(e) {
						var keyCode = e.keyCode;
						if (keyCode === 82) {	// "R"
							console.log("Synchronize views");
							var direction = scene.getCamera().direction;
							var position = scene.getCamera().position;
							var up = scene.getCamera().up;
							var right = scene.getCamera().right;
							broadcastCameraViewData.call(view, {
								"direction": direction,
								"position": position,
								"up": up,
								"right": scene.getCamera().right
							});
						}
					}
					document.addEventListener('keydown', keydownHandler, false);
                    
                    document.oncontextmenu = function() { return false; };                    
            } 
        }, 

        //deletedNode: function (nodeID) {
        //},
  
        //createdProperty: function (nodeID, propertyName, propertyValue) {
        //},        

        //initializedProperty: function (nodeID, propertyName, propertyValue) {
        //},        

        satProperty: function( nodeID, propertyName, propertyValue ) {
            
            var value;
            var node = this.state.nodes[ "http-vwf-example-com-node3-vwf-cesiumInstance" ];
            if ( propertyValue ) {
                if ( propertyName == "controlClient" ) {
                    this.controlClient = propertyValue;
                    value = propertyValue;
                } else if ( this.kernel.client() != this.kernel.moniker() ) { 
                    switch ( nodeID ) {
                        case "http-vwf-example-com-node3-vwf-cesiumInstance":
                            if (node) {
                                var scene = node.scene;
                                switch ( propertyName ) {
                                    case "cameraViewData":
                                    	var position = Cesium.Cartesian3.clone(propertyValue.position);
                                    	var direction = Cesium.Cartesian3.clone(propertyValue.direction);
                                    	var up = Cesium.Cartesian3.clone(propertyValue.up);
                                    	var right = Cesium.Cartesian3.clone(propertyValue.right);
                                    	var camera = scene.getCamera();
                                    	camera.position = position;
                                    	camera.direction = direction;
                                    	camera.up = up;
                                    	camera.right = right;
                                    	break;
                                    case "cameraControllerData":
                                    	var spindle = scene.getCamera().getControllers().get(0).spindleController;
                                    	var freeLook = scene.getCamera().getControllers().get(0).freeLookController;
                                    	var centralBody = scene.getCamera().getControllers().get(0);
                                    	
                                    	var rightZoom = spindle._zoomHandler;
                                        var wheelZoom = spindle._zoomWheel;
                                        
                                        var spinning = propertyValue.spinning;
                                        var rotating = propertyValue.rotating;
                                    	var rightZooming = propertyValue.rightZooming;
                                    	var wheelZooming = propertyValue.wheelZooming;
                                    	var spinMovement = propertyValue.spinMovement;
                                    	var rotateMovement = propertyValue.rotateMovement;
                                    	var rightZoomMovement = propertyValue.rightZoomMovement;
                                    	var wheelZoomMovement = propertyValue.wheelZoomMovement;
                                    	
                                    	var spinTouchStart = propertyValue.spinTouchStart;
                                    	var spinTouchRelease = propertyValue.spinTouchRelease;
                                    	var spinLastMovement = propertyValue.spinLastMovement;
                                    	
                                    	var rightZoomTouchStart = propertyValue.righZoomTouchStart;
                                    	var rightZoomTouchRelease = propertyValue.rightZoomTouchRelease;
                                    	var rightZoomLastMovement = propertyValue.rightZoomLastMovement;
                                    	
                                    	var wheelZoomTouchStart = propertyValue.wheelZoomTouchStart;
                                    	var wheelZoomTouchRelease = propertyValue.wheelZoomTouchRelease;
                                    	var wheelZoomLastMovement = propertyValue.wheelZoomLastMovement;
                                    	
                                    	var freeLookIsMoving = propertyValue.freeLookIsMoving;
                                    	var freeLookMovement = propertyValue.freeLookMovement;
                                    	
                                        if (spinning) {
                                        	spindle._spin(spinMovement);                                        	
                                        }
                                        
                                        if (rotating) {
                                        	centralBody._rotate(rotateMovement);
                                        }

                                        if (rightZooming) {
                                        	spindle._zoom(rightZoomMovement);
                                        }
                                        else if (wheelZooming) {
                                        	spindle._zoom(wheelZoomMovement);
                                        }
                                        
                                        if (!rotating && spindle.inertiaSpin < 1.0) {
                                            Cesium.CameraHelpers.createInertia(spinTouchStart, spinTouchRelease, spinLastMovement, spindle.inertiaSpin, spindle._spin, spindle, '_lastInertiaSpinMovement');
                                        }
                                        if (!rightZooming && spindle.inertiaZoom < 1.0) {
                                        	Cesium.CameraHelpers.createInertia(rightZoomTouchStart, rightZoomTouchRelease, rightZoomLastMovement, spindle.inertiaZoom, spindle._zoom, spindle, '_lastInertiaZoomMovement');
                                        }
                                        if (!wheelZooming && spindle.inertiaZoom < 1.0) {
                                        	Cesium.CameraHelpers.createInertia(wheelZoomTouchStart, wheelZoomTouchRelease, wheelZoomLastMovement, spindle.inertiaZoom, spindle._zoom, spindle, '_lastInertiaWheelZoomMovement');
                                        }
                                        
                                        if(freeLookIsMoving) {
                                        	freeLook._look(freeLookMovement);
                                        }
                                        
                                        value = propertyValue;
                                    	break;
                                }
                            }
                    }
            	}
            }
            return value;
        },

        gotProperty: function (nodeID, propertyName, propertyValue) {
            var value;
            var node = this.state.nodes[ "http-vwf-example-com-node3-vwf-cesiumInstance" ];
            switch ( nodeID ) {
                case "http-vwf-example-com-node3-vwf-cesiumInstance":
                    if ( node ) {                   
                    	var scene = node.scene;
                        switch ( propertyName ) {
                            case "cameraViewData":
                                var camera = scene.getCamera();
                                value = {"position": camera.position, "direction": camera.direction, "up": camera.up, "right": camera.right};
                                break;
                        }
                    }
                    break;
                default:
                    switch ( propertyName ) { 
                        case "controlClient":
                            value = this.controlClient;
                            break;
                    }
                    break; 

            }
            propertyValue = value;
            return value;
        },
    } );
	
    function broadcastCameraViewData(cameraData) {
        var node, scene;   
        if ( this.state.nodes[ "http-vwf-example-com-node3-vwf-cesiumInstance" ] ) {
            node = this.state.nodes[ "http-vwf-example-com-node3-vwf-cesiumInstance" ];
            scene = node.scene;
            if ( scene ) {
            	this.kernel.setProperty("http-vwf-example-com-node3-vwf-cesiumInstance", "cameraViewData", cameraData);
            }
        }
    }
    
    function broadcastCameraControllerData(cameraControllerData) {
        var node, scene;   
        if ( this.state.nodes[ "http-vwf-example-com-node3-vwf-cesiumInstance" ] ) {
            node = this.state.nodes[ "http-vwf-example-com-node3-vwf-cesiumInstance" ];
            scene = node.scene;
            if ( scene ) {
            	this.kernel.setProperty("http-vwf-example-com-node3-vwf-cesiumInstance", "cameraControllerData", cameraControllerData);
            }
        }
    }
=======
"use strict";

// Copyright 2012 United States Government, as represented by the Secretary of Defense, Under
// Secretary of Defense (Personnel & Readiness).
// 
// Licensed under the Apache License, Version 2.0 (the "License"); you may not use this file except
// in compliance with the License. You may obtain a copy of the License at
// 
//   http://www.apache.org/licenses/LICENSE-2.0
// 
// Unless required by applicable law or agreed to in writing, software distributed under the License
// is distributed on an "AS IS" BASIS, WITHOUT WARRANTIES OR CONDITIONS OF ANY KIND, either express
// or implied. See the License for the specific language governing permissions and limitations under
// the License.

define( [ "module", "vwf/view" ], function( module, view ) {

    // vwf/view/document extends a view interface up to the browser document. When vwf/view/document
    // is active, scripts on the main page may make (reflected) kernel calls:

    //     window.vwf_view.createNode( nodeID, childID, childExtendsID, childImplementsIDs,
    //         childSource, childType, childName, function( childID ) {
    //         ...
    //     } );

    // And receive view calls:

    //     window.vwf_view.createdNode = function( nodeID, childID, childExtendsID, childImplementsIDs,
    //         childSource, childType, childName, callback /* ( ready ) */ ) {
    //         ...
    //     }
    
    return view.load( module, {

        // == Module Definition ====================================================================

        initialize: function() {

            if ( !this.state ) {   
                this.state = {};
            }
            if ( !this.state.scenes ) {   
                this.state.scenes = {};
            }
            if ( !this.state.nodes ) {   
                this.state.nodes = {};
            }
 
            this.height = 600;
            this.width = 800;

            if ( window ) {
                if ( window.innerHeight ) this.height = window.innerHeight - 20;
                if ( window.innerWidth ) this.width = window.innerWidth - 20;
                this.window = window;
            } 
            this.controlClient = "NONE";

        },
  
        createdNode: function( nodeID, childID, childExtendsID, childImplementsIDs,
            childSource, childType, childURI, childName, callback /* ( ready ) */ ) {


            if ( childExtendsID === undefined )
                return;
            
            this.logger.infox( "createdNode", nodeID, childID, childExtendsID, childImplementsIDs, childSource, childType, childName );
            var node = {
                parentID: nodeID,
                ID: childID,
                extendsID: childExtendsID,
                implementsIDs: childImplementsIDs,
                source: childSource,
                type: childType,
                name: childName,
                loadComplete: callback
            };
            
            switch ( childExtendsID.toLowerCase() ) {
                case "http-vwf-example-com-cesium-vwf":
                    var outerDiv = jQuery('body').append(
                        "<canvas id='glCanvas' width='" + this.width + "px' height='" + this.height + "px'></canvas>"
                    );
                    var head = jQuery('head').append(
                        "<script type='text/javascript' src='Cesium.js'></script>"
                    );
                    break;
                case "http-vwf-example-com-node3-vwf":
                    if(childName == "cesiumInstance") {
                        this.state.nodes[ childID ] = node;
                        var view = this;
                       
                        var canvas = document.getElementById("glCanvas");
                        var ellipsoid = Cesium.Ellipsoid.getWgs84();
                        var scene = new Cesium.Scene(canvas);
                        var primitives = scene.getPrimitives();
                    
                        // Bing Maps
                        var bing = new Cesium.BingMapsTileProvider({
                            server : "dev.virtualearth.net",
                            mapStyle : Cesium.BingMapsStyle.AERIAL
                        });
                    
                        var cb = new Cesium.CentralBody(scene.getCamera(), ellipsoid);
                        cb.dayTileProvider = bing;
                        cb.nightImageSource = "images/land_ocean_ice_lights_2048.jpg";
                        cb.specularMapSource = "images/earthspec1k.jpg";
                        if (scene.getContext().getMaximumTextureSize() > 2048) {
                            cb.cloudsMapSource = "images/earthcloudmaptrans.jpg";
                            cb.bumpMapSource = "images/earthbump1k.jpg";
                        }
                        cb.showSkyAtmosphere = true;
                        cb.showGroundAtmosphere = false;
                        primitives.setCentralBody(cb);
                    
                        scene.getCamera().frustum.near = 1.0;
                    
                        scene.getCamera().getControllers().addSpindle();
                        scene.getCamera().getControllers().addFreeLook();
                        
                        scene.setAnimation(function() {
                            scene.setSunPosition(Cesium.SunPosition.compute().position);
                        });
                        
                        view = this;
                        node.scene = scene;
                        
                        var spindle = scene.getCamera().getControllers().get(0);
                        var spinHandler = spindle._spinHandler;
                        var rightZoom = spindle._zoomHandler;
                        var wheelZoom = spindle._zoomWheel;
                        var freeLook = scene.getCamera().getControllers().get(1);
                        
                        (function tick() {
                            var rotating = spinHandler && spinHandler.isMoving() && spinHandler.getMovement();
                            var rightZooming = rightZoom && rightZoom.isMoving();
                            var wheelZooming = wheelZoom && wheelZoom.isMoving();
                            var spinMovement = spinHandler.getMovement();
                            var rightZoomMovement = rightZoom.getMovement();
                            var wheelZoomMovement = wheelZoom.getMovement();
                            
                            var freeLookIsMoving = freeLook._handler.isMoving();
                            var freeLookMovement = freeLook._handler.getMovement();
                            
                            broadcastCameraControllerData.call(view, {
                            	"rotating": rotating,
                            	"rightZooming": rightZooming,
                            	"wheelZooming": wheelZooming,
                            	"spinMovement": spinMovement,
                            	"spinTs": spinHandler.getButtonPressTime(),
                            	"spinTr":  spinHandler.getButtonReleaseTime(),
                            	"spinLastMovement": spinHandler.getLastMovement(),
                            	"rightZoomMovement": rightZoomMovement,
                            	"rightZoomTs": rightZoom.getButtonPressTime(),
                            	"rightZoomTr":  rightZoom.getButtonReleaseTime(),
                            	"rightZoomLastMovement": rightZoom.getLastMovement(),
                            	"wheelZoomMovement": wheelZoomMovement,
                            	"wheelZoomTs": wheelZoom.getButtonPressTime(),
                            	"wheelZoomTr":  wheelZoom.getButtonReleaseTime(),
                            	"wheelZoomLastMovement": wheelZoom.getLastMovement(),
                            	"freeLookIsMoving": freeLookIsMoving,
                            	"freeLookMovement": freeLookMovement
                            });
                            
                            if (rotating) {
                            	spindle._spin(spinMovement);
                            } 

                            if (rightZooming) {
                            	spindle._zoom(rightZoomMovement);
                            }
                            else if (wheelZooming) {
                            	spindle._zoom(wheelZoomMovement);
                            }
                            
                            if(freeLookIsMoving) {
                            	freeLook._look(freeLookMovement);
                            }
                            
                            scene.render();
                            Cesium.requestAnimationFrame(tick);
                        }());
                        
                        var resetHandler = new Cesium.EventHandler();
                        resetHandler.setKeyAction(
                    		function () {
    	                    	console.log("Synchronize views");
    	                    	var direction = scene.getCamera().direction;
    	                        var position = scene.getCamera().position;
    	                        var up = scene.getCamera().up;
    	                        var right = scene.getCamera().right;
    	                    	broadcastCameraViewData.call(view, {
    	                    		"direction": direction,
    	                        	"position": position,
    	                        	"up": up,
    	                        	"right": scene.getCamera().right
    	                    	});
                    		}, 
                    		"r");
                        
                        document.oncontextmenu = function() { return false; }; 
                    }                   
            } 
        }, 

        //deletedNode: function (nodeID) {
        //},
  
        //createdProperty: function (nodeID, propertyName, propertyValue) {
        //},        

        //initializedProperty: function (nodeID, propertyName, propertyValue) {
        //},        

        satProperty: function( nodeID, propertyName, propertyValue ) {
            
            var value, cesiumInstance;

            for(var node in this.state.nodes) {
                if(this.state.nodes[node].name == "cesiumInstance") {
                    cesiumInstance = this.state.nodes[node];
                }
            }

            if ( propertyValue ) {
                if ( propertyName == "controlClient" ) {
                    this.controlClient = propertyValue;
                    value = propertyValue;
                } else if ( this.kernel.client() != this.kernel.moniker() ) { 
                    if(cesiumInstance && nodeID == cesiumInstance.ID) {
                        var scene = cesiumInstance.scene;
                        switch ( propertyName ) {
                            case "cameraViewData":
                            	var position = Cesium.Cartesian3.clone(propertyValue.position);
                            	var direction = Cesium.Cartesian3.clone(propertyValue.direction);
                            	var up = Cesium.Cartesian3.clone(propertyValue.up);
                            	var right = Cesium.Cartesian3.clone(propertyValue.right);
                            	var camera = scene.getCamera();
                            	camera.position = position;
                            	camera.direction = direction;
                            	camera.up = up;
                            	camera.right = right;
                            	break;
                            case "cameraControllerData":
                            	var spindle = scene.getCamera().getControllers().get(0);
                            	var freeLook = scene.getCamera().getControllers().get(1);
                            	
                            	var rightZoom = spindle._zoomHandler;
                                var wheelZoom = spindle._zoomWheel;
                                
                                var rotating = propertyValue.rotating;
                            	var rightZooming = propertyValue.rightZooming;
                            	var wheelZooming = propertyValue.wheelZooming;
                            	var spinMovement = propertyValue.spinMovement;
                            	var rightZoomMovement = propertyValue.rightZoomMovement;
                            	var wheelZoomMovement = propertyValue.wheelZoomMovement;

                            	var spinTs = propertyValue.spinTs;
                            	var spinTr = propertyValue.spinTr;
                            	var spinLastMovement = propertyValue.spinLastMovement;
                            	
                            	var rightZoomTs = propertyValue.righZoomTs;
                            	var rightZoomTr = propertyValue.rightZoomTr;
                            	var rightZoomLastMovement = propertyValue.rightZoomLastMovement;
                            	
                            	var wheelZoomTs = propertyValue.wheelZoomTs;
                            	var wheelZoomTr = propertyValue.wheelZoomTr;
                            	var wheelZoomLastMovement = propertyValue.wheelZoomLastMovement;
                            	
                            	var freeLookIsMoving = propertyValue.freeLookIsMoving;
                            	var freeLookMovement = propertyValue.freeLookMovement;
                            	
                                if (rotating) {
                                	spindle._spin(spinMovement);                                        	
                                } 

                                if (rightZooming) {
                                	spindle._zoom(rightZoomMovement);
                                }
                                else if (wheelZooming) {
                                	spindle._zoom(wheelZoomMovement);
                                }
                                
                                if (!rotating && spindle.inertiaSpin < 1.0) {
                                    Cesium.CameraHelpers.createInertia(spinTs, spinTr, spinLastMovement, spindle.inertiaSpin, spindle._spin, spindle, '_lastInertiaSpinMovement');
                                }
                                if (!rightZooming && spindle.inertiaZoom < 1.0) {
                                	Cesium.CameraHelpers.createInertia(rightZoomTs, rightZoomTr, rightZoomLastMovement, spindle.inertiaZoom, spindle._zoom, spindle, '_lastInertiaZoomMovement');
                                }
                                if (!wheelZooming && spindle.inertiaZoom < 1.0) {
                                	Cesium.CameraHelpers.createInertia(wheelZoomTs, wheelZoomTr, wheelZoomLastMovement, spindle.inertiaZoom, spindle._zoom, spindle, '_lastInertiaWheelZoomMovement');
                                }
                                
                                if(freeLookIsMoving) {
                                	freeLook._look(freeLookMovement);
                                }
                                
                                value = propertyValue;
                            	break;
                        }
                    }
            	}
            }
            return value;
        },

        gotProperty: function (nodeID, propertyName, propertyValue) {
            var value, cesiumInstance;

            for(var node in this.state.nodes) {
                if(this.state.nodes[node].name == "cesiumInstance") {
                    cesiumInstance = this.state.nodes[node];
                }
            }

            if(cesiumInstance && nodeID == cesiumInstance.ID) {
            	var scene = cesiumInstance.scene;
                switch ( propertyName ) {
                    case "cameraViewData":
                        var camera = scene.getCamera();
                        value = {"position": camera.position, "direction": camera.direction, "up": camera.up, "right": camera.right};
                        break;
                }
            }
            else {
                switch ( propertyName ) { 
                    case "controlClient":
                        value = this.controlClient;
                        break;
                }
            }
            propertyValue = value;
            return value;
        },
    } );

    function broadcastCameraViewData(cameraData) {
        var node, scene;   
        if ( this.kernel.find("", "//cesiumInstance").length > 0 ) {
            node = this.state.nodes[ this.kernel.find("", "//cesiumInstance")[0] ];
            scene = node.scene;
            if ( scene ) {
            	this.kernel.setProperty(this.kernel.find("", "//cesiumInstance")[0], "cameraViewData", cameraData);
            }
        }
    }
    
    function broadcastCameraControllerData(cameraControllerData) {
        var node, scene;   
        if ( this.kernel.find("", "//cesiumInstance").length > 0 ) {
            node = this.state.nodes[ this.kernel.find("", "//cesiumInstance")[0] ];
            scene = node.scene;
            if ( scene ) {
            	this.kernel.setProperty(this.kernel.find("", "//cesiumInstance")[0], "cameraControllerData", cameraControllerData);
            }
        }
    }
>>>>>>> 9c819f36
} );<|MERGE_RESOLUTION|>--- conflicted
+++ resolved
@@ -1,4 +1,3 @@
-<<<<<<< HEAD
 ﻿"use strict";
 
 // Copyright 2012 United States Government, as represented by the Secretary of Defense, Under
@@ -60,377 +59,7 @@
         },
   
         createdNode: function( nodeID, childID, childExtendsID, childImplementsIDs,
-            childSource, childType, childName, callback /* ( ready ) */ ) {
-
-            if ( childExtendsID === undefined )
-                return;
-            
-            this.logger.infox( "createdNode", nodeID, childID, childExtendsID, childImplementsIDs, childSource, childType, childName );
-            var node = {
-                parentID: nodeID,
-                ID: childID,
-                extendsID: childExtendsID,
-                implementsIDs: childImplementsIDs,
-                source: childSource,
-                type: childType,
-                name: childName,
-                loadComplete: callback
-            };
-            
-            switch ( childExtendsID.toLowerCase() ) {
-                case "http-vwf-example-com-cesium-vwf":
-                    var outerDiv = jQuery('body').append(
-                        "<canvas id='glCanvas' width='" + this.width + "px' height='" + this.height + "px'></canvas>"
-                    );
-                    var head = jQuery('head').append(
-                        "<script type='text/javascript' src='Cesium.js'></script>"
-                    );
-                    break;
-                case "http-vwf-example-com-node3-vwf":
-                    this.state.nodes[ childID ] = node;
-                    var view = this;
-                   
-                    var canvas = document.getElementById("glCanvas");
-                    var ellipsoid = Cesium.Ellipsoid.WGS84;
-                    var scene = new Cesium.Scene(canvas);
-                    var primitives = scene.getPrimitives();
-                
-                    // Bing Maps
-                    var bing = new Cesium.BingMapsTileProvider({
-                        server : "dev.virtualearth.net",
-                        mapStyle : Cesium.BingMapsStyle.AERIAL
-                    });
-                
-                    var cb = new Cesium.CentralBody(ellipsoid);
-                    cb.dayTileProvider = bing;
-                    cb.nightImageSource = "images/land_ocean_ice_lights_2048.jpg";
-                    cb.specularMapSource = "images/earthspec1k.jpg";
-                    if (scene.getContext().getMaximumTextureSize() > 2048) {
-                        cb.cloudsMapSource = "images/earthcloudmaptrans.jpg";
-                        cb.bumpMapSource = "images/earthbump1k.jpg";
-                    }
-                    cb.showSkyAtmosphere = true;
-                    cb.showGroundAtmosphere = false;
-                    primitives.setCentralBody(cb);
-                
-                    scene.getCamera().frustum.near = 1.0;
-                
-                    scene.getCamera().getControllers().addCentralBody();
-                    
-                    scene.setAnimation(function() {
-                        scene.setSunPosition(Cesium.SunPosition.compute().position);
-                    });
-                    
-                    view = this;
-                    node.scene = scene;
-                    
-                    var spindle = scene.getCamera().getControllers().get(0).spindleController;
-                    var spinHandler = spindle._spinHandler;
-                    var rightZoom = spindle._zoomHandler;
-                    var wheelZoom = spindle._zoomWheel;
-                    var freeLook = scene.getCamera().getControllers().get(0).freeLookController;
-                    var centralBody = scene.getCamera().getControllers().get(0);
-                    var rotateHandler = scene.getCamera().getControllers().get(0)._rotateHandler;
-                    
-                    (function tick() {
-                        var spinning = spinHandler && spinHandler.isMoving() && spinHandler.getMovement();
-                        var rotating = rotateHandler && rotateHandler.isMoving();
-                        var rightZooming = rightZoom && rightZoom.isMoving();
-                        var wheelZooming = wheelZoom && wheelZoom.isMoving();
-                        var spinMovement = spinHandler.getMovement();
-                        var rotateMovement = rotateHandler.getMovement();
-                        var rightZoomMovement = rightZoom.getMovement();
-                        var wheelZoomMovement = wheelZoom.getMovement();
-                        
-                        var freeLookIsMoving = freeLook._handler.isMoving();
-                        var freeLookMovement = freeLook._handler.getMovement();
-                        
-                        broadcastCameraControllerData.call(view, {
-                        	"spinning": spinning,
-                        	"rotating": rotating,
-                        	"rightZooming": rightZooming,
-                        	"wheelZooming": wheelZooming,
-                        	"spinMovement": spinMovement,
-                        	"spinTouchStart": spinHandler.getButtonPressTime() ? spinHandler.getButtonPressTime().getTime() : undefined,
-                        	"spinTouchRelease": spinHandler.getButtonReleaseTime() ? spinHandler.getButtonReleaseTime().getTime() : undefined,
-                        	"spinLastMovement": spinHandler.getLastMovement(),
-                        	"rotateMovement": rotateMovement,
-                        	"rightZoomMovement": rightZoomMovement,
-                        	"rightZoomTouchStart": rightZoom.getButtonPressTime() ? rightZoom.getButtonPressTime().getTime() : undefined,
-                        	"rightZoomTouchRelease": rightZoom.getButtonReleaseTime() ? rightZoom.getButtonReleaseTime().getTime() : undefined,
-                        	"rightZoomLastMovement": rightZoom.getLastMovement(),
-                        	"wheelZoomMovement": wheelZoomMovement,
-                        	"wheelZoomTouchStart": wheelZoom.getButtonPressTime() ? wheelZoom.getButtonPressTime().getTime() : undefined,
-                        	"wheelZoomTouchRelease": wheelZoom.getButtonReleaseTime() ? wheelZoom.getButtonReleaseTime().getTime() : undefined,
-                        	"wheelZoomLastMovement": wheelZoom.getLastMovement(),
-                        	"freeLookIsMoving": freeLookIsMoving,
-                        	"freeLookMovement": freeLookMovement
-                        });
-                        
-                        if (spinning) {
-                        	spindle._spin(spinMovement);
-                        } 
-                        
-                        if (rotating) {
-                        	centralBody._rotate(rotateMovement);
-                        }
-
-                        if (rightZooming) {
-                        	spindle._zoom(rightZoomMovement);
-                        }
-                        else if (wheelZooming) {
-                        	spindle._zoom(wheelZoomMovement);
-                        }
-                        
-                        if(freeLookIsMoving) {
-                        	freeLook._look(freeLookMovement);
-                        }
-                        
-                        scene.render();
-                        Cesium.requestAnimationFrame(tick);
-                    }());
-					
-					var keydownHandler = function(e) {
-						var keyCode = e.keyCode;
-						if (keyCode === 82) {	// "R"
-							console.log("Synchronize views");
-							var direction = scene.getCamera().direction;
-							var position = scene.getCamera().position;
-							var up = scene.getCamera().up;
-							var right = scene.getCamera().right;
-							broadcastCameraViewData.call(view, {
-								"direction": direction,
-								"position": position,
-								"up": up,
-								"right": scene.getCamera().right
-							});
-						}
-					}
-					document.addEventListener('keydown', keydownHandler, false);
-                    
-                    document.oncontextmenu = function() { return false; };                    
-            } 
-        }, 
-
-        //deletedNode: function (nodeID) {
-        //},
-  
-        //createdProperty: function (nodeID, propertyName, propertyValue) {
-        //},        
-
-        //initializedProperty: function (nodeID, propertyName, propertyValue) {
-        //},        
-
-        satProperty: function( nodeID, propertyName, propertyValue ) {
-            
-            var value;
-            var node = this.state.nodes[ "http-vwf-example-com-node3-vwf-cesiumInstance" ];
-            if ( propertyValue ) {
-                if ( propertyName == "controlClient" ) {
-                    this.controlClient = propertyValue;
-                    value = propertyValue;
-                } else if ( this.kernel.client() != this.kernel.moniker() ) { 
-                    switch ( nodeID ) {
-                        case "http-vwf-example-com-node3-vwf-cesiumInstance":
-                            if (node) {
-                                var scene = node.scene;
-                                switch ( propertyName ) {
-                                    case "cameraViewData":
-                                    	var position = Cesium.Cartesian3.clone(propertyValue.position);
-                                    	var direction = Cesium.Cartesian3.clone(propertyValue.direction);
-                                    	var up = Cesium.Cartesian3.clone(propertyValue.up);
-                                    	var right = Cesium.Cartesian3.clone(propertyValue.right);
-                                    	var camera = scene.getCamera();
-                                    	camera.position = position;
-                                    	camera.direction = direction;
-                                    	camera.up = up;
-                                    	camera.right = right;
-                                    	break;
-                                    case "cameraControllerData":
-                                    	var spindle = scene.getCamera().getControllers().get(0).spindleController;
-                                    	var freeLook = scene.getCamera().getControllers().get(0).freeLookController;
-                                    	var centralBody = scene.getCamera().getControllers().get(0);
-                                    	
-                                    	var rightZoom = spindle._zoomHandler;
-                                        var wheelZoom = spindle._zoomWheel;
-                                        
-                                        var spinning = propertyValue.spinning;
-                                        var rotating = propertyValue.rotating;
-                                    	var rightZooming = propertyValue.rightZooming;
-                                    	var wheelZooming = propertyValue.wheelZooming;
-                                    	var spinMovement = propertyValue.spinMovement;
-                                    	var rotateMovement = propertyValue.rotateMovement;
-                                    	var rightZoomMovement = propertyValue.rightZoomMovement;
-                                    	var wheelZoomMovement = propertyValue.wheelZoomMovement;
-                                    	
-                                    	var spinTouchStart = propertyValue.spinTouchStart;
-                                    	var spinTouchRelease = propertyValue.spinTouchRelease;
-                                    	var spinLastMovement = propertyValue.spinLastMovement;
-                                    	
-                                    	var rightZoomTouchStart = propertyValue.righZoomTouchStart;
-                                    	var rightZoomTouchRelease = propertyValue.rightZoomTouchRelease;
-                                    	var rightZoomLastMovement = propertyValue.rightZoomLastMovement;
-                                    	
-                                    	var wheelZoomTouchStart = propertyValue.wheelZoomTouchStart;
-                                    	var wheelZoomTouchRelease = propertyValue.wheelZoomTouchRelease;
-                                    	var wheelZoomLastMovement = propertyValue.wheelZoomLastMovement;
-                                    	
-                                    	var freeLookIsMoving = propertyValue.freeLookIsMoving;
-                                    	var freeLookMovement = propertyValue.freeLookMovement;
-                                    	
-                                        if (spinning) {
-                                        	spindle._spin(spinMovement);                                        	
-                                        }
-                                        
-                                        if (rotating) {
-                                        	centralBody._rotate(rotateMovement);
-                                        }
-
-                                        if (rightZooming) {
-                                        	spindle._zoom(rightZoomMovement);
-                                        }
-                                        else if (wheelZooming) {
-                                        	spindle._zoom(wheelZoomMovement);
-                                        }
-                                        
-                                        if (!rotating && spindle.inertiaSpin < 1.0) {
-                                            Cesium.CameraHelpers.createInertia(spinTouchStart, spinTouchRelease, spinLastMovement, spindle.inertiaSpin, spindle._spin, spindle, '_lastInertiaSpinMovement');
-                                        }
-                                        if (!rightZooming && spindle.inertiaZoom < 1.0) {
-                                        	Cesium.CameraHelpers.createInertia(rightZoomTouchStart, rightZoomTouchRelease, rightZoomLastMovement, spindle.inertiaZoom, spindle._zoom, spindle, '_lastInertiaZoomMovement');
-                                        }
-                                        if (!wheelZooming && spindle.inertiaZoom < 1.0) {
-                                        	Cesium.CameraHelpers.createInertia(wheelZoomTouchStart, wheelZoomTouchRelease, wheelZoomLastMovement, spindle.inertiaZoom, spindle._zoom, spindle, '_lastInertiaWheelZoomMovement');
-                                        }
-                                        
-                                        if(freeLookIsMoving) {
-                                        	freeLook._look(freeLookMovement);
-                                        }
-                                        
-                                        value = propertyValue;
-                                    	break;
-                                }
-                            }
-                    }
-            	}
-            }
-            return value;
-        },
-
-        gotProperty: function (nodeID, propertyName, propertyValue) {
-            var value;
-            var node = this.state.nodes[ "http-vwf-example-com-node3-vwf-cesiumInstance" ];
-            switch ( nodeID ) {
-                case "http-vwf-example-com-node3-vwf-cesiumInstance":
-                    if ( node ) {                   
-                    	var scene = node.scene;
-                        switch ( propertyName ) {
-                            case "cameraViewData":
-                                var camera = scene.getCamera();
-                                value = {"position": camera.position, "direction": camera.direction, "up": camera.up, "right": camera.right};
-                                break;
-                        }
-                    }
-                    break;
-                default:
-                    switch ( propertyName ) { 
-                        case "controlClient":
-                            value = this.controlClient;
-                            break;
-                    }
-                    break; 
-
-            }
-            propertyValue = value;
-            return value;
-        },
-    } );
-	
-    function broadcastCameraViewData(cameraData) {
-        var node, scene;   
-        if ( this.state.nodes[ "http-vwf-example-com-node3-vwf-cesiumInstance" ] ) {
-            node = this.state.nodes[ "http-vwf-example-com-node3-vwf-cesiumInstance" ];
-            scene = node.scene;
-            if ( scene ) {
-            	this.kernel.setProperty("http-vwf-example-com-node3-vwf-cesiumInstance", "cameraViewData", cameraData);
-            }
-        }
-    }
-    
-    function broadcastCameraControllerData(cameraControllerData) {
-        var node, scene;   
-        if ( this.state.nodes[ "http-vwf-example-com-node3-vwf-cesiumInstance" ] ) {
-            node = this.state.nodes[ "http-vwf-example-com-node3-vwf-cesiumInstance" ];
-            scene = node.scene;
-            if ( scene ) {
-            	this.kernel.setProperty("http-vwf-example-com-node3-vwf-cesiumInstance", "cameraControllerData", cameraControllerData);
-            }
-        }
-    }
-=======
-"use strict";
-
-// Copyright 2012 United States Government, as represented by the Secretary of Defense, Under
-// Secretary of Defense (Personnel & Readiness).
-// 
-// Licensed under the Apache License, Version 2.0 (the "License"); you may not use this file except
-// in compliance with the License. You may obtain a copy of the License at
-// 
-//   http://www.apache.org/licenses/LICENSE-2.0
-// 
-// Unless required by applicable law or agreed to in writing, software distributed under the License
-// is distributed on an "AS IS" BASIS, WITHOUT WARRANTIES OR CONDITIONS OF ANY KIND, either express
-// or implied. See the License for the specific language governing permissions and limitations under
-// the License.
-
-define( [ "module", "vwf/view" ], function( module, view ) {
-
-    // vwf/view/document extends a view interface up to the browser document. When vwf/view/document
-    // is active, scripts on the main page may make (reflected) kernel calls:
-
-    //     window.vwf_view.createNode( nodeID, childID, childExtendsID, childImplementsIDs,
-    //         childSource, childType, childName, function( childID ) {
-    //         ...
-    //     } );
-
-    // And receive view calls:
-
-    //     window.vwf_view.createdNode = function( nodeID, childID, childExtendsID, childImplementsIDs,
-    //         childSource, childType, childName, callback /* ( ready ) */ ) {
-    //         ...
-    //     }
-    
-    return view.load( module, {
-
-        // == Module Definition ====================================================================
-
-        initialize: function() {
-
-            if ( !this.state ) {   
-                this.state = {};
-            }
-            if ( !this.state.scenes ) {   
-                this.state.scenes = {};
-            }
-            if ( !this.state.nodes ) {   
-                this.state.nodes = {};
-            }
- 
-            this.height = 600;
-            this.width = 800;
-
-            if ( window ) {
-                if ( window.innerHeight ) this.height = window.innerHeight - 20;
-                if ( window.innerWidth ) this.width = window.innerWidth - 20;
-                this.window = window;
-            } 
-            this.controlClient = "NONE";
-
-        },
-  
-        createdNode: function( nodeID, childID, childExtendsID, childImplementsIDs,
             childSource, childType, childURI, childName, callback /* ( ready ) */ ) {
-
 
             if ( childExtendsID === undefined )
                 return;
@@ -462,7 +91,7 @@
                         var view = this;
                        
                         var canvas = document.getElementById("glCanvas");
-                        var ellipsoid = Cesium.Ellipsoid.getWgs84();
+                        var ellipsoid = Cesium.Ellipsoid.WGS84;
                         var scene = new Cesium.Scene(canvas);
                         var primitives = scene.getPrimitives();
                     
@@ -472,7 +101,7 @@
                             mapStyle : Cesium.BingMapsStyle.AERIAL
                         });
                     
-                        var cb = new Cesium.CentralBody(scene.getCamera(), ellipsoid);
+                        var cb = new Cesium.CentralBody(ellipsoid);
                         cb.dayTileProvider = bing;
                         cb.nightImageSource = "images/land_ocean_ice_lights_2048.jpg";
                         cb.specularMapSource = "images/earthspec1k.jpg";
@@ -486,8 +115,7 @@
                     
                         scene.getCamera().frustum.near = 1.0;
                     
-                        scene.getCamera().getControllers().addSpindle();
-                        scene.getCamera().getControllers().addFreeLook();
+                        scene.getCamera().getControllers().addCentralBody();
                         
                         scene.setAnimation(function() {
                             scene.setSunPosition(Cesium.SunPosition.compute().position);
@@ -496,17 +124,21 @@
                         view = this;
                         node.scene = scene;
                         
-                        var spindle = scene.getCamera().getControllers().get(0);
+                        var spindle = scene.getCamera().getControllers().get(0).spindleController;
                         var spinHandler = spindle._spinHandler;
                         var rightZoom = spindle._zoomHandler;
                         var wheelZoom = spindle._zoomWheel;
-                        var freeLook = scene.getCamera().getControllers().get(1);
+                        var freeLook = scene.getCamera().getControllers().get(0).freeLookController;
+                        var centralBody = scene.getCamera().getControllers().get(0);
+                        var rotateHandler = scene.getCamera().getControllers().get(0)._rotateHandler;
                         
                         (function tick() {
-                            var rotating = spinHandler && spinHandler.isMoving() && spinHandler.getMovement();
+                            var spinning = spinHandler && spinHandler.isMoving() && spinHandler.getMovement();
+                            var rotating = rotateHandler && rotateHandler.isMoving();
                             var rightZooming = rightZoom && rightZoom.isMoving();
                             var wheelZooming = wheelZoom && wheelZoom.isMoving();
                             var spinMovement = spinHandler.getMovement();
+                            var rotateMovement = rotateHandler.getMovement();
                             var rightZoomMovement = rightZoom.getMovement();
                             var wheelZoomMovement = wheelZoom.getMovement();
                             
@@ -514,28 +146,34 @@
                             var freeLookMovement = freeLook._handler.getMovement();
                             
                             broadcastCameraControllerData.call(view, {
+                            	"spinning": spinning,
                             	"rotating": rotating,
                             	"rightZooming": rightZooming,
                             	"wheelZooming": wheelZooming,
                             	"spinMovement": spinMovement,
-                            	"spinTs": spinHandler.getButtonPressTime(),
-                            	"spinTr":  spinHandler.getButtonReleaseTime(),
+                            	"spinTouchStart": spinHandler.getButtonPressTime() ? spinHandler.getButtonPressTime().getTime() : undefined,
+                            	"spinTouchRelease": spinHandler.getButtonReleaseTime() ? spinHandler.getButtonReleaseTime().getTime() : undefined,
                             	"spinLastMovement": spinHandler.getLastMovement(),
+                            	"rotateMovement": rotateMovement,
                             	"rightZoomMovement": rightZoomMovement,
-                            	"rightZoomTs": rightZoom.getButtonPressTime(),
-                            	"rightZoomTr":  rightZoom.getButtonReleaseTime(),
+                            	"rightZoomTouchStart": rightZoom.getButtonPressTime() ? rightZoom.getButtonPressTime().getTime() : undefined,
+                            	"rightZoomTouchRelease": rightZoom.getButtonReleaseTime() ? rightZoom.getButtonReleaseTime().getTime() : undefined,
                             	"rightZoomLastMovement": rightZoom.getLastMovement(),
                             	"wheelZoomMovement": wheelZoomMovement,
-                            	"wheelZoomTs": wheelZoom.getButtonPressTime(),
-                            	"wheelZoomTr":  wheelZoom.getButtonReleaseTime(),
+                            	"wheelZoomTouchStart": wheelZoom.getButtonPressTime() ? wheelZoom.getButtonPressTime().getTime() : undefined,
+                            	"wheelZoomTouchRelease": wheelZoom.getButtonReleaseTime() ? wheelZoom.getButtonReleaseTime().getTime() : undefined,
                             	"wheelZoomLastMovement": wheelZoom.getLastMovement(),
                             	"freeLookIsMoving": freeLookIsMoving,
                             	"freeLookMovement": freeLookMovement
                             });
                             
-                            if (rotating) {
+                            if (spinning) {
                             	spindle._spin(spinMovement);
                             } 
+                            
+                            if (rotating) {
+                            	centralBody._rotate(rotateMovement);
+                            }
 
                             if (rightZooming) {
                             	spindle._zoom(rightZoomMovement);
@@ -551,26 +189,27 @@
                             scene.render();
                             Cesium.requestAnimationFrame(tick);
                         }());
-                        
-                        var resetHandler = new Cesium.EventHandler();
-                        resetHandler.setKeyAction(
-                    		function () {
-    	                    	console.log("Synchronize views");
-    	                    	var direction = scene.getCamera().direction;
-    	                        var position = scene.getCamera().position;
-    	                        var up = scene.getCamera().up;
-    	                        var right = scene.getCamera().right;
-    	                    	broadcastCameraViewData.call(view, {
-    	                    		"direction": direction,
-    	                        	"position": position,
-    	                        	"up": up,
-    	                        	"right": scene.getCamera().right
-    	                    	});
-                    		}, 
-                    		"r");
-                        
-                        document.oncontextmenu = function() { return false; }; 
-                    }                   
+    					
+    					var keydownHandler = function(e) {
+    						var keyCode = e.keyCode;
+    						if (keyCode === 82) {	// "R"
+    							console.log("Synchronize views");
+    							var direction = scene.getCamera().direction;
+    							var position = scene.getCamera().position;
+    							var up = scene.getCamera().up;
+    							var right = scene.getCamera().right;
+    							broadcastCameraViewData.call(view, {
+    								"direction": direction,
+    								"position": position,
+    								"up": up,
+    								"right": scene.getCamera().right
+    							});
+    						}
+    					}
+    					document.addEventListener('keydown', keydownHandler, false);
+                        
+                        document.oncontextmenu = function() { return false; };  
+                    }                  
             } 
         }, 
 
@@ -613,37 +252,44 @@
                             	camera.right = right;
                             	break;
                             case "cameraControllerData":
-                            	var spindle = scene.getCamera().getControllers().get(0);
-                            	var freeLook = scene.getCamera().getControllers().get(1);
+                            	var spindle = scene.getCamera().getControllers().get(0).spindleController;
+                            	var freeLook = scene.getCamera().getControllers().get(0).freeLookController;
+                            	var centralBody = scene.getCamera().getControllers().get(0);
                             	
                             	var rightZoom = spindle._zoomHandler;
                                 var wheelZoom = spindle._zoomWheel;
                                 
+                                var spinning = propertyValue.spinning;
                                 var rotating = propertyValue.rotating;
                             	var rightZooming = propertyValue.rightZooming;
                             	var wheelZooming = propertyValue.wheelZooming;
                             	var spinMovement = propertyValue.spinMovement;
+                            	var rotateMovement = propertyValue.rotateMovement;
                             	var rightZoomMovement = propertyValue.rightZoomMovement;
                             	var wheelZoomMovement = propertyValue.wheelZoomMovement;
-
-                            	var spinTs = propertyValue.spinTs;
-                            	var spinTr = propertyValue.spinTr;
+                            	
+                            	var spinTouchStart = propertyValue.spinTouchStart;
+                            	var spinTouchRelease = propertyValue.spinTouchRelease;
                             	var spinLastMovement = propertyValue.spinLastMovement;
                             	
-                            	var rightZoomTs = propertyValue.righZoomTs;
-                            	var rightZoomTr = propertyValue.rightZoomTr;
+                            	var rightZoomTouchStart = propertyValue.righZoomTouchStart;
+                            	var rightZoomTouchRelease = propertyValue.rightZoomTouchRelease;
                             	var rightZoomLastMovement = propertyValue.rightZoomLastMovement;
                             	
-                            	var wheelZoomTs = propertyValue.wheelZoomTs;
-                            	var wheelZoomTr = propertyValue.wheelZoomTr;
+                            	var wheelZoomTouchStart = propertyValue.wheelZoomTouchStart;
+                            	var wheelZoomTouchRelease = propertyValue.wheelZoomTouchRelease;
                             	var wheelZoomLastMovement = propertyValue.wheelZoomLastMovement;
                             	
                             	var freeLookIsMoving = propertyValue.freeLookIsMoving;
                             	var freeLookMovement = propertyValue.freeLookMovement;
                             	
+                                if (spinning) {
+                                	spindle._spin(spinMovement);                                        	
+                                }
+                                
                                 if (rotating) {
-                                	spindle._spin(spinMovement);                                        	
-                                } 
+                                	centralBody._rotate(rotateMovement);
+                                }
 
                                 if (rightZooming) {
                                 	spindle._zoom(rightZoomMovement);
@@ -653,13 +299,13 @@
                                 }
                                 
                                 if (!rotating && spindle.inertiaSpin < 1.0) {
-                                    Cesium.CameraHelpers.createInertia(spinTs, spinTr, spinLastMovement, spindle.inertiaSpin, spindle._spin, spindle, '_lastInertiaSpinMovement');
+                                    Cesium.CameraHelpers.createInertia(spinTouchStart, spinTouchRelease, spinLastMovement, spindle.inertiaSpin, spindle._spin, spindle, '_lastInertiaSpinMovement');
                                 }
                                 if (!rightZooming && spindle.inertiaZoom < 1.0) {
-                                	Cesium.CameraHelpers.createInertia(rightZoomTs, rightZoomTr, rightZoomLastMovement, spindle.inertiaZoom, spindle._zoom, spindle, '_lastInertiaZoomMovement');
+                                	Cesium.CameraHelpers.createInertia(rightZoomTouchStart, rightZoomTouchRelease, rightZoomLastMovement, spindle.inertiaZoom, spindle._zoom, spindle, '_lastInertiaZoomMovement');
                                 }
                                 if (!wheelZooming && spindle.inertiaZoom < 1.0) {
-                                	Cesium.CameraHelpers.createInertia(wheelZoomTs, wheelZoomTr, wheelZoomLastMovement, spindle.inertiaZoom, spindle._zoom, spindle, '_lastInertiaWheelZoomMovement');
+                                	Cesium.CameraHelpers.createInertia(wheelZoomTouchStart, wheelZoomTouchRelease, wheelZoomLastMovement, spindle.inertiaZoom, spindle._zoom, spindle, '_lastInertiaWheelZoomMovement');
                                 }
                                 
                                 if(freeLookIsMoving) {
@@ -684,7 +330,7 @@
                 }
             }
 
-            if(cesiumInstance && nodeID == cesiumInstance.ID) {
+            if(cesiumInstance && nodeID == cesiumInstance.ID) {                  
             	var scene = cesiumInstance.scene;
                 switch ( propertyName ) {
                     case "cameraViewData":
@@ -704,7 +350,7 @@
             return value;
         },
     } );
-
+	
     function broadcastCameraViewData(cameraData) {
         var node, scene;   
         if ( this.kernel.find("", "//cesiumInstance").length > 0 ) {
@@ -726,5 +372,4 @@
             }
         }
     }
->>>>>>> 9c819f36
 } );