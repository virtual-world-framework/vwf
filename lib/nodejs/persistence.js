--- conflicted
+++ resolved
@@ -6,12 +6,8 @@
     storage = require( './storagefs' ),
     fs = require( 'fs' ),
     url = require( 'url' ),
-<<<<<<< HEAD
-    libpath = require( 'path' );
-=======
     libpath = require( 'path' ),
     querystring = require( 'querystring' );
->>>>>>> 49f81f64
 
 
 
@@ -187,7 +183,6 @@
     return false;
 }
 
-<<<<<<< HEAD
 function GenerateSaveObject( request, public_path, application, instance, save_name ) {
     var result = {};
     result[ "name" ] = save_name;
@@ -243,7 +238,9 @@
         } else  if ( segements.length == 2 ) {
         }
     } else if ( request.method == "POST" ) {
-=======
+    }
+    return false;
+}
 
 function HandlePersistenceSave( request, response, parsedRequest, segments ) {
     if ( segments.length == 2 ) {
@@ -268,15 +265,11 @@
             }
         } );
         return true;
->>>>>>> 49f81f64
     }
     return false;
 }
 
-<<<<<<< HEAD
-=======
-
->>>>>>> 49f81f64
+
 // The Serve function takes the nodeJS request, nodeJS response and the parsedRequest, and
 // attempts to see if it is a properly formed persistence related request.
 // If so, it serves the request, and returns true.
@@ -310,15 +303,12 @@
                     return false;
                 case "load":
                     return HandlePersistenceLoad( request, response, parsedRequest, segments );
-<<<<<<< HEAD
                 case "saves":
                     return HandleSavesLoad( request, response, parsedRequest, segments );
-=======
                 case "save":
                     if ( ( request.method == "POST" ) && ( segments.length > 1 ) ) {
                         return HandlePersistenceSave( request, response, parsedRequest, segments );
                     }
->>>>>>> 49f81f64
             }
         }
     }
