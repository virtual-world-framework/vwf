--- conflicted
+++ resolved
@@ -550,6 +550,19 @@
           }
           else if(initialControlValue == this.run.controlValue && this.controlValue > (this.start.controlValue - 0.1)) {
             this.parent.started = true;
+            
+            // If engine started, set gauges to max position
+            this.parent.VoltMeter.animateControlToPosition(this.parent.VoltMeter.epsilon);
+            this.parent.TempNeedle.animateControlToPosition(this.parent.TempNeedle.epsilon);
+            this.parent.OilNeedle.animateControlToPosition(this.parent.OilNeedle.epsilon);
+            this.parent.FuelNeedle.animateControlToPosition(this.parent.FuelNeedle.epsilon);
+          }
+          else if(this.controlValue == 0) {
+            // If engine stopped, reset gauges to controlValue zero
+            this.parent.VoltMeter.animateControlToPosition(this.parent.VoltMeter.alpha);
+            this.parent.TempNeedle.animateControlToPosition(this.parent.TempNeedle.alpha);
+            this.parent.OilNeedle.animateControlToPosition(this.parent.OilNeedle.alpha);
+            this.parent.FuelNeedle.animateControlToPosition(this.parent.FuelNeedle.alpha);
           }
         }
       }, this);
@@ -715,8 +728,8 @@
     - http://vwf.example.com/control.vwf
     properties:
       controlScale: 3
-      controlValue: 2
-      animationTime: 0.5
+      controlValue: 0
+      animationTime: 0
     children: 
       Untitled_017: 
         extends: http://vwf.example.com/node3.vwf 
@@ -779,8 +792,8 @@
     - http://vwf.example.com/control.vwf
     properties:
       controlScale: 3
-      controlValue: 2
-      animationTime: 0.5
+      controlValue: 0
+      animationTime: 0
     children: 
       Untitled_016: 
         extends: http://vwf.example.com/node3.vwf 
@@ -843,8 +856,8 @@
     - http://vwf.example.com/control.vwf
     properties:
       controlScale: 3
-      controlValue: 4
-      animationTime: 1
+      controlValue: 0
+      animationTime: 0
     children: 
       Untitled_015: 
         extends: http://vwf.example.com/node3.vwf 
@@ -907,8 +920,8 @@
     - http://vwf.example.com/control.vwf
     properties:
       controlScale: 3
-      controlValue: 4
-      animationTime: 1
+      controlValue: 0
+      animationTime: 0
     children: 
       Untitled_014: 
         extends: http://vwf.example.com/node3.vwf 
@@ -1251,1186 +1264,12 @@
             - http://vwf.example.com/animation/position.vwf
             - http://vwf.example.com/control/position.vwf
             properties:
-<<<<<<< HEAD
               sequence: 1
               animationTime: 0.167
           gamma:
             implements:
             - http://vwf.example.com/animation/position.vwf
             - http://vwf.example.com/control/position.vwf
-=======
-              animationRate: 3
-              controlScale: 2
-              controlMomentary: true
-            children: 
-              Untitled_028: 
-                extends: http://vwf.example.com/node3.vwf 
-                children: 
-                  glgeObj7: 
-                    extends: http://vwf.example.com/node3.vwf 
-              alpha:
-                implements:
-                - http://vwf.example.com/animation/position.vwf
-                - http://vwf.example.com/control/position.vwf
-                properties:
-                  sequence: 0
-              beta:
-                implements:
-                - http://vwf.example.com/animation/position.vwf
-                - http://vwf.example.com/control/position.vwf
-                properties:
-                  sequence: 1
-            scripts:
-            - |
-              this.animationUpdate = function(time, duration) {
-                if(!this.initialTransform) {
-                  this.initialTransform = this.transform;
-                }
-                this.transform = this.initialTransform;
-                this.rotateBy([0, 1, 0, time * 10], 0, "rotated");
-              }
-          Brake: 
-            extends: http://vwf.example.com/node3.vwf 
-            implements: 
-            - http://vwf.example.com/animation.vwf
-            - http://vwf.example.com/node3/animation.vwf
-            - http://vwf.example.com/control.vwf
-            properties:
-              animationRate: 3
-              controlScale: 2
-              controlMomentary: true
-            children: 
-              Untitled_027: 
-                extends: http://vwf.example.com/node3.vwf 
-                children: 
-                  glgeObj8: 
-                    extends: http://vwf.example.com/node3.vwf 
-              alpha:
-                implements:
-                - http://vwf.example.com/animation/position.vwf
-                - http://vwf.example.com/control/position.vwf
-                properties:
-                  sequence: 0
-              beta:
-                implements:
-                - http://vwf.example.com/animation/position.vwf
-                - http://vwf.example.com/control/position.vwf
-                properties:
-                  sequence: 1
-            scripts:
-            - |
-              this.animationUpdate = function(time, duration) {
-                if(!this.initialTransform) {
-                  this.initialTransform = this.transform;
-                }
-                this.transform = this.initialTransform;
-                this.rotateBy([0, 1, 0, time * 10], 0, "rotated");
-              }
-          SteeringWheel: 
-            extends: http://vwf.example.com/node3.vwf 
-            implements: 
-            - http://vwf.example.com/animation.vwf
-            - http://vwf.example.com/node3/animation.vwf
-            - http://vwf.example.com/control.vwf
-            properties:
-              controlValue: 1
-              animationTime: 0.5
-              linkedControls: ["TirePassFront", "TireDriverFront"]
-            children: 
-              Horn: 
-                extends: http://vwf.example.com/node3.vwf 
-                children: 
-                  Untitled_026: 
-                    extends: http://vwf.example.com/node3.vwf 
-                    children: 
-                      glgeObj9: 
-                        extends: http://vwf.example.com/node3.vwf 
-                methods: 
-                  honkHorn:
-                scripts:
-                - |
-                  this.pointerUp = function( pointerInfo, pickInfo ) {
-                    this.honkHorn();
-                  }
-              Untitled_025: 
-                extends: http://vwf.example.com/node3.vwf 
-                children: 
-                  glgeObj10: 
-                    extends: http://vwf.example.com/node3.vwf 
-              alpha:
-                implements:
-                - http://vwf.example.com/animation/position.vwf
-                - http://vwf.example.com/control/position.vwf
-                properties:
-                  sequence: 0
-              beta:
-                implements:
-                - http://vwf.example.com/animation/position.vwf
-                - http://vwf.example.com/control/position.vwf
-                properties:
-                  sequence: 1
-                  controlValue: 1
-                  animationTime: 0.5
-              gamma:
-                implements:
-                - http://vwf.example.com/animation/position.vwf
-                - http://vwf.example.com/control/position.vwf
-                properties:
-                  sequence: 2
-                  controlValue: 2
-                  animationTime: 1
-            scripts:
-            - |
-              this.animationUpdate = function(time, duration) {
-                if(!this.initialTransform) {
-                  this.initialTransform = this.transform;
-                }
-                this.transform = this.initialTransform;
-                this.rotateBy([0.942, 0, 0.335, (time - 0.5) * -720], 0, "rotated");
-              }
-          TurnSignal: 
-            extends: http://vwf.example.com/node3.vwf
-            implements: 
-            - http://vwf.example.com/animation.vwf
-            - http://vwf.example.com/node3/animation.vwf
-            - http://vwf.example.com/control.vwf
-            properties:
-              controlScale: 3
-              controlValue: 1
-              animationTime: 0.5
-            children: 
-              Untitled_024: 
-                extends: http://vwf.example.com/node3.vwf 
-                children: 
-                  glgeObj11: 
-                    extends: http://vwf.example.com/node3.vwf 
-              alpha:
-                implements:
-                - http://vwf.example.com/animation/position.vwf
-                - http://vwf.example.com/control/position.vwf
-                properties:
-                  sequence: 0
-              beta:
-                implements:
-                - http://vwf.example.com/animation/position.vwf
-                - http://vwf.example.com/control/position.vwf
-                properties:
-                  sequence: 1
-                  controlValue: 1
-                  animationTime: 0.5
-              gamma:
-                implements:
-                - http://vwf.example.com/animation/position.vwf
-                - http://vwf.example.com/control/position.vwf
-                properties:
-                  sequence: 2
-                  controlValue: 2
-                  animationTime: 1
-            scripts:
-            - |
-              this.animationUpdate = function(time, duration) {
-                if(!this.initialTransform) {
-                  this.initialTransform = this.transform;
-                }
-                this.transform = this.initialTransform;
-                this.rotateBy([0.942, 0, 0.335, (time - 0.5) * 60], 0, "rotated");
-              }
-          Ignition: 
-            extends: http://vwf.example.com/node3.vwf 
-            implements: 
-            - http://vwf.example.com/animation.vwf
-            - http://vwf.example.com/node3/animation.vwf
-            - http://vwf.example.com/control.vwf
-            properties:
-              controlScale: 3
-            children: 
-              Untitled_023: 
-                extends: http://vwf.example.com/node3.vwf 
-                children: 
-                  glgeObj12: 
-                    extends: http://vwf.example.com/node3.vwf 
-              stop:
-                implements:
-                - http://vwf.example.com/animation/position.vwf
-                - http://vwf.example.com/control/position.vwf
-                properties:
-                  sequence: 0
-              run:
-                implements:
-                - http://vwf.example.com/animation/position.vwf
-                - http://vwf.example.com/control/position.vwf
-                properties:
-                  sequence: 1
-                  controlType: "detent"
-              start:
-                implements:
-                - http://vwf.example.com/animation/position.vwf
-                - http://vwf.example.com/control/position.vwf
-                properties:
-                  sequence: 2
-                  controlType: "spring"
-            methods:
-              finishWait: 
-            scripts:
-            - |
-              var initialControlValue;
-              this.animationUpdate = function(time, duration) {
-                if(!this.initialTransform) {
-                  this.initialTransform = this.transform;
-                }
-                this.transform = this.initialTransform;
-                this.rotateBy([-1, 0, 0, time * 70], 0, "rotated");
-              }
-              this.pointerDown = function() {
-                initialControlValue = this.controlValue;
-              }
-              this.controlValueUpdated = this.events.add(function() {
-                if(initialControlValue !== undefined) {
-                  if(initialControlValue < this.run.controlValue && this.controlValue == this.run.controlValue) {
-                    this.controlDisabled = true;
-                    this.parent.WaitToStart.wait.waiting = true;
-                    this.in(2).finishWait();
-                  }
-                  else if(initialControlValue == this.run.controlValue && this.controlValue > (this.start.controlValue - 0.1)) {
-                    this.parent.parent.parent.started = true;
-                    
-                    // If engine started, set gauges to max position
-                    this.parent.VoltMeter.animateControlToPosition(this.parent.VoltMeter.epsilon);
-                    this.parent.TempNeedle.animateControlToPosition(this.parent.TempNeedle.epsilon);
-                    this.parent.OilNeedle.animateControlToPosition(this.parent.OilNeedle.epsilon);
-                    this.parent.FuelNeedle.animateControlToPosition(this.parent.FuelNeedle.epsilon);
-                  }
-                  else if(this.controlValue == 0) {
-                    // If engine stopped, reset gauges to controlValue zero
-                    this.parent.VoltMeter.animateControlToPosition(this.parent.VoltMeter.alpha);
-                    this.parent.TempNeedle.animateControlToPosition(this.parent.TempNeedle.alpha);
-                    this.parent.OilNeedle.animateControlToPosition(this.parent.OilNeedle.alpha);
-                    this.parent.FuelNeedle.animateControlToPosition(this.parent.FuelNeedle.alpha);
-                  }
-                }
-              }, this);
-              this.finishWait = function() {
-                this.controlDisabled = false;
-                this.parent.WaitToStart.wait.waiting = false;
-              }
-          Switch03: 
-            extends: http://vwf.example.com/node3.vwf 
-            children: 
-              Untitled_022: 
-                extends: http://vwf.example.com/node3.vwf 
-                children: 
-                  glgeObj13: 
-                    extends: http://vwf.example.com/node3.vwf 
-          Switch02: 
-            extends: http://vwf.example.com/node3.vwf 
-            children: 
-              Untitled_021: 
-                extends: http://vwf.example.com/node3.vwf 
-                children: 
-                  glgeObj14: 
-                    extends: http://vwf.example.com/node3.vwf 
-          Switch01: 
-            extends: http://vwf.example.com/node3.vwf 
-            children: 
-              Untitled_020: 
-                extends: http://vwf.example.com/node3.vwf 
-                children: 
-                  glgeObj15: 
-                    extends: http://vwf.example.com/node3.vwf 
-          AirTemp: 
-            extends: http://vwf.example.com/node3.vwf 
-            implements: 
-            - http://vwf.example.com/animation.vwf
-            - http://vwf.example.com/node3/animation.vwf
-            - http://vwf.example.com/control.vwf
-            properties:
-              controlScale: 3
-              controlValue: 2
-              animationTime: 0.5
-            children: 
-              Untitled_019: 
-                extends: http://vwf.example.com/node3.vwf 
-                children: 
-                  glgeObj16: 
-                    extends: http://vwf.example.com/node3.vwf 
-              alpha:
-                implements:
-                - http://vwf.example.com/animation/position.vwf
-                - http://vwf.example.com/control/position.vwf
-                properties:
-                  controlValue: 0
-                  sequence: 0
-              beta:
-                implements:
-                - http://vwf.example.com/animation/position.vwf
-                - http://vwf.example.com/control/position.vwf
-                properties:
-                  controlValue: 1
-                  sequence: 1
-                  animationTime: 0.25
-              gamma:
-                implements:
-                - http://vwf.example.com/animation/position.vwf
-                - http://vwf.example.com/control/position.vwf
-                properties:
-                  controlValue: 2
-                  sequence: 2
-                  animationTime: 0.5
-              delta:
-                implements:
-                - http://vwf.example.com/animation/position.vwf
-                - http://vwf.example.com/control/position.vwf
-                properties:
-                  controlValue: 3
-                  sequence: 3
-                  animationTime: 0.75
-              epsilon:
-                implements:
-                - http://vwf.example.com/animation/position.vwf
-                - http://vwf.example.com/control/position.vwf
-                properties:
-                  controlValue: 4
-                  sequence: 4
-                  animationTime: 1
-            scripts:
-            - |
-              this.animationUpdate = function(time, duration) {
-                if(!this.initialTransform) {
-                  this.initialTransform = this.transform;
-                }
-                this.transform = this.initialTransform;
-                this.translateBy([0, 1 * (time - 0.5) * 2, 0], 0);
-              }
-          SpeedNeedle: 
-            extends: http://vwf.example.com/node3.vwf 
-            implements: 
-            - http://vwf.example.com/animation.vwf
-            - http://vwf.example.com/node3/animation.vwf
-            - http://vwf.example.com/control.vwf
-            properties:
-              controlScale: 3
-            children: 
-              Untitled_018: 
-                extends: http://vwf.example.com/node3.vwf 
-                children: 
-                  glgeObj17: 
-                    extends: http://vwf.example.com/node3.vwf 
-              alpha:
-                implements:
-                - http://vwf.example.com/animation/position.vwf
-                - http://vwf.example.com/control/position.vwf
-                properties:
-                  controlValue: 0
-                  sequence: 0
-              beta:
-                implements:
-                - http://vwf.example.com/animation/position.vwf
-                - http://vwf.example.com/control/position.vwf
-                properties:
-                  controlValue: 1
-                  sequence: 1
-                  animationTime: 0.25
-              gamma:
-                implements:
-                - http://vwf.example.com/animation/position.vwf
-                - http://vwf.example.com/control/position.vwf
-                properties:
-                  controlValue: 2
-                  sequence: 2
-                  animationTime: 0.5
-              delta:
-                implements:
-                - http://vwf.example.com/animation/position.vwf
-                - http://vwf.example.com/control/position.vwf
-                properties:
-                  controlValue: 3
-                  sequence: 3
-                  animationTime: 0.75
-              epsilon:
-                implements:
-                - http://vwf.example.com/animation/position.vwf
-                - http://vwf.example.com/control/position.vwf
-                properties:
-                  controlValue: 4
-                  sequence: 4
-                  animationTime: 1
-            scripts:
-            - |
-              this.animationUpdate = function(time, duration) {
-                if(!this.initialTransform) {
-                  this.initialTransform = this.transform;
-                }
-                this.transform = this.initialTransform;
-                this.rotateBy([0.986, 0, 0.164, time * -240], 0, "rotated");
-              }
-          VoltMeter: 
-            extends: http://vwf.example.com/node3.vwf
-            implements:
-            - http://vwf.example.com/animation.vwf
-            - http://vwf.example.com/node3/animation.vwf
-            - http://vwf.example.com/control.vwf
-            properties:
-              controlScale: 3
-              controlValue: 0
-              animationTime: 0
-            children: 
-              Untitled_017: 
-                extends: http://vwf.example.com/node3.vwf 
-                children: 
-                  glgeObj18: 
-                    extends: http://vwf.example.com/node3.vwf 
-              alpha:
-                implements:
-                - http://vwf.example.com/animation/position.vwf
-                - http://vwf.example.com/control/position.vwf
-                properties:
-                  controlValue: 0
-                  sequence: 0
-              beta:
-                implements:
-                - http://vwf.example.com/animation/position.vwf
-                - http://vwf.example.com/control/position.vwf
-                properties:
-                  controlValue: 1
-                  sequence: 1
-                  animationTime: 0.25
-              gamma:
-                implements:
-                - http://vwf.example.com/animation/position.vwf
-                - http://vwf.example.com/control/position.vwf
-                properties:
-                  controlValue: 2
-                  sequence: 2
-                  animationTime: 0.5
-              delta:
-                implements:
-                - http://vwf.example.com/animation/position.vwf
-                - http://vwf.example.com/control/position.vwf
-                properties:
-                  controlValue: 3
-                  sequence: 3
-                  animationTime: 0.75
-              epsilon:
-                implements:
-                - http://vwf.example.com/animation/position.vwf
-                - http://vwf.example.com/control/position.vwf
-                properties:
-                  controlValue: 4
-                  sequence: 4
-                  animationTime: 1
-            scripts:
-            - |
-              this.animationUpdate = function(time, duration) {
-                if(!this.initialTransform) {
-                  this.initialTransform = this.transform;
-                }
-                console.info("voltmeter animationUpdate", time);
-                this.transform = this.initialTransform;
-                this.rotateBy([0.986, 0, 0.164, (time - 0.5) * -72], 0, "rotated");
-              }
-          TempNeedle: 
-            extends: http://vwf.example.com/node3.vwf 
-            implements: 
-            - http://vwf.example.com/animation.vwf
-            - http://vwf.example.com/node3/animation.vwf
-            - http://vwf.example.com/control.vwf
-            properties:
-              controlScale: 3
-              controlValue: 0
-              animationTime: 0
-            children: 
-              Untitled_016: 
-                extends: http://vwf.example.com/node3.vwf 
-                children: 
-                  glgeObj19: 
-                    extends: http://vwf.example.com/node3.vwf 
-              alpha:
-                implements:
-                - http://vwf.example.com/animation/position.vwf
-                - http://vwf.example.com/control/position.vwf
-                properties:
-                  controlValue: 0
-                  sequence: 0
-              beta:
-                implements:
-                - http://vwf.example.com/animation/position.vwf
-                - http://vwf.example.com/control/position.vwf
-                properties:
-                  controlValue: 1
-                  sequence: 1
-                  animationTime: 0.25
-              gamma:
-                implements:
-                - http://vwf.example.com/animation/position.vwf
-                - http://vwf.example.com/control/position.vwf
-                properties:
-                  controlValue: 2
-                  sequence: 2
-                  animationTime: 0.5
-              delta:
-                implements:
-                - http://vwf.example.com/animation/position.vwf
-                - http://vwf.example.com/control/position.vwf
-                properties:
-                  controlValue: 3
-                  sequence: 3
-                  animationTime: 0.75
-              epsilon:
-                implements:
-                - http://vwf.example.com/animation/position.vwf
-                - http://vwf.example.com/control/position.vwf
-                properties:
-                  controlValue: 4
-                  sequence: 4
-                  animationTime: 1
-            scripts:
-            - |
-              this.animationUpdate = function(time, duration) {
-                if(!this.initialTransform) {
-                  this.initialTransform = this.transform;
-                }
-                this.transform = this.initialTransform;
-                this.rotateBy([0.986, 0, 0.164, (time - 0.5) * -72], 0, "rotated");
-              }
-          OilNeedle: 
-            extends: http://vwf.example.com/node3.vwf 
-            implements: 
-            - http://vwf.example.com/animation.vwf
-            - http://vwf.example.com/node3/animation.vwf
-            - http://vwf.example.com/control.vwf
-            properties:
-              controlScale: 3
-              controlValue: 0
-              animationTime: 0
-            children: 
-              Untitled_015: 
-                extends: http://vwf.example.com/node3.vwf 
-                children: 
-                  glgeObj20: 
-                    extends: http://vwf.example.com/node3.vwf 
-              alpha:
-                implements:
-                - http://vwf.example.com/animation/position.vwf
-                - http://vwf.example.com/control/position.vwf
-                properties:
-                  controlValue: 0
-                  sequence: 0
-              beta:
-                implements:
-                - http://vwf.example.com/animation/position.vwf
-                - http://vwf.example.com/control/position.vwf
-                properties:
-                  controlValue: 1
-                  sequence: 1
-                  animationTime: 0.25
-              gamma:
-                implements:
-                - http://vwf.example.com/animation/position.vwf
-                - http://vwf.example.com/control/position.vwf
-                properties:
-                  controlValue: 2
-                  sequence: 2
-                  animationTime: 0.55
-              delta:
-                implements:
-                - http://vwf.example.com/animation/position.vwf
-                - http://vwf.example.com/control/position.vwf
-                properties:
-                  controlValue: 3
-                  sequence: 3
-                  animationTime: 0.8
-              epsilon:
-                implements:
-                - http://vwf.example.com/animation/position.vwf
-                - http://vwf.example.com/control/position.vwf
-                properties:
-                  controlValue: 4
-                  sequence: 4
-                  animationTime: 1
-            scripts:
-            - |
-              this.animationUpdate = function(time, duration) {
-                if(!this.initialTransform) {
-                  this.initialTransform = this.transform;
-                }
-                this.transform = this.initialTransform;
-                this.rotateBy([0.986, 0, 0.164, (time - 0.55) * -90], 0, "rotated");
-              }
-          FuelNeedle: 
-            extends: http://vwf.example.com/node3.vwf 
-            implements: 
-            - http://vwf.example.com/animation.vwf
-            - http://vwf.example.com/node3/animation.vwf
-            - http://vwf.example.com/control.vwf
-            properties:
-              controlScale: 3
-              controlValue: 0
-              animationTime: 0
-            children: 
-              Untitled_014: 
-                extends: http://vwf.example.com/node3.vwf 
-                children: 
-                  glgeObj21: 
-                    extends: http://vwf.example.com/node3.vwf 
-              alpha:
-                implements:
-                - http://vwf.example.com/animation/position.vwf
-                - http://vwf.example.com/control/position.vwf
-                properties:
-                  controlValue: 0
-                  sequence: 0
-              beta:
-                implements:
-                - http://vwf.example.com/animation/position.vwf
-                - http://vwf.example.com/control/position.vwf
-                properties:
-                  controlValue: 1
-                  sequence: 1
-                  animationTime: 0.25
-              gamma:
-                implements:
-                - http://vwf.example.com/animation/position.vwf
-                - http://vwf.example.com/control/position.vwf
-                properties:
-                  controlValue: 2
-                  sequence: 2
-                  animationTime: 0.5
-              delta:
-                implements:
-                - http://vwf.example.com/animation/position.vwf
-                - http://vwf.example.com/control/position.vwf
-                properties:
-                  controlValue: 3
-                  sequence: 3
-                  animationTime: 0.75
-              epsilon:
-                implements:
-                - http://vwf.example.com/animation/position.vwf
-                - http://vwf.example.com/control/position.vwf
-                properties:
-                  controlValue: 4
-                  sequence: 4
-                  animationTime: 1
-            scripts:
-            - |
-              this.animationUpdate = function(time, duration) {
-                if(!this.initialTransform) {
-                  this.initialTransform = this.transform;
-                }
-                this.transform = this.initialTransform;
-                this.rotateBy([0.986, 0, 0.164, (time - 0.5) * -80], 0, "rotated");
-              }
-          DoorPassFront: 
-            extends: http://vwf.example.com/node3.vwf 
-            implements: 
-            - http://vwf.example.com/animation.vwf
-            - http://vwf.example.com/node3/animation.vwf
-            - http://vwf.example.com/control.vwf
-            properties:
-              controlScale: 2
-            children: 
-              Untitled_013: 
-                extends: http://vwf.example.com/node3.vwf 
-                children: 
-                  glgeObj22: 
-                    extends: http://vwf.example.com/node3.vwf 
-              alpha:
-                implements:
-                - http://vwf.example.com/animation/position.vwf
-                - http://vwf.example.com/control/position.vwf
-                properties:
-                  sequence: 0
-              beta:
-                implements:
-                - http://vwf.example.com/animation/position.vwf
-                - http://vwf.example.com/control/position.vwf
-                properties:
-                  sequence: 1
-                  animationTime: 0.125
-            scripts:
-            - |
-              this.animationUpdate = function(time, duration) {
-                if(!this.initialTransform) {
-                  this.initialTransform = this.transform;
-                }
-                this.transform = this.initialTransform;
-                this.rotateBy([0, 0, 1, time * 360], 0, "rotated");
-              }
-          DoorPassRear: 
-            extends: http://vwf.example.com/node3.vwf 
-            implements: 
-            - http://vwf.example.com/animation.vwf
-            - http://vwf.example.com/node3/animation.vwf
-            - http://vwf.example.com/control.vwf
-            properties:
-              controlScale: 2
-            children: 
-              Untitled_012: 
-                extends: http://vwf.example.com/node3.vwf 
-                children: 
-                  glgeObj23: 
-                    extends: http://vwf.example.com/node3.vwf 
-              alpha:
-                implements:
-                - http://vwf.example.com/animation/position.vwf
-                - http://vwf.example.com/control/position.vwf
-                properties:
-                  sequence: 0
-              beta:
-                implements:
-                - http://vwf.example.com/animation/position.vwf
-                - http://vwf.example.com/control/position.vwf
-                properties:
-                  sequence: 1
-                  animationTime: 0.125
-            scripts:
-            - |
-              this.animationUpdate = function(time, duration) {
-                if(!this.initialTransform) {
-                  this.initialTransform = this.transform;
-                }
-                this.transform = this.initialTransform;
-                this.rotateBy([0, 0, 1, time * 360], 0, "rotated");
-              }
-          Omni002: 
-            extends: http://vwf.example.com/node3.vwf 
-          WiperPass: 
-            extends: http://vwf.example.com/node3.vwf 
-            implements: 
-            - http://vwf.example.com/animation.vwf
-            - http://vwf.example.com/node3/animation.vwf
-            - http://vwf.example.com/control.vwf
-            properties:
-              animationTime: 0
-              controlValue: 0
-              controlScale: 2
-              linkedControls: ["WiperDriver"]
-            children: 
-              Untitled_011: 
-                extends: http://vwf.example.com/node3.vwf 
-                children: 
-                  glgeObj24: 
-                    extends: http://vwf.example.com/node3.vwf  
-              alpha:
-                implements:
-                - http://vwf.example.com/animation/position.vwf
-                - http://vwf.example.com/control/position.vwf
-                properties:
-                  controlValue: 0
-                  sequence: 0
-              beta:
-                implements:
-                - http://vwf.example.com/animation/position.vwf
-                - http://vwf.example.com/control/position.vwf
-                properties:
-                  controlValue: 1
-                  sequence: 1
-                  animationTime: 0.125
-              gamma:
-                implements:
-                - http://vwf.example.com/animation/position.vwf
-                - http://vwf.example.com/control/position.vwf
-                properties:
-                  controlValue: 2
-                  sequence: 2
-                  animationTime: 0.25
-              delta:
-                implements:
-                - http://vwf.example.com/animation/position.vwf
-                - http://vwf.example.com/control/position.vwf
-                properties:
-                  controlValue: 3
-                  sequence: 3
-                  animationTime: 0.375
-              epsilon:
-                implements:
-                - http://vwf.example.com/animation/position.vwf
-                - http://vwf.example.com/control/position.vwf
-                properties:
-                  controlValue: 4
-                  sequence: 4
-                  animationTime: 0.5
-            scripts:
-            - |
-              this.animationUpdate = function(time, duration) {
-                if(!this.initialTransform) {
-                  this.initialTransform = this.transform;
-                }
-                this.transform = this.initialTransform;
-                this.rotateBy([-1, 0, 0, (time - 0.125) * 360], 0, "rotated");
-              }
-          WiperDriver: 
-            extends: http://vwf.example.com/node3.vwf 
-            implements: 
-            - http://vwf.example.com/animation.vwf
-            - http://vwf.example.com/node3/animation.vwf
-            - http://vwf.example.com/control.vwf
-            properties:
-              animationTime: 0
-              controlValue: 0
-              controlScale: 2
-              linkedControls: ["WiperPass"]
-            children: 
-              Untitled_010: 
-                extends: http://vwf.example.com/node3.vwf 
-                children: 
-                  glgeObj25: 
-                    extends: http://vwf.example.com/node3.vwf 
-              alpha:
-                implements:
-                - http://vwf.example.com/animation/position.vwf
-                - http://vwf.example.com/control/position.vwf
-                properties:
-                  controlValue: 0
-                  sequence: 0
-              beta:
-                implements:
-                - http://vwf.example.com/animation/position.vwf
-                - http://vwf.example.com/control/position.vwf
-                properties:
-                  controlValue: 1
-                  sequence: 1
-                  animationTime: 0.125
-              gamma:
-                implements:
-                - http://vwf.example.com/animation/position.vwf
-                - http://vwf.example.com/control/position.vwf
-                properties:
-                  controlValue: 2
-                  sequence: 2
-                  animationTime: 0.25
-              delta:
-                implements:
-                - http://vwf.example.com/animation/position.vwf
-                - http://vwf.example.com/control/position.vwf
-                properties:
-                  controlValue: 3
-                  sequence: 3
-                  animationTime: 0.375
-              epsilon:
-                implements:
-                - http://vwf.example.com/animation/position.vwf
-                - http://vwf.example.com/control/position.vwf
-                properties:
-                  controlValue: 4
-                  sequence: 4
-                  animationTime: 0.5
-            scripts:
-            - |
-              this.animationUpdate = function(time, duration) {
-                if(!this.initialTransform) {
-                  this.initialTransform = this.transform;
-                }
-                this.transform = this.initialTransform;
-                this.rotateBy([-1, 0, 0, (time - 0.125) * 360], 0, "rotated");
-              }
-          GunMount: 
-            extends: http://vwf.example.com/node3.vwf 
-            implements: 
-            - http://vwf.example.com/animation.vwf
-            - http://vwf.example.com/node3/animation.vwf
-            - http://vwf.example.com/control.vwf
-            properties:
-              controlScale: 2
-            children: 
-              GunMountHatch01: 
-                extends: http://vwf.example.com/node3.vwf 
-                implements: 
-                - http://vwf.example.com/animation.vwf
-                - http://vwf.example.com/node3/animation.vwf
-                - http://vwf.example.com/control.vwf
-                properties:
-                  controlScale: 2
-                children: 
-                  GunMountHatch02: 
-                    extends: http://vwf.example.com/node3.vwf 
-                    implements: 
-                    - http://vwf.example.com/animation.vwf
-                    - http://vwf.example.com/node3/animation.vwf
-                    - http://vwf.example.com/control.vwf
-                    properties:
-                      controlScale: 2
-                    children: 
-                      Untitled_009: 
-                        extends: http://vwf.example.com/node3.vwf 
-                        children: 
-                          glgeObj26: 
-                            extends: http://vwf.example.com/node3.vwf 
-                      alpha:
-                        implements:
-                        - http://vwf.example.com/animation/position.vwf
-                        - http://vwf.example.com/control/position.vwf
-                        properties:
-                          sequence: 0
-                      beta:
-                        implements:
-                        - http://vwf.example.com/animation/position.vwf
-                        - http://vwf.example.com/control/position.vwf
-                        properties:
-                          sequence: 1
-                          animationTime: 0.161
-                      gamma:
-                        implements:
-                        - http://vwf.example.com/animation/position.vwf
-                        - http://vwf.example.com/control/position.vwf
-                        properties:
-                          sequence: 2
-                          animationTime: 0.322
-                      delta:
-                        implements:
-                        - http://vwf.example.com/animation/position.vwf
-                        - http://vwf.example.com/control/position.vwf
-                        properties:
-                          sequence: 3
-                          animationTime: 0.483
-                    scripts:
-                    - |
-                      this.animationUpdate = function(time, duration) {
-                        if(!this.initialTransform) {
-                          this.initialTransform = this.transform;
-                        }
-                        this.transform = this.initialTransform;
-                        this.rotateBy([0, 1, 0, time * 360], 0, "rotated");
-                      }
-                  Untitled_008: 
-                    extends: http://vwf.example.com/node3.vwf 
-                    children: 
-                      glgeObj27: 
-                        extends: http://vwf.example.com/node3.vwf 
-                  alpha:
-                    implements:
-                    - http://vwf.example.com/animation/position.vwf
-                    - http://vwf.example.com/control/position.vwf
-                    properties:
-                      sequence: 0
-                  beta:
-                    implements:
-                    - http://vwf.example.com/animation/position.vwf
-                    - http://vwf.example.com/control/position.vwf
-                    properties:
-                      sequence: 1
-                      animationTime: 0.167
-                  gamma:
-                    implements:
-                    - http://vwf.example.com/animation/position.vwf
-                    - http://vwf.example.com/control/position.vwf
-                    properties:
-                      sequence: 2
-                      animationTime: 0.333
-                  delta:
-                    implements:
-                    - http://vwf.example.com/animation/position.vwf
-                    - http://vwf.example.com/control/position.vwf
-                    properties:
-                      sequence: 3
-                      animationTime: 0.5
-                scripts:
-                - |
-                  this.animationUpdate = function(time, duration) {
-                    if(!this.initialTransform) {
-                      this.initialTransform = this.transform;
-                    }
-                    this.transform = this.initialTransform; 
-                    this.rotateBy([1, 0, 0, time * 360], 0, "rotated");
-                  }
-              Untitled_007: 
-                extends: http://vwf.example.com/node3.vwf 
-                children: 
-                  glgeObj28: 
-                    extends: http://vwf.example.com/node3.vwf 
-              alpha:
-                implements:
-                - http://vwf.example.com/animation/position.vwf
-                - http://vwf.example.com/control/position.vwf
-                properties:
-                  sequence: 0
-              beta:
-                implements:
-                - http://vwf.example.com/animation/position.vwf
-                - http://vwf.example.com/control/position.vwf
-                properties:
-                  sequence: 1
-              gamma:
-                implements:
-                - http://vwf.example.com/animation/position.vwf
-                - http://vwf.example.com/control/position.vwf
-                properties:
-                  sequence: 2
-            scripts:
-            - |
-              this.animationUpdate = function(time, duration) {
-                if(!this.initialTransform) {
-                  this.initialTransform = this.transform;
-                }
-                this.transform = this.initialTransform;
-                this.rotateBy([0, 0, 1, time * 360], 0, "rotated");
-              }
-          DoorDriverFront: 
-            extends: http://vwf.example.com/node3.vwf 
-            implements: 
-            - http://vwf.example.com/animation.vwf
-            - http://vwf.example.com/node3/animation.vwf
-            - http://vwf.example.com/control.vwf
-            properties:
-              controlScale: 2
-            children: 
-              Untitled_006: 
-                extends: http://vwf.example.com/node3.vwf 
-                children: 
-                  glgeObj29: 
-                    extends: http://vwf.example.com/node3.vwf 
-              alpha:
-                implements:
-                - http://vwf.example.com/animation/position.vwf
-                - http://vwf.example.com/control/position.vwf
-                properties:
-                  sequence: 0
-              beta:
-                implements:
-                - http://vwf.example.com/animation/position.vwf
-                - http://vwf.example.com/control/position.vwf
-                properties:
-                  sequence: 1
-                  animationTime: 0.125
-            scripts:
-            - |
-              this.animationUpdate = function(time, duration) {
-                if(!this.initialTransform) {
-                  this.initialTransform = this.transform;
-                }
-                this.transform = this.initialTransform;
-                this.rotateBy([0, 0, -1, time * 360], 0, "rotated");
-              }
-          RearHatch: 
-            extends: http://vwf.example.com/node3.vwf 
-            implements: 
-            - http://vwf.example.com/animation.vwf
-            - http://vwf.example.com/node3/animation.vwf
-            - http://vwf.example.com/control.vwf
-            properties:
-              controlScale: 2
-            children: 
-              Untitled_005: 
-                extends: http://vwf.example.com/node3.vwf 
-                children: 
-                  glgeObj30: 
-                    extends: http://vwf.example.com/node3.vwf 
-              alpha:
-                implements:
-                - http://vwf.example.com/animation/position.vwf
-                - http://vwf.example.com/control/position.vwf
-                properties:
-                  sequence: 0
-              beta:
-                implements:
-                - http://vwf.example.com/animation/position.vwf
-                - http://vwf.example.com/control/position.vwf
-                properties:
-                  sequence: 1
-                  animationTime: 0.125
-            scripts:
-            - |
-              this.animationUpdate = function(time, duration) {
-                if(!this.initialTransform) {
-                  this.initialTransform = this.transform;
-                }
-                this.transform = this.initialTransform;
-                this.rotateBy([0, -1, 0, time * 360], 0, "rotated");
-              }
-          SpareMount: 
-            extends: http://vwf.example.com/node3.vwf 
-            implements: 
-            - http://vwf.example.com/animation.vwf
-            - http://vwf.example.com/node3/animation.vwf
-            - http://vwf.example.com/control.vwf
-            properties:
-              controlScale: 2
-            children: 
-              SpareTire: 
-                extends: http://vwf.example.com/node3.vwf 
-                children: 
-                  glgeObj31: 
-                    extends: http://vwf.example.com/node3.vwf 
-              Untitled_004: 
-                extends: http://vwf.example.com/node3.vwf 
-                children: 
-                  glgeObj32: 
-                    extends: http://vwf.example.com/node3.vwf 
-              alpha:
-                implements:
-                - http://vwf.example.com/animation/position.vwf
-                - http://vwf.example.com/control/position.vwf
-                properties:
-                  sequence: 0
-              beta:
-                implements:
-                - http://vwf.example.com/animation/position.vwf
-                - http://vwf.example.com/control/position.vwf
-                properties:
-                  sequence: 1
-                  animationTime: 0.125
-            scripts:
-            - |
-              this.animationUpdate = function(time, duration) {
-                if(!this.initialTransform) {
-                  this.initialTransform = this.transform;
-                }
-                this.transform = this.initialTransform;
-                this.rotateBy([0, 0, 1, time * 360], 0, "rotated");
-              }
-          DoorDriverRear: 
-            extends: http://vwf.example.com/node3.vwf 
-            implements: 
-            - http://vwf.example.com/animation.vwf
-            - http://vwf.example.com/node3/animation.vwf
-            - http://vwf.example.com/control.vwf
-            properties:
-              controlScale: 2
-            children: 
-              Untitled_003: 
-                extends: http://vwf.example.com/node3.vwf 
-                children: 
-                  glgeObj33: 
-                    extends: http://vwf.example.com/node3.vwf 
-              alpha:
-                implements:
-                - http://vwf.example.com/animation/position.vwf
-                - http://vwf.example.com/control/position.vwf
-                properties:
-                  sequence: 0
-              beta:
-                implements:
-                - http://vwf.example.com/animation/position.vwf
-                - http://vwf.example.com/control/position.vwf
-                properties:
-                  sequence: 1
-                  animationTime: 0.125
-            scripts:
-            - |
-              this.animationUpdate = function(time, duration) {
-                if(!this.initialTransform) {
-                  this.initialTransform = this.transform;
-                }
-                this.transform = this.initialTransform;
-                this.rotateBy([0, 0, -1, time * 360], 0, "rotated");
-              }
-          TireDriverRear: 
-            extends: http://vwf.example.com/node3.vwf 
-            children: 
-              glgeObj34: 
-                extends: http://vwf.example.com/node3.vwf 
-          TirePassRear: 
-            extends: http://vwf.example.com/node3.vwf 
-            children: 
-              glgeObj35: 
-                extends: http://vwf.example.com/node3.vwf 
-          TirePassFront: 
-            extends: http://vwf.example.com/node3.vwf 
-            implements: 
-            - http://vwf.example.com/animation.vwf
-            - http://vwf.example.com/node3/animation.vwf
-            - http://vwf.example.com/control.vwf
->>>>>>> 4022d71a
             properties:
               sequence: 2
               animationTime: 0.333
