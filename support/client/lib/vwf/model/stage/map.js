--- conflicted
+++ resolved
@@ -1,375 +1,374 @@
-"use strict";
-
-// Copyright 2012 United States Government, as represented by the Secretary of Defense, Under
-// Secretary of Defense (Personnel & Readiness).
-// 
-// Licensed under the Apache License, Version 2.0 (the "License"); you may not use this file except
-// in compliance with the License. You may obtain a copy of the License at
-// 
-//   http://www.apache.org/licenses/LICENSE-2.0
-// 
-// Unless required by applicable law or agreed to in writing, software distributed under the License
-// is distributed on an "AS IS" BASIS, WITHOUT WARRANTIES OR CONDITIONS OF ANY KIND, either express
-// or implied. See the License for the specific language governing permissions and limitations under
-// the License.
-
-define( [ "module", "vwf/model/stage" ], function( module, stage ) {
-
-    // vwf/model/stage/map.js translates between kernel-side nodeIDs and model-side objects or ids.
-
-    return stage.load( module, {
-
-        // == Module Definition ====================================================================
-
-        // -- initialize ---------------------------------------------------------------------------
-
-        initialize: function( object_id ) {
-
-            this.kernel_to_model = {}; // maps nodeID => model object
-            this.model_to_kernel = {}; // maps model object => nodeID
-
-            if ( typeof object_id == "function" || object_id instanceof Function ) {
-                this.object_id = object_id;
-            } else if ( typeof object_id == "string" || object_id instanceof String ) {
-                this.object_id = function( node ) { return node[object_id] };
-            } else {
-                this.object_id = function( node ) { return node }; // will use node's toString()
-            }
-
-        },
-
-        // == Kernel API ===========================================================================
-
-        // TODO: setState
-        // TODO: getState
-        // TODO: hashState
-
-        // -- createNode ---------------------------------------------------------------------------
-
-        createNode: function( nodeComponent, callback /* ( nodeID ) */ ) {
-            return this.kernel.createNode( nodeComponent, callback );  // TODO: remap callback parameter
-        },
-
-        // -- deleteNode ---------------------------------------------------------------------------
-
-        deleteNode: function( node ) {
-            return this.kernel.deleteNode( this.model_to_kernel[this.object_id(node)] || node );
-        },
-
-        // TODO: setNode
-        // TODO: getNode
-        // TODO: hashNode
-
-        // -- createChild --------------------------------------------------------------------------
-
-        createChild: function( node, childName, childComponent, callback /* ( childID ) */ ) {
-            return this.kernel.createChild( this.model_to_kernel[this.object_id(node)] || node,
-                childName, childComponent, callback );  // TODO: remap callback parameter
-        },
-
-        // -- addChild -----------------------------------------------------------------------------
-
-        addChild: function( node, child, childName ) {
-            return this.kernel.addChild( this.model_to_kernel[this.object_id(node)] || node,
-                this.model_to_kernel[this.object_id(child)] || child, childName );
-        },
-
-        // -- removeChild --------------------------------------------------------------------------
-
-        removeChild: function( node, child ) {
-            return this.kernel.removeChild( this.model_to_kernel[this.object_id(node)] || node,
-                this.model_to_kernel[this.object_id(child)] || child );
-        },
-
-        // TODO: setProperties
-        // TODO: getProperties
-
-        // -- createProperty -----------------------------------------------------------------------
-
-        createProperty: function( node, propertyName, propertyValue ) {
-            return this.kernel.createProperty( this.model_to_kernel[this.object_id(node)] || node,
-                propertyName, propertyValue );
-        },
-
-        // TODO: deleteProperty
-
-        // -- setProperty --------------------------------------------------------------------------
-
-        setProperty: function( node, propertyName, propertyValue ) {
-            return this.kernel.setProperty( this.model_to_kernel[this.object_id(node)] || node,
-                propertyName, propertyValue );
-        },
-
-        // -- getProperty --------------------------------------------------------------------------
-
-        getProperty: function( node, propertyName, propertyValue ) {
-            return this.kernel.getProperty( this.model_to_kernel[this.object_id(node)] || node,
-                propertyName, propertyValue );
-        },
-
-        // -- createMethod -------------------------------------------------------------------------
-
-        createMethod: function( node, methodName, methodParameters, methodBody ) {
-            return this.kernel.createMethod( this.model_to_kernel[this.object_id(node)] || node,
-                methodName, methodParameters, methodBody );
-        },
-
-        // TODO: deleteMethod
-
-        // -- callMethod ---------------------------------------------------------------------------
-
-        callMethod: function( node, methodName, methodParameters ) {
-            return this.kernel.callMethod( this.model_to_kernel[this.object_id(node)] || node,
-                methodName, methodParameters );
-        },
-
-        // -- createEvent --------------------------------------------------------------------------
-
-        createEvent: function( node, eventName, eventParameters ) {
-            return this.kernel.createEvent( this.model_to_kernel[this.object_id(node)] || node,
-                eventName, eventParameters );
-        },
-
-        // TODO: deleteEvent
-
-        // -- fireEvent ----------------------------------------------------------------------------
-
-        fireEvent: function( node, eventName, eventParameters ) {
-            return this.kernel.fireEvent( this.model_to_kernel[this.object_id(node)] || node,
-                eventName, eventParameters );
-        },
-
-        // -- dispatchEvent ------------------------------------------------------------------------
-
-        dispatchEvent: function( node, eventName, eventParameters, eventNodeParameters ) {
-            return this.kernel.dispatchEvent( this.model_to_kernel[this.object_id(node)] || node,
-                eventName, eventParameters, eventNodeParameters );  // TODO: remap any node references in eventParameters and eventNodeParameters (possible to do without knowing specific events?)
-        },
-
-        // -- execute ------------------------------------------------------------------------------
-
-        execute: function( node, scriptText, scriptType ) {
-            return this.kernel.execute( this.model_to_kernel[this.object_id(node)] || node,
-                scriptText, scriptType );
-        },
-
-        // -- time ---------------------------------------------------------------------------------
-
-        time: function() {
-            return this.kernel.time();
-        },
-
-        // -- client -------------------------------------------------------------------------------
-
-        client: function() {
-            return this.kernel.client();
-        },
-
-        // -- moniker ------------------------------------------------------------------------------
-
-        moniker: function() {
-            return this.kernel.moniker();
-        },
-
-        // -- intrinsics ---------------------------------------------------------------------------
-
-        intrinsics: function( node, result ) {
-            return this.kernel.intrinsics( this.model_to_kernel[this.object_id(node)] || node, result );
-        },
-
-        // -- uri ----------------------------------------------------------------------------------
-
-        uri: function( node ) {
-            return this.kernel.uri( this.model_to_kernel[this.object_id(node)] || node );
-        },
-
-        // -- name ---------------------------------------------------------------------------------
-
-        name: function( node ) {
-            return this.kernel.name( this.model_to_kernel[this.object_id(node)] || node );
-        },
-
-        // -- prototype ----------------------------------------------------------------------------
-
-        prototype: function( node ) {
-            return this.kernel.prototype( this.model_to_kernel[this.object_id(node)] || node ); // TODO remap return value
-        },
-
-        // -- prototypes ---------------------------------------------------------------------------
-
-        prototypes: function( node ) {
-            return this.kernel.prototypes( this.model_to_kernel[this.object_id(node)] || node ); // TODO remap return value
-        },
-
-        // -- behaviors ----------------------------------------------------------------------------
-
-        behaviors: function( node ) {
-            return this.kernel.behaviors( this.model_to_kernel[this.object_id(node)] || node ); // TODO remap return value
-        },
-
-        // -- ancestors ----------------------------------------------------------------------------
-
-        ancestors: function( node ) {
-            return this.kernel.ancestors( this.model_to_kernel[this.object_id(node)] || node ); // TODO remap return value
-        },
-
-        // -- parent -------------------------------------------------------------------------------
-
-        parent: function( node ) {
-            return this.kernel.parent( this.model_to_kernel[this.object_id(node)] || node ); // TODO remap return value
-        },
-
-        // -- children -----------------------------------------------------------------------------
-
-        children: function( node ) {
-            return this.kernel.children( this.model_to_kernel[this.object_id(node)] || node ); // TODO remap return value
-        },
-
-<<<<<<< HEAD
-        // -- find ---------------------------------------------------------------------------------
-
-        find: function( node, matchPattern, callback /* ( matchID ) */ ) { // TODO remap return value and callback parameter
-            return this.kernel.find( this.model_to_kernel[this.object_id(node)] || node,
-                matchPattern, callback );
-        },
-
-        // -- test ---------------------------------------------------------------------------------
-
-        test: function( node, matchPattern, test */ ) {
-            return this.kernel.test( this.model_to_kernel[this.object_id(node)] || node,
-                matchPattern, this.model_to_kernel[this.object_id(test)] || test );
-=======
-        // -- descendants --------------------------------------------------------------------------
-
-        descendants: function( node ) {
-            return this.kernel.descendants( this.model_to_kernel[this.object_id(node)] || node ); // TODO remap return value
->>>>>>> 31e292ad
-        },
-
-        // == Model API ============================================================================
-
-        // -- creatingNode -------------------------------------------------------------------------
-
-        creatingNode: function( nodeID, childID, childExtendsID, childImplementsIDs,
-            childSource, childType, childURI, childName, callback /* ( ready ) */ ) {
-
-            var child = this.model.creatingNode && this.model.creatingNode(
-                this.kernel_to_model[nodeID] || nodeID,
-                childID,
-                this.kernel_to_model[childExtendsID] || childExtendsID,
-                childImplementsIDs,  // TODO: remap childImplementsIDs array values
-                childSource, childType, childURI, childName, callback );
-
-            if ( child !== undefined ) {
-                this.kernel_to_model[childID] = child;
-                this.model_to_kernel[this.object_id(child)] = childID;
-            }
-
-            return undefined; // creatingNode doesn't return anything to the kernel
-        },
-
-        // -- initializingNode ---------------------------------------------------------------------
-
-        initializingNode: function( nodeID, childID ) {
-            return this.model.initializingNode && this.model.initializingNode(
-                this.kernel_to_model[nodeID] || nodeID, this.kernel_to_model[childID] || childID );
-        },
-
-        // -- deletingNode -------------------------------------------------------------------------
-
-        deletingNode: function( nodeID ) {
-            return this.model.deletingNode && this.model.deletingNode( this.kernel_to_model[nodeID] || nodeID );
-        },
-
-        // -- addingChild --------------------------------------------------------------------------
-
-        addingChild: function( nodeID, childID, childName ) {
-            return this.model.addingChild && this.model.addingChild( this.kernel_to_model[nodeID] || nodeID,
-                this.kernel_to_model[childID] || childID, childName );
-        },
-
-        // -- removingChild ------------------------------------------------------------------------
-
-        removingChild: function( nodeID, childID ) {
-            return this.model.removingChild && this.model.removingChild(
-                this.kernel_to_model[nodeID] || nodeID, this.kernel_to_model[childID] || childID );
-        },
-
-        // -- creatingProperty ---------------------------------------------------------------------
-
-        creatingProperty: function( nodeID, propertyName, propertyValue ) {
-            return this.model.creatingProperty && this.model.creatingProperty( this.kernel_to_model[nodeID] || nodeID,
-                propertyName, propertyValue );
-        },
-
-        // -- initializingProperty -----------------------------------------------------------------
-
-        initializingProperty: function( nodeID, propertyName, propertyValue ) {
-            return this.model.initializingProperty && this.model.initializingProperty( this.kernel_to_model[nodeID] || nodeID,
-                propertyName, propertyValue );
-        },
-
-        // TODO: deletingProperty
-
-        // -- settingProperty ----------------------------------------------------------------------
-
-        settingProperty: function( nodeID, propertyName, propertyValue ) {
-            return this.model.settingProperty && this.model.settingProperty( this.kernel_to_model[nodeID] || nodeID,
-                propertyName, propertyValue );
-        },
-
-        // -- gettingProperty ----------------------------------------------------------------------
-
-        gettingProperty: function( nodeID, propertyName, propertyValue ) {
-            return this.model.gettingProperty && this.model.gettingProperty( this.kernel_to_model[nodeID] || nodeID,
-                propertyName, propertyValue );
-        },
-
-        // -- creatingMethod -----------------------------------------------------------------------
-
-        creatingMethod: function( nodeID, methodName, methodParameters, methodBody ) {
-            return this.model.creatingMethod && this.model.creatingMethod( this.kernel_to_model[nodeID] || nodeID,
-                methodName, methodParameters, methodBody );
-        },
-
-        // TODO: deletingMethod
-
-        // -- callingMethod ------------------------------------------------------------------------
-
-        callingMethod: function( nodeID, methodName, methodParameters ) {
-            return this.model.callingMethod && this.model.callingMethod( this.kernel_to_model[nodeID] || nodeID,
-                methodName, methodParameters );
-        },
-
-        // -- creatingEvent ------------------------------------------------------------------------
-
-        creatingEvent: function( nodeID, eventName, eventParameters ) {
-            return this.model.creatingEvent && this.model.creatingEvent( this.kernel_to_model[nodeID] || nodeID,
-                eventName, eventParameters );
-        },
-
-        // TODO: deletingEvent
-
-        // -- firingEvent --------------------------------------------------------------------------
-
-        firingEvent: function( nodeID, eventName, eventParameters ) {
-            return this.model.firingEvent && this.model.firingEvent( this.kernel_to_model[nodeID] || nodeID,
-                eventName, eventParameters );
-        },
-
-        // -- executing ----------------------------------------------------------------------------
-
-        executing: function( nodeID, scriptText, scriptType ) {
-            return this.model.executing && this.model.executing( this.kernel_to_model[nodeID] || nodeID,
-                scriptText, scriptType );
-        },
-
-        // -- ticking ------------------------------------------------------------------------------
-
-        ticking: function( time ) {
-            return this.model.ticking && this.model.ticking( time );
-        },
-
-    } );
-
-} );
+"use strict";
+
+// Copyright 2012 United States Government, as represented by the Secretary of Defense, Under
+// Secretary of Defense (Personnel & Readiness).
+// 
+// Licensed under the Apache License, Version 2.0 (the "License"); you may not use this file except
+// in compliance with the License. You may obtain a copy of the License at
+// 
+//   http://www.apache.org/licenses/LICENSE-2.0
+// 
+// Unless required by applicable law or agreed to in writing, software distributed under the License
+// is distributed on an "AS IS" BASIS, WITHOUT WARRANTIES OR CONDITIONS OF ANY KIND, either express
+// or implied. See the License for the specific language governing permissions and limitations under
+// the License.
+
+define( [ "module", "vwf/model/stage" ], function( module, stage ) {
+
+    // vwf/model/stage/map.js translates between kernel-side nodeIDs and model-side objects or ids.
+
+    return stage.load( module, {
+
+        // == Module Definition ====================================================================
+
+        // -- initialize ---------------------------------------------------------------------------
+
+        initialize: function( object_id ) {
+
+            this.kernel_to_model = {}; // maps nodeID => model object
+            this.model_to_kernel = {}; // maps model object => nodeID
+
+            if ( typeof object_id == "function" || object_id instanceof Function ) {
+                this.object_id = object_id;
+            } else if ( typeof object_id == "string" || object_id instanceof String ) {
+                this.object_id = function( node ) { return node[object_id] };
+            } else {
+                this.object_id = function( node ) { return node }; // will use node's toString()
+            }
+
+        },
+
+        // == Kernel API ===========================================================================
+
+        // TODO: setState
+        // TODO: getState
+        // TODO: hashState
+
+        // -- createNode ---------------------------------------------------------------------------
+
+        createNode: function( nodeComponent, callback /* ( nodeID ) */ ) {
+            return this.kernel.createNode( nodeComponent, callback );  // TODO: remap callback parameter
+        },
+
+        // -- deleteNode ---------------------------------------------------------------------------
+
+        deleteNode: function( node ) {
+            return this.kernel.deleteNode( this.model_to_kernel[this.object_id(node)] || node );
+        },
+
+        // TODO: setNode
+        // TODO: getNode
+        // TODO: hashNode
+
+        // -- createChild --------------------------------------------------------------------------
+
+        createChild: function( node, childName, childComponent, callback /* ( childID ) */ ) {
+            return this.kernel.createChild( this.model_to_kernel[this.object_id(node)] || node,
+                childName, childComponent, callback );  // TODO: remap callback parameter
+        },
+
+        // -- addChild -----------------------------------------------------------------------------
+
+        addChild: function( node, child, childName ) {
+            return this.kernel.addChild( this.model_to_kernel[this.object_id(node)] || node,
+                this.model_to_kernel[this.object_id(child)] || child, childName );
+        },
+
+        // -- removeChild --------------------------------------------------------------------------
+
+        removeChild: function( node, child ) {
+            return this.kernel.removeChild( this.model_to_kernel[this.object_id(node)] || node,
+                this.model_to_kernel[this.object_id(child)] || child );
+        },
+
+        // TODO: setProperties
+        // TODO: getProperties
+
+        // -- createProperty -----------------------------------------------------------------------
+
+        createProperty: function( node, propertyName, propertyValue ) {
+            return this.kernel.createProperty( this.model_to_kernel[this.object_id(node)] || node,
+                propertyName, propertyValue );
+        },
+
+        // TODO: deleteProperty
+
+        // -- setProperty --------------------------------------------------------------------------
+
+        setProperty: function( node, propertyName, propertyValue ) {
+            return this.kernel.setProperty( this.model_to_kernel[this.object_id(node)] || node,
+                propertyName, propertyValue );
+        },
+
+        // -- getProperty --------------------------------------------------------------------------
+
+        getProperty: function( node, propertyName, propertyValue ) {
+            return this.kernel.getProperty( this.model_to_kernel[this.object_id(node)] || node,
+                propertyName, propertyValue );
+        },
+
+        // -- createMethod -------------------------------------------------------------------------
+
+        createMethod: function( node, methodName, methodParameters, methodBody ) {
+            return this.kernel.createMethod( this.model_to_kernel[this.object_id(node)] || node,
+                methodName, methodParameters, methodBody );
+        },
+
+        // TODO: deleteMethod
+
+        // -- callMethod ---------------------------------------------------------------------------
+
+        callMethod: function( node, methodName, methodParameters ) {
+            return this.kernel.callMethod( this.model_to_kernel[this.object_id(node)] || node,
+                methodName, methodParameters );
+        },
+
+        // -- createEvent --------------------------------------------------------------------------
+
+        createEvent: function( node, eventName, eventParameters ) {
+            return this.kernel.createEvent( this.model_to_kernel[this.object_id(node)] || node,
+                eventName, eventParameters );
+        },
+
+        // TODO: deleteEvent
+
+        // -- fireEvent ----------------------------------------------------------------------------
+
+        fireEvent: function( node, eventName, eventParameters ) {
+            return this.kernel.fireEvent( this.model_to_kernel[this.object_id(node)] || node,
+                eventName, eventParameters );
+        },
+
+        // -- dispatchEvent ------------------------------------------------------------------------
+
+        dispatchEvent: function( node, eventName, eventParameters, eventNodeParameters ) {
+            return this.kernel.dispatchEvent( this.model_to_kernel[this.object_id(node)] || node,
+                eventName, eventParameters, eventNodeParameters );  // TODO: remap any node references in eventParameters and eventNodeParameters (possible to do without knowing specific events?)
+        },
+
+        // -- execute ------------------------------------------------------------------------------
+
+        execute: function( node, scriptText, scriptType ) {
+            return this.kernel.execute( this.model_to_kernel[this.object_id(node)] || node,
+                scriptText, scriptType );
+        },
+
+        // -- time ---------------------------------------------------------------------------------
+
+        time: function() {
+            return this.kernel.time();
+        },
+
+        // -- client -------------------------------------------------------------------------------
+
+        client: function() {
+            return this.kernel.client();
+        },
+
+        // -- moniker ------------------------------------------------------------------------------
+
+        moniker: function() {
+            return this.kernel.moniker();
+        },
+
+        // -- intrinsics ---------------------------------------------------------------------------
+
+        intrinsics: function( node, result ) {
+            return this.kernel.intrinsics( this.model_to_kernel[this.object_id(node)] || node, result );
+        },
+
+        // -- uri ----------------------------------------------------------------------------------
+
+        uri: function( node ) {
+            return this.kernel.uri( this.model_to_kernel[this.object_id(node)] || node );
+        },
+
+        // -- name ---------------------------------------------------------------------------------
+
+        name: function( node ) {
+            return this.kernel.name( this.model_to_kernel[this.object_id(node)] || node );
+        },
+
+        // -- prototype ----------------------------------------------------------------------------
+
+        prototype: function( node ) {
+            return this.kernel.prototype( this.model_to_kernel[this.object_id(node)] || node ); // TODO remap return value
+        },
+
+        // -- prototypes ---------------------------------------------------------------------------
+
+        prototypes: function( node ) {
+            return this.kernel.prototypes( this.model_to_kernel[this.object_id(node)] || node ); // TODO remap return value
+        },
+
+        // -- behaviors ----------------------------------------------------------------------------
+
+        behaviors: function( node ) {
+            return this.kernel.behaviors( this.model_to_kernel[this.object_id(node)] || node ); // TODO remap return value
+        },
+
+        // -- ancestors ----------------------------------------------------------------------------
+
+        ancestors: function( node ) {
+            return this.kernel.ancestors( this.model_to_kernel[this.object_id(node)] || node ); // TODO remap return value
+        },
+
+        // -- parent -------------------------------------------------------------------------------
+
+        parent: function( node ) {
+            return this.kernel.parent( this.model_to_kernel[this.object_id(node)] || node ); // TODO remap return value
+        },
+
+        // -- children -----------------------------------------------------------------------------
+
+        children: function( node ) {
+            return this.kernel.children( this.model_to_kernel[this.object_id(node)] || node ); // TODO remap return value
+        },
+
+        // -- descendants --------------------------------------------------------------------------
+
+        descendants: function( node ) {
+            return this.kernel.descendants( this.model_to_kernel[this.object_id(node)] || node ); // TODO remap return value
+        },
+
+        // -- find ---------------------------------------------------------------------------------
+
+        find: function( node, matchPattern, callback /* ( matchID ) */ ) { // TODO remap return value and callback parameter
+            return this.kernel.find( this.model_to_kernel[this.object_id(node)] || node,
+                matchPattern, callback );
+        },
+
+        // -- test ---------------------------------------------------------------------------------
+
+        test: function( node, matchPattern, test */ ) {
+            return this.kernel.test( this.model_to_kernel[this.object_id(node)] || node,
+                matchPattern, this.model_to_kernel[this.object_id(test)] || test );
+        },
+
+        // == Model API ============================================================================
+
+        // -- creatingNode -------------------------------------------------------------------------
+
+        creatingNode: function( nodeID, childID, childExtendsID, childImplementsIDs,
+            childSource, childType, childURI, childName, callback /* ( ready ) */ ) {
+
+            var child = this.model.creatingNode && this.model.creatingNode(
+                this.kernel_to_model[nodeID] || nodeID,
+                childID,
+                this.kernel_to_model[childExtendsID] || childExtendsID,
+                childImplementsIDs,  // TODO: remap childImplementsIDs array values
+                childSource, childType, childURI, childName, callback );
+
+            if ( child !== undefined ) {
+                this.kernel_to_model[childID] = child;
+                this.model_to_kernel[this.object_id(child)] = childID;
+            }
+
+            return undefined; // creatingNode doesn't return anything to the kernel
+        },
+
+        // -- initializingNode ---------------------------------------------------------------------
+
+        initializingNode: function( nodeID, childID ) {
+            return this.model.initializingNode && this.model.initializingNode(
+                this.kernel_to_model[nodeID] || nodeID, this.kernel_to_model[childID] || childID );
+        },
+
+        // -- deletingNode -------------------------------------------------------------------------
+
+        deletingNode: function( nodeID ) {
+            return this.model.deletingNode && this.model.deletingNode( this.kernel_to_model[nodeID] || nodeID );
+        },
+
+        // -- addingChild --------------------------------------------------------------------------
+
+        addingChild: function( nodeID, childID, childName ) {
+            return this.model.addingChild && this.model.addingChild( this.kernel_to_model[nodeID] || nodeID,
+                this.kernel_to_model[childID] || childID, childName );
+        },
+
+        // -- removingChild ------------------------------------------------------------------------
+
+        removingChild: function( nodeID, childID ) {
+            return this.model.removingChild && this.model.removingChild(
+                this.kernel_to_model[nodeID] || nodeID, this.kernel_to_model[childID] || childID );
+        },
+
+        // -- creatingProperty ---------------------------------------------------------------------
+
+        creatingProperty: function( nodeID, propertyName, propertyValue ) {
+            return this.model.creatingProperty && this.model.creatingProperty( this.kernel_to_model[nodeID] || nodeID,
+                propertyName, propertyValue );
+        },
+
+        // -- initializingProperty -----------------------------------------------------------------
+
+        initializingProperty: function( nodeID, propertyName, propertyValue ) {
+            return this.model.initializingProperty && this.model.initializingProperty( this.kernel_to_model[nodeID] || nodeID,
+                propertyName, propertyValue );
+        },
+
+        // TODO: deletingProperty
+
+        // -- settingProperty ----------------------------------------------------------------------
+
+        settingProperty: function( nodeID, propertyName, propertyValue ) {
+            return this.model.settingProperty && this.model.settingProperty( this.kernel_to_model[nodeID] || nodeID,
+                propertyName, propertyValue );
+        },
+
+        // -- gettingProperty ----------------------------------------------------------------------
+
+        gettingProperty: function( nodeID, propertyName, propertyValue ) {
+            return this.model.gettingProperty && this.model.gettingProperty( this.kernel_to_model[nodeID] || nodeID,
+                propertyName, propertyValue );
+        },
+
+        // -- creatingMethod -----------------------------------------------------------------------
+
+        creatingMethod: function( nodeID, methodName, methodParameters, methodBody ) {
+            return this.model.creatingMethod && this.model.creatingMethod( this.kernel_to_model[nodeID] || nodeID,
+                methodName, methodParameters, methodBody );
+        },
+
+        // TODO: deletingMethod
+
+        // -- callingMethod ------------------------------------------------------------------------
+
+        callingMethod: function( nodeID, methodName, methodParameters ) {
+            return this.model.callingMethod && this.model.callingMethod( this.kernel_to_model[nodeID] || nodeID,
+                methodName, methodParameters );
+        },
+
+        // -- creatingEvent ------------------------------------------------------------------------
+
+        creatingEvent: function( nodeID, eventName, eventParameters ) {
+            return this.model.creatingEvent && this.model.creatingEvent( this.kernel_to_model[nodeID] || nodeID,
+                eventName, eventParameters );
+        },
+
+        // TODO: deletingEvent
+
+        // -- firingEvent --------------------------------------------------------------------------
+
+        firingEvent: function( nodeID, eventName, eventParameters ) {
+            return this.model.firingEvent && this.model.firingEvent( this.kernel_to_model[nodeID] || nodeID,
+                eventName, eventParameters );
+        },
+
+        // -- executing ----------------------------------------------------------------------------
+
+        executing: function( nodeID, scriptText, scriptType ) {
+            return this.model.executing && this.model.executing( this.kernel_to_model[nodeID] || nodeID,
+                scriptText, scriptType );
+        },
+
+        // -- ticking ------------------------------------------------------------------------------
+
+        ticking: function( time ) {
+            return this.model.ticking && this.model.ticking( time );
+        },
+
+    } );
+
+} );